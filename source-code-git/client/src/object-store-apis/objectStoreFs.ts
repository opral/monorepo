--- conflicted
+++ resolved
@@ -21,21 +21,7 @@
 // - modify readObject to take Uint8Arrays instead of strings for oid
 // - SHA-256 support, remove hardcoded 20 byte hash lengths
 
-<<<<<<< HEAD
 export async function createObjectStoreFs(objectStore: MappedObjectStore) {
-=======
-export async function createObjectStoreFs(args: {
-	fs: NodeishFilesystem
-	gitdir: string
-	treeOid: string
-}): Promise<ObjectStoreFilesystem> {
-	const objectStore: MappedObjectStore = await createMappedObjectStore(
-		args.treeOid,
-		args.gitdir,
-		args.fs,
-	)
-
->>>>>>> d82c0779
 	return {
 		readFile: async function (
 			path: Parameters<ObjectStoreFilesystem["readFile"]>[0],
