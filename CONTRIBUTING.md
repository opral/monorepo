# Contributing

Inlang is set up as [monorepo](https://monorepo.tools/) with [Nx](https://nx.dev/) (with caching some compile process for better dev/build performance).

## Getting started

1. Clone/Fork inlang's repository.
1. Open the repository folder in Visual Studio Code.
1. `pnpm install` to install dependencies.
1. `pnpm dev` to run the development environment.
1. `pnpm test` to run the tests.
1. `pnpm fetchPublicEnv` to fetch necessary environment variables for the production build.
1. `pnpm build` to compile a production build.

### For Windows users

<<<<<<< HEAD
To work on Windows, you will need to [change](https://pnpm.io/cli/run#script-shell) the shell, which is used to execute NPM scripts to `bash`, before running `pnpm dev`. A Git installation usually comes with a `bash` binary.

- `pnpm config set script-shell "C:\\Program Files\\git\\bin\\bash.exe"` to set the shell to `bash` provided by your Git installation
=======
To work on Windows, you will need to change some package.json files `(All this is for local development. Make sure you do not push these modified files to the repo)`.

1. Clone/Fork inlang's repository.
2. Open the repository folder in Visual Studio Code.
3. Make the following changes:

#### (Required Changes for Dev)
1. Go to `inlang/source-code/ide-extension/package.json` and edit the `dev` property at `scripts` and change the `DEV=true node ./build.js` to `set DEV=true && node ./build.js`
2. Go to `inlang/source-code/env-variables/package.json` and edit the `dev` property at `scripts` and change the `DEV=true pnpm run build` to `set DEV=true && pnpm run build`

#### (Required Changes to Run Test)
1. Go to `inlang/source-code/ide-extension/package.json` and edit the `test:e2e` property at `scripts` and change the `TEST=true pnpm run pretest && node ./dist/test.cjs` to `set TEST=true && pnpm run pretest && node ./dist/test.cjs`

#### (Optional - Used for Prod Build Only)
1. Go to `inlang/source-code/website/package.json` and edit the `production` property at `scripts` and change the `NODE_ENV=production tsx ./src/server/main.ts` to `set NODE_ENV=production && tsx ./src/server/main.ts`
2. Go to `inlang/source-code/server/package.json` and edit the `production` property at `scripts` and change the `NODE_ENV=production tsx ./src/main.ts` to `set NODE_ENV=production && tsx ./src/main.ts`
3. Go to `inlang/source-code/editor/package.json` and edit the `production` property at `scripts` and change the `NODE_ENV=production tsx ./src/server/main.ts` to `set NODE_ENV=production && tsx ./src/server/main.ts`
4. Go to `inlang/source-code/badge/package.json` and edit the `production` property at `scripts` and change the `NODE_ENV=production tsx ./src/main.ts` to `set NODE_ENV=production && tsx ./src/main.ts`


#### Continue with the normal workflow.
4. `pnpm i` to install dependencies.
5. `pnpm dev` to run the development environment.
6. `pnpm test` to run the tests.
7. `pnpm build` to compile a production build.
>>>>>>> 22f29d80

## Debugging

1. Run `pnpm dev`.
2. Several debug launch configs can be found in the VSCode side menu. Select the correct one depending on the subject of your contribution and launch Debug mode.<|MERGE_RESOLUTION|>--- conflicted
+++ resolved
@@ -5,46 +5,18 @@
 ## Getting started
 
 1. Clone/Fork inlang's repository.
-1. Open the repository folder in Visual Studio Code.
-1. `pnpm install` to install dependencies.
-1. `pnpm dev` to run the development environment.
-1. `pnpm test` to run the tests.
-1. `pnpm fetchPublicEnv` to fetch necessary environment variables for the production build.
-1. `pnpm build` to compile a production build.
+2. Open the repository folder in Visual Studio Code.
+3. `pnpm install` to install dependencies.
+4. `pnpm dev` to run the development environment.
+5. `pnpm test` to run the tests.
+6. `pnpm fetchPublicEnv` to fetch necessary environment variables for the production build. (only for external contributor)
+7. `pnpm build` to compile a production build.
 
 ### For Windows users
 
-<<<<<<< HEAD
 To work on Windows, you will need to [change](https://pnpm.io/cli/run#script-shell) the shell, which is used to execute NPM scripts to `bash`, before running `pnpm dev`. A Git installation usually comes with a `bash` binary.
 
 - `pnpm config set script-shell "C:\\Program Files\\git\\bin\\bash.exe"` to set the shell to `bash` provided by your Git installation
-=======
-To work on Windows, you will need to change some package.json files `(All this is for local development. Make sure you do not push these modified files to the repo)`.
-
-1. Clone/Fork inlang's repository.
-2. Open the repository folder in Visual Studio Code.
-3. Make the following changes:
-
-#### (Required Changes for Dev)
-1. Go to `inlang/source-code/ide-extension/package.json` and edit the `dev` property at `scripts` and change the `DEV=true node ./build.js` to `set DEV=true && node ./build.js`
-2. Go to `inlang/source-code/env-variables/package.json` and edit the `dev` property at `scripts` and change the `DEV=true pnpm run build` to `set DEV=true && pnpm run build`
-
-#### (Required Changes to Run Test)
-1. Go to `inlang/source-code/ide-extension/package.json` and edit the `test:e2e` property at `scripts` and change the `TEST=true pnpm run pretest && node ./dist/test.cjs` to `set TEST=true && pnpm run pretest && node ./dist/test.cjs`
-
-#### (Optional - Used for Prod Build Only)
-1. Go to `inlang/source-code/website/package.json` and edit the `production` property at `scripts` and change the `NODE_ENV=production tsx ./src/server/main.ts` to `set NODE_ENV=production && tsx ./src/server/main.ts`
-2. Go to `inlang/source-code/server/package.json` and edit the `production` property at `scripts` and change the `NODE_ENV=production tsx ./src/main.ts` to `set NODE_ENV=production && tsx ./src/main.ts`
-3. Go to `inlang/source-code/editor/package.json` and edit the `production` property at `scripts` and change the `NODE_ENV=production tsx ./src/server/main.ts` to `set NODE_ENV=production && tsx ./src/server/main.ts`
-4. Go to `inlang/source-code/badge/package.json` and edit the `production` property at `scripts` and change the `NODE_ENV=production tsx ./src/main.ts` to `set NODE_ENV=production && tsx ./src/main.ts`
-
-
-#### Continue with the normal workflow.
-4. `pnpm i` to install dependencies.
-5. `pnpm dev` to run the development environment.
-6. `pnpm test` to run the tests.
-7. `pnpm build` to compile a production build.
->>>>>>> 22f29d80
 
 ## Debugging
 
