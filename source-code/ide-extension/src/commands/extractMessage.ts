import * as vscode from "vscode"
import { state } from "../state.js"
import { msg } from "../utilities/message.js"
import { telemetry } from "../services/telemetry/index.js"
import type { IdeExtensionConfigSchema } from "../api.js"
import type { Message } from "@inlang/app"

/**
 * Helps the user to extract messages from the active text editor.
 */
export const extractMessageCommand = {
	id: "inlang.extractMessage",
	title: "Inlang: Extract Message",
	callback: async function (textEditor: vscode.TextEditor) {
		const ideExtension = state().inlang.appSpecificApi()["inlang.app.ideExtension"] as
<<<<<<< HEAD
			| IdeExtensionConfig
=======
			| IdeExtensionConfigSchema
>>>>>>> 4dc73caa
			| undefined
		// guards
		if (!ideExtension) {
			return msg(
				"There is no `plugin` configuration for the inlang extension. One of the `modules` should expose a `plugin` which has `appSpecificApi` containing `inlang.app.ideExtension`",
				"warn",
				"notification",
			)
		}
		if (ideExtension.extractMessageOptions === undefined) {
			return msg(
				"The `extractMessageOptions` are not defined in `inlang.app.ideExtension` but required to extract a message.",
				"warn",
				"notification",
			)
		}
		if (state().inlang.config().sourceLanguageTag === undefined) {
			return msg(
				"The `sourceLanguageTag` is not defined in the inlang.config.json but required to extract a message.",
				"warn",
				"notification",
			)
		}

		const messageId = await vscode.window.showInputBox({
			title: "Enter the ID:",
		})
		if (messageId === undefined) {
			return
		}

		const messageValue = textEditor.document.getText(textEditor.selection)

		const preparedExtractOptions = ideExtension.extractMessageOptions.reduce((acc, option) => {
			// eslint-disable-next-line
			if (acc.find((accOption) => accOption === option.callback(messageId, messageValue))) {
				return acc
			}
			return [...acc, option.callback(messageId, messageValue)]
		}, [] as string[])

		const preparedExtractOption = await vscode.window.showQuickPick(
			[...preparedExtractOptions, "How to edit these replacement options?"],
			{ title: "Replace highlighted text with:" },
		)
		if (preparedExtractOption === undefined) {
			return
		} else if (
			preparedExtractOption ===
			"How to edit these replacement options? See `extractMessageOptions`."
		) {
			// TODO #152
			return vscode.env.openExternal(
				vscode.Uri.parse(
					"https://github.com/inlang/inlang/tree/main/source-code/ide-extension#3%EF%B8%8F%E2%83%A3-configuration",
				),
			)
		}

		if (preparedExtractOption === undefined) {
			return msg("Couldn't find choosen extract option.", "warn", "notification")
		}

		const message: Message = {
			id: messageId,
			selectors: [],
			variants: [
				{
					languageTag: state().inlang.config().sourceLanguageTag as string,
					match: {},
					pattern: [
						{
							type: "Text",
							value: preparedExtractOption,
						},
					],
				},
			],
		}

		// create message
		const success = state().inlang.query.messages.create({
			data: message,
		})

		if (!success) {
			return vscode.window.showErrorMessage(`Couldn't upsert new message with id ${messageId}.`)
		}

		await textEditor.edit((editor) => {
			editor.replace(textEditor.selection, preparedExtractOption)
		})
		telemetry.capture({
			event: "IDE-EXTENSION command executed",
			properties: { name: "extract message" },
		})
		return msg("Message extracted.")
	},
} as const<|MERGE_RESOLUTION|>--- conflicted
+++ resolved
@@ -13,11 +13,7 @@
 	title: "Inlang: Extract Message",
 	callback: async function (textEditor: vscode.TextEditor) {
 		const ideExtension = state().inlang.appSpecificApi()["inlang.app.ideExtension"] as
-<<<<<<< HEAD
-			| IdeExtensionConfig
-=======
 			| IdeExtensionConfigSchema
->>>>>>> 4dc73caa
 			| undefined
 		// guards
 		if (!ideExtension) {
