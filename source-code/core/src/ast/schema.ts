// inspired by (https://github.com/unicode-org/message-format-wg/blob/main/spec/syntax.md)

export type Language = string

<<<<<<< HEAD
export type Detector = () => Language[] | Language | undefined

export type InitDetector<Parameters extends Array<unknown>> = (
	...parameters: Parameters
) => Detector

export type DetectorTemplate<Parameters extends Array<unknown>> = (
	...parameters: Parameters
) => ReturnType<Detector>

export type Language = string

=======
>>>>>>> 435ee10b
export type NodeName =
	| "Identifier"
	| "Resource"
	| "Message"
	| "Pattern"
	| "Text"
	| "LanguageTag"
	| "Placeholder"
	| "Expression"
	| "Variable"

/**
 * A utility type to extend any node with a new property.
 * Does this recursively for all child nodes.
 *
 * @example attach a verified property to all nodes
 * ```
 * type VerifiedResource = Resource<{ verified: boolean }>
 * ```
 * @example attach a verified property only to the Message node
 * ```
 * type ResourceWithVerifiedMessages = Resource<{ Message: { verified: boolean } }>
 * ```
 */
type ExtensionInformation = {
	[node in NodeName | "Node"]?: Record<string, unknown>
}

/**
 * A single node of the AST.
 *
 * Every other definitions are based on Node.
 */
type Node<
	Name extends NodeName,
	Extension extends ExtensionInformation = ExtensionInformation,
> = Extension[Name] &
	Extension["Node"] & {
		type: Name
		/**
		 * Metadata is ignored by inlang.
		 *
		 * Use the metadata property to store additional
		 * information for a particular node like parsing
		 * and serialization information.
		 */
		metadata?: any
	}

/**
 * An identifier.
 *
 * Some Nodes have Identifiers such as a Message.
 */
export type Identifier<Extension extends ExtensionInformation = ExtensionInformation> = Node<
	"Identifier",
	Extension
> & {
	name: string
}

/**
 * A resource is a collection of messages.
 */
export type Resource<Extension extends ExtensionInformation = ExtensionInformation> = Node<
	"Resource",
	Extension
> & {
	languageTag: LanguageTag<Extension>
	body: Array<Message<Extension>>
}

/**
 * A message is what's rendered to a user.
 */
export type Message<Extension extends ExtensionInformation = ExtensionInformation> = Node<
	"Message",
	Extension
> & {
	id: Identifier<Extension>
	// comment?: MessageComment
	pattern: Pattern<Extension>
}

/**
 * A pattern denotes how a Message is composed.
 */
export type Pattern<Extension extends ExtensionInformation = ExtensionInformation> = Node<
	"Pattern",
	Extension
> & {
	elements: Array<Text<Extension> | Placeholder<Extension>>
}

/**
 * Text can be translated.
 */
export type Text<Extension extends ExtensionInformation = ExtensionInformation> = Node<
	"Text",
	Extension
> & {
	value: string
}

export type Placeholder<Extension extends ExtensionInformation = ExtensionInformation> = Node<
	"Placeholder",
	Extension
> & {
	placeholder: Expression<Extension>
}

export type Expression<Extension extends ExtensionInformation = ExtensionInformation> = Node<
	"Expression",
	Extension
> & {
	expression: Variable<Extension>
}

export type Variable<Extension extends ExtensionInformation = ExtensionInformation> = Node<
	"Variable",
	Extension
> & {
	name: string
}

/**
 * A language tag that identifies a human language.
 *
 * The node is planned to obey to [IETF BCP 47 language tags](https://en.wikipedia.org/wiki/IETF_language_tag).
 * For now, only a name that acts as an ID can be set. See
 * https://github.com/inlang/inlang/issues/296
 */
export type LanguageTag<Extension extends ExtensionInformation = ExtensionInformation> = Node<
	"LanguageTag",
	Extension
> & {
	/**
	 * The ID of the language.
	 */
	name: string

	/**
	 *
	 * The language can be named freely. It's advisable to follow the IETF BCP 47 language tag scheme.
	 *
	 * @see https://www.ietf.org/rfc/bcp/bcp47.txt
	 * @see https://www.iana.org/assignments/language-subtag-registry/language-subtag-registry
	 */
	// language: Language
}<|MERGE_RESOLUTION|>--- conflicted
+++ resolved
@@ -2,7 +2,6 @@
 
 export type Language = string
 
-<<<<<<< HEAD
 export type Detector = () => Language[] | Language | undefined
 
 export type InitDetector<Parameters extends Array<unknown>> = (
@@ -15,8 +14,8 @@
 
 export type Language = string
 
-=======
->>>>>>> 435ee10b
+export type Language = string
+
 export type NodeName =
 	| "Identifier"
 	| "Resource"
