{
	"name": "@inlang/sdk-js",
	"type": "module",
	"exports": {
<<<<<<< HEAD
		"./config": {
			"types": "./dist/config/index.d.ts",
			"import": "./dist/config/index.js"
		},
		"./runtime": {
			"types": "./dist/runtime/index.d.ts",
			"import": "./dist/runtime/index.js"
		}
	},
	"files": [
		"./dist"
	],
=======
		"./detectors": {
			"types": "./dist/detectors/index.d.ts",
			"import": "./dist/detectors/index.js"
		}
	},
>>>>>>> 8afdae15
	"scripts": {
		"build": "tsc --build ./tsconfig.build.json",
		"dev": "tsc --watch",
		"---- TEST ----------------------------------------------------------": "",
		"test": "tsc --noEmit && vitest run --passWithNoTests --coverage",
		"test:watch": "vitest watch --passWithNoTests --coverage",
		"---- LINT ----------------------------------------------------------": "",
		"lint": "cd ../.. && npm run lint:base ./source-code/sdk-js",
		"lint:fix": "cd ../.. && npm run lint:fix:base ./source-code/sdk-js",
		"format": "cd ../.. && npm run format:base ./source-code/sdk-js",
		"format:fix": "cd ../.. && npm run format:fix:base ./source-code/sdk-js",
		"---- OTHER ---------------------------------------------------------": "",
		"clean": "rm -r -f ./dist ./.turbo ./coverage ./node_modules"
	},
	"dependencies": {
		"@inlang/core": "*"
	}
}<|MERGE_RESOLUTION|>--- conflicted
+++ resolved
@@ -2,11 +2,14 @@
 	"name": "@inlang/sdk-js",
 	"type": "module",
 	"exports": {
-<<<<<<< HEAD
 		"./config": {
 			"types": "./dist/config/index.d.ts",
 			"import": "./dist/config/index.js"
 		},
+		"./detectors": {
+			"types": "./dist/detectors/index.d.ts",
+			"import": "./dist/detectors/index.js"
+		}
 		"./runtime": {
 			"types": "./dist/runtime/index.d.ts",
 			"import": "./dist/runtime/index.js"
@@ -15,13 +18,6 @@
 	"files": [
 		"./dist"
 	],
-=======
-		"./detectors": {
-			"types": "./dist/detectors/index.d.ts",
-			"import": "./dist/detectors/index.js"
-		}
-	},
->>>>>>> 8afdae15
 	"scripts": {
 		"build": "tsc --build ./tsconfig.build.json",
 		"dev": "tsc --watch",
