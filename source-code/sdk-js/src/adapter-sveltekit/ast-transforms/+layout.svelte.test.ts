--- conflicted
+++ resolved
@@ -28,12 +28,8 @@
 				let { i, languageTag } = getRuntimeFromContext();
 				$: if (browser) {
 				    addRuntimeToContext(getRuntimeFromData(data));
-<<<<<<< HEAD
-				    ({ i, language } = getRuntimeFromContext());
-				    document.body.parentElement?.setAttribute('lang', language);
-=======
-				    ({ i, languageTag } = getRuntimeFromContext());
->>>>>>> 7f9b9fc8
+				    ({ i, language } = getRuntimeFromContext());
+				    document.body.parentElement?.setAttribute('lang', language);
 				}
 				</script>
 				{#key languageTag}<slot />{/key}"
@@ -64,12 +60,8 @@
 				let { i, languageTag } = getRuntimeFromContext();
 				$: if (browser) {
 				    addRuntimeToContext(getRuntimeFromData(data));
-<<<<<<< HEAD
-				    ({ i, language } = getRuntimeFromContext());
-				    document.body.parentElement?.setAttribute('lang', language);
-=======
-				    ({ i, languageTag } = getRuntimeFromContext());
->>>>>>> 7f9b9fc8
+				    ({ i, language } = getRuntimeFromContext());
+				    document.body.parentElement?.setAttribute('lang', language);
 				}
 				console.info(data);
 				</script>{#key languageTag}
@@ -110,12 +102,8 @@
 				let { i, languageTag } = getRuntimeFromContext();
 				$: if (browser) {
 				    addRuntimeToContext(getRuntimeFromData(data));
-<<<<<<< HEAD
-				    ({ i, language } = getRuntimeFromContext());
-				    document.body.parentElement?.setAttribute('lang', language);
-=======
-				    ({ i, languageTag } = getRuntimeFromContext());
->>>>>>> 7f9b9fc8
+				    ({ i, language } = getRuntimeFromContext());
+				    document.body.parentElement?.setAttribute('lang', language);
 				}
 				</script>
 				<svelte:window on:load={onLoad} />{#key languageTag}
@@ -188,12 +176,8 @@
 				let { i, languageTag } = getRuntimeFromContext();
 				$: if (browser) {
 				    addRuntimeToContext(getRuntimeFromData(data));
-<<<<<<< HEAD
-				    ({ i, language } = getRuntimeFromContext());
-				    document.body.parentElement?.setAttribute('lang', language);
-=======
-				    ({ i, languageTag } = getRuntimeFromContext());
->>>>>>> 7f9b9fc8
+				    ({ i, language } = getRuntimeFromContext());
+				    document.body.parentElement?.setAttribute('lang', language);
 				}
 				</script>{#key languageTag}
 
@@ -222,12 +206,8 @@
 				let { i, languageTag } = getRuntimeFromContext();
 				$: if (browser) {
 				    addRuntimeToContext(getRuntimeFromData(data));
-<<<<<<< HEAD
-				    ({ i, language } = getRuntimeFromContext());
-				    document.body.parentElement?.setAttribute('lang', language);
-=======
-				    ({ i, languageTag } = getRuntimeFromContext());
->>>>>>> 7f9b9fc8
+				    ({ i, language } = getRuntimeFromContext());
+				    document.body.parentElement?.setAttribute('lang', language);
 				}
 				console.info(i(\\"welcome\\"));
 				</script>{#key languageTag}
@@ -262,12 +242,8 @@
 				let { i, languageTag } = getRuntimeFromContext();
 				$: if (browser) {
 				    addRuntimeToContext(getRuntimeFromData(data));
-<<<<<<< HEAD
-				    ({ i, language } = getRuntimeFromContext());
-				    document.body.parentElement?.setAttribute('lang', language);
-=======
-				    ({ i, languageTag } = getRuntimeFromContext());
->>>>>>> 7f9b9fc8
+				    ({ i, language } = getRuntimeFromContext());
+				    document.body.parentElement?.setAttribute('lang', language);
 				}
 				console.info(i(\\"welcome\\"));
 				</script>{#key languageTag}
@@ -290,12 +266,8 @@
 				let { i, languageTag } = getRuntimeFromContext();
 				$: if (browser) {
 				    addRuntimeToContext(getRuntimeFromData(data));
-<<<<<<< HEAD
-				    ({ i, language } = getRuntimeFromContext());
-				    document.body.parentElement?.setAttribute('lang', language);
-=======
-				    ({ i, languageTag } = getRuntimeFromContext());
->>>>>>> 7f9b9fc8
+				    ({ i, language } = getRuntimeFromContext());
+				    document.body.parentElement?.setAttribute('lang', language);
 				}
 				</script>
 				{#key languageTag}<slot />{/key}"
