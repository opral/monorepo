import { dedent } from 'ts-dedent'
import { describe, expect, it } from "vitest"
import type { TransformConfig } from '../config.js'
import { transformLayoutServerJs } from "./+layout.server.js.js"

describe("transformLayoutServerJs", () => {
	describe("root=true", () => {
		describe("basics", () => {
			it("adds load function to an empty file", () => {
				const code = transformLayoutServerJs({} as TransformConfig, "", true)
				expect(code).toMatchInlineSnapshot(`
					"import { initRootLayoutServerLoadWrapper } from \\"@inlang/sdk-js/adapter-sveltekit/server\\";
					export const load = initRootLayoutServerLoadWrapper().wrap(async () => {});"
				`)
			})

			it.skip("adds handle endpoint to a file with arbitrary contents", () => {
				const code = transformLayoutServerJs({} as TransformConfig, dedent`
					export cont prerender = true;
				`, true)
				expect(code).toMatchInlineSnapshot(`
					"import { initRootLayoutServerLoadWrapper } from \\"@inlang/sdk-js/adapter-sveltekit/server\\";
					export cont prerender = true;
					export const load = initRootLayoutServerLoadWrapper().wrap(async () => {});"
				`)
			})

			describe("should wrap handle if already defined", () => {
				it("arrow function", () => {
					const code = transformLayoutServerJs({} as TransformConfig, dedent`
						import type { LayoutLoad } from './$types.js'

						export const load: LayoutLoad = ({ locals }) => {
							return {
								userId: locals.userId
							}
						}
					`, true)

					expect(code).toMatchInlineSnapshot(`
						"import { initRootLayoutServerLoadWrapper } from \\"@inlang/sdk-js/adapter-sveltekit/server\\";
						import type { LayoutLoad } from './$types.js'

						export const load: LayoutLoad = initRootLayoutServerLoadWrapper().wrap(({ locals }) => {
							return {
								userId: locals.userId
							}
						})"
					`)
				})

				it.skip("function keyword", () => {
					const code = transformLayoutServerJs({} as TransformConfig, dedent`
						import type { LayoutLoad } from './$types.js'

						export async function load({ }) {
							console.log('hi!')
							return { }
						}
					`, true)

					expect(code).toMatchInlineSnapshot(`
						"import { initRootLayoutServerLoadWrapper } from \\"@inlang/sdk-js/adapter-sveltekit/server\\";
						import type { LayoutLoad } from './$types.js'

						export const load: LayoutLoad = initRootLayoutServerLoadWrapper().wrap(async function load({ }) {
							console.log('hi!')
							return { }
						})"
					`)
				})
			})
		})
	})
<<<<<<< HEAD
})

// NOTES @stepan
// - Allows merging of already present and required imports
// - adds an empty exported arrow function named load if not present
// - Wraps this load function (whether present or not) with initRootServerLayoutLoadWrapper().wrap()
// - Adds options to initRootServerLayoutLoadWrapper if necessary
=======

	describe("root=false", () => {
		describe("basics", () => {
			it.skip("adds load function to an empty file", () => {
				const code = transformLayoutServerJs({} as TransformConfig, "", false)
				expect(code).toMatchInlineSnapshot(`
					"import { initLayoutServerLoadWrapper } from \\"@inlang/sdk-js/adapter-sveltekit/server\\";
					export const load = initLayoutServerLoadWrapper().wrap(async () => {});"
				`)
			})

			it.skip("adds handle endpoint to a file with arbitrary contents", () => {
				const code = transformLayoutServerJs({} as TransformConfig, dedent`
					export cont prerender = true;
				`, false)
				expect(code).toMatchInlineSnapshot(`
					"import { initLayoutServerLoadWrapper } from \\"@inlang/sdk-js/adapter-sveltekit/server\\";
					export cont prerender = true;
					export const load = initLayoutServerLoadWrapper().wrap(async () => {});"
				`)
			})

			describe("should wrap handle if already defined", () => {
				it.skip("arrow function", () => {
					const code = transformLayoutServerJs({} as TransformConfig, dedent`
						import type { LayoutLoad } from './$types.js'

						export const load: LayoutLoad = ({ locals }) => {
							return {
								userId: locals.userId
							}
						}
					`, false)

					expect(code).toMatchInlineSnapshot(`
						"import { initLayoutServerLoadWrapper } from \\"@inlang/sdk-js/adapter-sveltekit/server\\";
						import type { LayoutLoad } from './$types.js'

						export const load: LayoutLoad = initLayoutServerLoadWrapper().wrap(({ locals }) => {
							return {
								userId: locals.userId
							}
						})"
					`)
				})

				it.skip("function keyword", () => {
					const code = transformLayoutServerJs({} as TransformConfig, dedent`
						import type { LayoutLoad } from './$types.js'

						export async function load({ }) {
							console.log('hi!')
							return { }
						}
					`, false)

					expect(code).toMatchInlineSnapshot(`
						"import { initLayoutServerLoadWrapper } from \\"@inlang/sdk-js/adapter-sveltekit/server\\";
						import type { LayoutLoad } from './$types.js'

						export const load: LayoutLoad = initLayoutServerLoadWrapper().wrap(async function load({ }) {
							console.log('hi!')
							return { }
						})"
					`)
				})
			})
		})
	})

})
>>>>>>> 9de23356
<|MERGE_RESOLUTION|>--- conflicted
+++ resolved
@@ -72,15 +72,6 @@
 			})
 		})
 	})
-<<<<<<< HEAD
-})
-
-// NOTES @stepan
-// - Allows merging of already present and required imports
-// - adds an empty exported arrow function named load if not present
-// - Wraps this load function (whether present or not) with initRootServerLayoutLoadWrapper().wrap()
-// - Adds options to initRootServerLayoutLoadWrapper if necessary
-=======
 
 	describe("root=false", () => {
 		describe("basics", () => {
@@ -152,4 +143,9 @@
 	})
 
 })
->>>>>>> 9de23356
+
+// NOTES @stepan
+// - Allows merging of already present and required imports
+// - adds an empty exported arrow function named load if not present
+// - Wraps this load function (whether present or not) with initRootServerLayoutLoadWrapper().wrap()
+// - Adds options to initRootServerLayoutLoadWrapper if necessary