--- conflicted
+++ resolved
@@ -4,15 +4,10 @@
 import type { TransformConfig } from "../config.js"
 
 describe("transformSvelte", () => {
-<<<<<<< HEAD
 	it("basics", async ({ expect }) => {
 		const code = await transformSvelte(
 			baseTestConfig,
 			`
-=======
-	it.todo("basics", async ({ expect }) => {
-		const code = await transformSvelte(baseTestConfig, `
->>>>>>> 9841e1be
 <script>
 	import { i, languages, switchLanguage } from "@inlang/sdk-js"
 </script>
@@ -22,7 +17,6 @@
 {/each}
 
 <h1>{i("welcome")}</h1>
-<<<<<<< HEAD
 `,
 		)
 		expect(code).toMatchInlineSnapshot(`
@@ -44,27 +38,19 @@
 		`)
 	})
 
-=======
-`)
-		expect(code).toMatchInlineSnapshot()
-	})
-
-
->>>>>>> 9841e1be
 	it("languageInUrl is true", async ({ expect }) => {
 		const config: TransformConfig = {
 			...baseTestConfig,
 			languageInUrl: false,
 			sourceFileName: "test.svelte",
 			sourceMapName: "test.svelte.js",
+			languageInUrl: false,
+			sourceFileName: "test.svelte",
+			sourceMapName: "test.svelte.js",
 		}
-<<<<<<< HEAD
 		const code = await transformSvelte(
 			config,
 			`
-=======
-		const code = await transformSvelte(config, `
->>>>>>> 9841e1be
 <script lang="ts" context="module">
 </script>
 
@@ -85,12 +71,8 @@
 <h1 class="red">{prop}</h1>
 <h1 class="red">{iStore}</h1>
 <h1 class="red">{iLanguage}</h1>
-<<<<<<< HEAD
 `,
 		)
-=======
-`)
->>>>>>> 9841e1be
 		expect(code).toMatchInlineSnapshot(`
 			"
 			<script lang=\\"ts\\" context=\\"module\\"></script>
@@ -121,13 +103,9 @@
 	})
 
 	it("languageInUrl is false", async ({ expect }) => {
-<<<<<<< HEAD
 		const code = await transformSvelte(
 			baseTestConfig,
 			`
-=======
-		const code = await transformSvelte(baseTestConfig, `
->>>>>>> 9841e1be
 <script lang="ts" context="module">
 </script>
 
@@ -148,12 +126,8 @@
 <h1 class="red">{prop}</h1>
 <h1 class="red">{iStore}</h1>
 <h1 class="red">{iLanguage}</h1>
-<<<<<<< HEAD
 `,
 		)
-=======
-`)
->>>>>>> 9841e1be
 		expect(code).toMatchInlineSnapshot(`
 			"
 			<script lang=\\"ts\\" context=\\"module\\"></script>
@@ -188,13 +162,7 @@
 // - Can merge imports of
 //     - import { getRuntimeFromContext } from "@inlang/sdk-js/adapter-sveltekit/client/not-reactive";
 //     - import { getRuntimeFromContext } from "@inlang/sdk-js/adapter-sveltekit/client/reactive";
-<<<<<<< HEAD
 // - Removes ALL imports from "@inlang/sdk-js"
 // - Allows import aliasing of "import {i as ...} from '@inlang/sdk-js"
 // - Destructures all previosly imported module ALIASES from "@inlang/sdk-js" at "... = getRuntimeFromContext()"
-// - Prepends the imports ALIASES from "@inlang/sdk-js" wherever they are used in the code with a "$" in the reactive case
-=======
-// - Removes the i in "import { i, ... } from '@inlang/sdk-js'" or the complete import if no other module is imported.
-// - Adds "const { i } = getRuntimeFromContext()" or "const { i: ... } = getRuntimFromContext()" if import aliases are used
-// - Allows import aliasing of "import {i as ...} from '@inlang/sdk-js"
->>>>>>> 9841e1be
+// - Prepends the imports ALIASES from "@inlang/sdk-js" wherever they are used in the code with a "$" in the reactive case