<<<<<<< HEAD
import type { Language } from '@inlang/core/ast'
import type { LoadEvent } from '@sveltejs/kit'
import type { RelativeUrl } from '../../../core/index.js'
import type { SvelteKitClientRuntime } from '../client/runtime.js'

export const inlangSymbol = Symbol.for("inlang")

// ------------------------------------------------------------------------------------------------

export type DataWithRuntime<Data extends Record<string, unknown> | void> = Data & {
	[inlangSymbol]: SvelteKitClientRuntime
}

export const addRuntimeToData = <Data extends Record<string, unknown> | void>(data: Data, runtime: SvelteKitClientRuntime): DataWithRuntime<Data> =>
	({ ...(data || {} as Data), [inlangSymbol]: runtime })

export const getRuntimeFromData = <Data extends Record<string, unknown> | void>(data: DataWithRuntime<Data>) => data[inlangSymbol]

// ------------------------------------------------------------------------------------------------

export type EventWithRuntimePromise<Event extends LoadEvent> = Event & {
	params: { [inlangSymbol]: Promise<SvelteKitClientRuntime> }
}

export const addRuntimePromiseToEvent = <Event extends LoadEvent>(event: Event, runtimePromise: Promise<SvelteKitClientRuntime>): EventWithRuntimePromise<Event> => {
	(event as EventWithRuntimePromise<Event>).params[inlangSymbol] = runtimePromise

	return event as EventWithRuntimePromise<Event>
}

export const getRuntimePromiseFromEvent = <Event extends LoadEvent>(event: EventWithRuntimePromise<Event>): Promise<SvelteKitClientRuntime> => event.params[inlangSymbol]
=======
import type { RelativeUrl } from "../../../core/index.js"
import type { SvelteKitClientRuntime } from "../client/runtime.js"

export const inlangSymbol = Symbol.for("inlang")

export const addRuntimeToData = <Data extends Record<string, unknown> | null>(
	data: Data,
	runtime: SvelteKitClientRuntime,
): Data & { [inlangSymbol]: SvelteKitClientRuntime } => ({
	...(data || ({} as Data)),
	[inlangSymbol]: runtime,
})

export const getRuntimeFromData = (data: { [inlangSymbol]: SvelteKitClientRuntime }) =>
	data[inlangSymbol]
>>>>>>> 37a3dbb1

// ------------------------------------------------------------------------------------------------

export const replaceLanguageInUrl = (url: URL, language: Language) =>
	new URL(
		`${url.origin}${replaceLanguageInSlug(url.pathname as RelativeUrl, language)}${url.search}${
			url.hash
		}`,
	)

const replaceLanguageInSlug = (pathname: RelativeUrl, language: Language) => {
	// eslint-disable-next-line @typescript-eslint/no-unused-vars
	const [_, __, ...path] = pathname.split("/")

	return `/${language}${path.length ? `/${path.join("/")}` : ''}`
}<|MERGE_RESOLUTION|>--- conflicted
+++ resolved
@@ -1,4 +1,3 @@
-<<<<<<< HEAD
 import type { Language } from '@inlang/core/ast'
 import type { LoadEvent } from '@sveltejs/kit'
 import type { RelativeUrl } from '../../../core/index.js'
@@ -30,23 +29,6 @@
 }
 
 export const getRuntimePromiseFromEvent = <Event extends LoadEvent>(event: EventWithRuntimePromise<Event>): Promise<SvelteKitClientRuntime> => event.params[inlangSymbol]
-=======
-import type { RelativeUrl } from "../../../core/index.js"
-import type { SvelteKitClientRuntime } from "../client/runtime.js"
-
-export const inlangSymbol = Symbol.for("inlang")
-
-export const addRuntimeToData = <Data extends Record<string, unknown> | null>(
-	data: Data,
-	runtime: SvelteKitClientRuntime,
-): Data & { [inlangSymbol]: SvelteKitClientRuntime } => ({
-	...(data || ({} as Data)),
-	[inlangSymbol]: runtime,
-})
-
-export const getRuntimeFromData = (data: { [inlangSymbol]: SvelteKitClientRuntime }) =>
-	data[inlangSymbol]
->>>>>>> 37a3dbb1
 
 // ------------------------------------------------------------------------------------------------
 
