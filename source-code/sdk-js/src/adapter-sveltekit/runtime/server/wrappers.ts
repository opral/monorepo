--- conflicted
+++ resolved
@@ -96,15 +96,9 @@
 
 export type LayoutServerDataPayload = {
 	"[inlang]"?: {
-<<<<<<< HEAD
 		sourceLanguageTag: LanguageTag
 		languageTags: LanguageTag[]
 		languageTag: LanguageTag | undefined
-=======
-		referenceLanguage: Language
-		languages: Language[]
-		language: Language | undefined
->>>>>>> e7d192d0
 	}
 }
 
@@ -119,6 +113,7 @@
 			) => Promise<Data> | Data,
 		) =>
 		async (event: Parameters<LayoutServerLoad>[0]): Promise<Data & LayoutServerDataPayload> => {
+		async (event: Parameters<LayoutServerLoad>[0]): Promise<Data & LayoutServerDataPayload> => {
 			const runtime = getRuntimeFromLocals(event.locals)
 
 			// TODO: only insert if languageTag detection strategy url is used
@@ -129,15 +124,9 @@
 				...(runtime
 					? {
 							"[inlang]": {
-<<<<<<< HEAD
 								sourceLanguageTag: runtime.sourceLanguageTag, // TODO: only pass this if `sourceLanguageTag` gets used somewhere or detection strategy is on client. If removed we need to find a new heuristic to detect excluded routes
 								languageTags: runtime.languageTags, // TODO: only pass this if `languageTags` get used somewhere
 								languageTag: runtime.languageTag, // TODO: only pass this if `languageTag` gets detected on server
-=======
-								referenceLanguage: runtime.referenceLanguage, // TODO: only pass this if `referenceLanguage` gets used somewhere or detection strategy is on client. If removed we need to find a new heuristic to detect excluded routes
-								languages: runtime.languages, // TODO: only pass this if `languages` get used somewhere
-								language: runtime.language, // TODO: only pass this if `language` gets detected on server
->>>>>>> e7d192d0
 							},
 					  }
 					: undefined),
