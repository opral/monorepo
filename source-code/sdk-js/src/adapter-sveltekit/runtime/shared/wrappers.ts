--- conflicted
+++ resolved
@@ -9,19 +9,12 @@
 	getRuntimePromiseFromEvent,
 	wait,
 } from "./utils.js"
-<<<<<<< HEAD
 import type { LanguageTag, Message } from "@inlang/app"
-=======
->>>>>>> e7d192d0
 import type { LayoutServerDataPayload } from "../server/wrappers.js"
 
 // ------------------------------------------------------------------------------------------------
 
 const cache: Record<LanguageTag, Message[] | undefined> = {}
-
-type InitRuntimeForWrappersOptions = {
-	initDetectors?: (event: Parameters<Kit.Load>[0]) => Detector[]
-}
 
 type InitRuntimeForWrappersOptions = {
 	initDetectors?: (event: Parameters<Kit.Load>[0]) => Detector[]
@@ -45,16 +38,11 @@
 
 	addRuntimePromiseToEvent(event, new Promise((resolve) => (resolveRuntimePromise = resolve)))
 
-<<<<<<< HEAD
-	const runtime = await initRuntime(event, options, event.data)
-=======
 	const runtime = await initRuntime(event, options, event.data["[inlang]"])
->>>>>>> e7d192d0
 
 	resolveRuntimePromise(runtime)
 
 	return runtime
-<<<<<<< HEAD
 }
 
 const initRuntime = async (
@@ -96,46 +84,6 @@
 	})
 }
 
-=======
-}
-
-const initRuntime = async (
-	event: Parameters<Kit.Load>[0],
-	options: InitRuntimeForWrappersOptions,
-	data: LayoutServerDataPayload["[inlang]"],
-) => {
-	if (!data) {
-		// TODO: warn only during development
-		const useWarn = (defaultValue?: unknown) => () =>
-			console.warn(
-				"inlang was not correctly set up on this page. Please check `routing.exclude` in your `inlang.config.js` file.",
-			)! || defaultValue
-		return {
-			i: useWarn(""),
-			loadResource: useWarn(),
-			switchLanguage: useWarn(),
-			languages: [],
-		} as any as SvelteKitClientRuntime
-	}
-
-	const { referenceLanguage, languages, language: lang } = data
-
-	// TODO: only add this conditional logic if shared detection strategies get used
-	const language =
-		lang || !options.initDetectors
-			? lang
-			: await detectLanguage({ referenceLanguage, languages }, ...options.initDetectors(event))
-
-	return initSvelteKitClientRuntime({
-		fetch: event.fetch,
-		language,
-		referenceLanguage,
-		languages,
-		cache,
-	})
-}
-
->>>>>>> e7d192d0
 // ------------------------------------------------------------------------------------------------
 
 export const initRootLayoutLoadWrapper = <
