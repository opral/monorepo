--- conflicted
+++ resolved
@@ -9,12 +9,7 @@
 	getWrappedExport,
 	getSdkImportedModules,
 	replaceOrAddExportNamedFunction,
-<<<<<<< HEAD
 } from "../../../helpers/inlangAst.js"
-=======
-} from "../../../helpers/ast.js"
-import { dedent } from "ts-dedent"
->>>>>>> a05970cd
 
 // TODO: refactor together with `+layout.server.js.ts`
 export const transformPageServerJs = (config: TransformConfig, code: string, root: boolean) => {
@@ -38,6 +33,9 @@
 	const importsAst = parseModule(
 		'import { initServerLoadWrapper } from "@inlang/sdk-js/adapter-sveltekit/server";',
 	)
+	const importsAst = parseModule(
+		'import { initServerLoadWrapper } from "@inlang/sdk-js/adapter-sveltekit/server";',
+	)
 	deepMergeObject(ast, importsAst)
 	const arrowOrFunctionNode = extractWrappableExpression({
 		ast: ast.$ast,
