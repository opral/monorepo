--- conflicted
+++ resolved
@@ -3,22 +3,14 @@
 import { useEditorState } from "./State.jsx"
 import { createVisibilityObserver } from "@solid-primitives/intersection-observer"
 import { PatternEditor } from "./components/PatternEditor.jsx"
-<<<<<<< HEAD
-import { getLintReports } from "@inlang/core/lint"
-=======
 import { getLintReports, lint, LintedResource } from "@inlang/core/lint"
->>>>>>> 3b3f07b3
 import type { LintReport, LintedNode } from "@inlang/core/lint"
 
 export function Messages(props: {
 	messages: Record<ast.Resource["languageTag"]["name"], ast.Message | undefined>
 }) {
-<<<<<<< HEAD
-	const { inlangConfig, filteredLanguages, textSearch, filteredStatus } = useEditorState()
-=======
 	const { inlangConfig, filteredLanguages, textSearch, filteredStatus, resources } =
 		useEditorState()
->>>>>>> 3b3f07b3
 	// const [matchedLints, setMachtedLints] = createSignal<boolean>(false)
 	const referenceMessage = () => {
 		return props.messages[inlangConfig()!.referenceLanguage]
@@ -76,11 +68,7 @@
 	})
 
 	createEffect(() => {
-<<<<<<< HEAD
 		//console.log(matchedLints())
-=======
-		console.log("test")
->>>>>>> 3b3f07b3
 	})
 
 	return (
