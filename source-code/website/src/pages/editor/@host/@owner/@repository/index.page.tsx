import { query } from "@inlang/core/query";
import { createMemo, For, Match, Switch } from "solid-js";
import { Messages } from "./Messages.jsx";
import {
	resources,
	inlangConfig,
	repositoryIsCloned,
	routeParams,
} from "./state.js";
import { Layout as EditorLayout } from "./Layout.jsx";
import type * as ast from "@inlang/core/ast";
import MaterialSymbolsUnknownDocumentOutlineRounded from "~icons/material-symbols/unknown-document-outline-rounded";
import MaterialSymbolsArrowOutwardRounded from "~icons/material-symbols/arrow-outward-rounded";
import { Meta, Title } from "@solidjs/meta";

export function Page() {
	/**
	 * Messages for a particular message id in all languages
	 *
	 * @example
	 * 	{
	 *    "hello.welcome": {
	 *      "en": { ... },
	 *      "de": { ... },
	 *    }
	 *  }
	 */
	const messages = createMemo(() => {
		const result: {
			[id: string]: {
				[language: string]: ast.Message | undefined;
			};
		} = {};
		for (const resource of resources) {
			for (const id of query(resource).includedMessageIds()) {
				// defining the initial object, otherwise the following assignment will fail
				// with "cannot set property 'x' of undefined"
				if (result[id] === undefined) {
					result[id] = {};
				}
				// assigning the message
				result[id][resource.languageTag.language] = query(resource).get({ id });
			}
		}
		return result;
	});

	return (

		<>
			<Title>
				{routeParams().owner}/{routeParams().repository}
			</Title>
			<Meta
				name="description"
				content={`Contribute translations to ${
					routeParams().repository
				} via inlangs editor.`}
			></Meta>
			<EditorLayout>
				<Switch
					fallback={
						<p class="text-danger">
							Switch fallback. This is likely an error. Please report it with
							code e329jafs.
						</p>
					}
				>
					<Match when={repositoryIsCloned.error?.message.includes("404")}>
						<RepositoryDoesNotExistOrNotAuthorizedCard></RepositoryDoesNotExistOrNotAuthorizedCard>
					</Match>
					<Match when={repositoryIsCloned.error}>
						<p class="text-danger">{repositoryIsCloned.error.message}</p>
					</Match>
					<Match when={inlangConfig.error}>
						<p class="text-danger">
							An error occured while initializing the config:{" "}
							{inlangConfig.error.message}
						</p>
					</Match>
<<<<<<< HEAD
=======
				<Match when={repositoryIsCloned.loading || inlangConfig.loading}>
>>>>>>> 9e032ac1
					<div class="flex flex-col grow justify-center items-center min-w-full">
						{/* sl-spinner need a own div otherwise the spinner has a bug. The wheel is rendered on the outer div  */}
						<div>
							<sl-spinner style="font-size: 50px; --track-width: 10px;"></sl-spinner>
						</div>

						<p>cloning repositories can take a few minutes...</p>
					</div>
<<<<<<< HEAD
=======
				</Match>
>>>>>>> 9e032ac1
					<Match when={inlangConfig() === undefined}>
						<NoInlangConfigFoundCard></NoInlangConfigFoundCard>
					</Match>
					<Match when={inlangConfig()}>
						<div class="space-y-2">
							<For each={Object.keys(messages())}>
								{(id) => <Messages messages={messages()[id]}></Messages>}
							</For>
						</div>
					</Match>
				</Switch>
			</EditorLayout>
		</>
	);
}

function NoInlangConfigFoundCard() {
	return (
		<div class="flex grow items-center justify-center">
			<div class="border border-outline p-8 rounded flex flex-col max-w-lg">
				<MaterialSymbolsUnknownDocumentOutlineRounded class="w-10 h-10 self-center"></MaterialSymbolsUnknownDocumentOutlineRounded>
				<h1 class="font-semibold pt-5">
					The{" "}
					<code class="bg-secondary-container py-1 px-1.5 rounded text-on-secondary-container">
						inlang.config.js
					</code>{" "}
					file has not been found.
				</h1>
				<p class="pt-1.5">
					Make sure that the inlang.config.js file exists at the root of the
					repository, see discussion{" "}
					<a
						href="https://github.com/inlang/inlang/discussions/258"
						target="_blank"
						class="link link-primary"
					>
						#258
					</a>
					.
				</p>
				<a
					class="self-end pt-5"
					href="https://inlang.com/documentation/getting-started"
					target="_blank"
				>
					<sl-button prop:variant="text">
						I need help with getting started
						<MaterialSymbolsArrowOutwardRounded slot="suffix"></MaterialSymbolsArrowOutwardRounded>
					</sl-button>
				</a>
			</div>
		</div>
	);
}

function RepositoryDoesNotExistOrNotAuthorizedCard() {
	return (
		<div class="flex grow items-center justify-center">
			<div class="border border-outline p-8 rounded flex flex-col max-w-lg">
				<h1 class="self-center text-5xl font-light">404</h1>
				<h2 class="font-semibold pt-5">The repository has not been found.</h2>
				<p class="pt-1.5">
					Make sure that you the repository owner{" "}
					<code class="bg-secondary-container py-1 px-1.5 rounded text-on-secondary-container">
						{routeParams().owner}
					</code>{" "}
					and the repository name{" "}
					<code class="bg-secondary-container py-1 px-1.5 rounded text-on-secondary-container">
						{routeParams().repository}
					</code>{" "}
					contain no mistake.
					<span class="pt-2 block">
						Alternatively, you might not have access to the repository.
					</span>
				</p>
				<a
					class="self-end pt-5"
					href="https://github.com/inlang/inlang/discussions/categories/help-questions-answers"
					target="_blank"
				>
					<sl-button prop:variant="text">
						I need help
						<MaterialSymbolsArrowOutwardRounded slot="suffix"></MaterialSymbolsArrowOutwardRounded>
					</sl-button>
				</a>
			</div>
		</div>
	);
}<|MERGE_RESOLUTION|>--- conflicted
+++ resolved
@@ -46,7 +46,6 @@
 	});
 
 	return (
-
 		<>
 			<Title>
 				{routeParams().owner}/{routeParams().repository}
@@ -78,22 +77,16 @@
 							{inlangConfig.error.message}
 						</p>
 					</Match>
-<<<<<<< HEAD
-=======
-				<Match when={repositoryIsCloned.loading || inlangConfig.loading}>
->>>>>>> 9e032ac1
-					<div class="flex flex-col grow justify-center items-center min-w-full">
-						{/* sl-spinner need a own div otherwise the spinner has a bug. The wheel is rendered on the outer div  */}
-						<div>
-							<sl-spinner style="font-size: 50px; --track-width: 10px;"></sl-spinner>
+					<Match when={repositoryIsCloned.loading || inlangConfig.loading}>
+						<div class="flex flex-col grow justify-center items-center min-w-full">
+							{/* sl-spinner need a own div otherwise the spinner has a bug. The wheel is rendered on the outer div  */}
+							<div>
+								<sl-spinner style="font-size: 50px; --track-width: 10px;"></sl-spinner>
+							</div>
+
+							<p>cloning repositories can take a few minutes...</p>
 						</div>
-
-						<p>cloning repositories can take a few minutes...</p>
-					</div>
-<<<<<<< HEAD
-=======
-				</Match>
->>>>>>> 9e032ac1
+					</Match>
 					<Match when={inlangConfig() === undefined}>
 						<NoInlangConfigFoundCard></NoInlangConfigFoundCard>
 					</Match>
