--- conflicted
+++ resolved
@@ -52,14 +52,8 @@
 				if (result[id] === undefined) {
 					result[id] = {}
 				}
-<<<<<<< HEAD
-				// assigning the message
-				result[id]![resource.languageTag.name] = query(resource).get({ id })
-				result[id]![resource.languageTag.name] = query(resource).get({ id })
-=======
 				const message = query(resource).get({ id }) as LintedMessage
 				result[id]![resource.languageTag.name] = message
->>>>>>> f1f64bdf
 			}
 		}
 		return result
