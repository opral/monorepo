<<<<<<< HEAD
import { useEditorState } from "./State.jsx"
import { createEffect, createMemo, createSignal, For, JSXElement, onCleanup, Show } from "solid-js"
=======
import { pushChanges, useEditorState } from "./State.jsx"
import {
	createEffect,
	createSignal,
	For,
	JSXElement,
	Match,
	onCleanup,
	onMount,
	Show,
	Switch,
} from "solid-js"
import { subSeconds, isAfter } from "date-fns"
import { currentPageContext } from "@src/renderer/state.js"
import { showToast } from "@src/components/Toast.jsx"
>>>>>>> f491813b
import { Layout as RootLayout } from "@src/pages/Layout.jsx"
import { SearchInput } from "./components/SearchInput.jsx"
import { CustomHintWrapper } from "./components/Notification/CustomHintWrapper.jsx"
import { WarningIcon } from "./components/Notification/NotificationHint.jsx"
<<<<<<< HEAD
import { getLintReports, LintedNode } from "@inlang/core/lint"
import { Gitfloat } from "./components/Gitfloat.jsx"
=======
import { publicEnv } from "@inlang/env-variables"

const [hasPushedChanges, setHasPushedChanges] = createSignal(false)
>>>>>>> f491813b

// command-f this repo to find where the layout is called
export function Layout(props: { children: JSXElement }) {
	const { inlangConfig } = useEditorState()
	const { setTextSearch } = useEditorState()
	const handleSearchText = (text: string) => {
		setTextSearch(text)
	}

	return (
		<RootLayout>
			<div class="pt-4 w-full flex flex-col grow">
				<div class="flex items-center space-x-4 pt-5">
					<Breadcrumbs />
					<BranchMenu />
				</div>
				<div class="flex justify-between gap-2 py-5 sticky top-[72px] z-30 bg-background">
					<div class="absolute -left-2 w-[calc(100%_+_16px)] h-full -translate-y-5 bg-background" />
					<div class="flex z-20 justify-between gap-2 items-center">
						<Show when={inlangConfig()}>
							<p class="text-sm text-outline-variant">Filter:</p>
							<LanguageFilter />
							<Show when={inlangConfig()?.lint?.rules}>
								<sl-tooltip prop:content="by lint status">
									<StatusFilter />
								</sl-tooltip>
							</Show>
						</Show>
					</div>
					<div class="flex gap-2">
						<SearchInput placeholder="Search ..." handleChange={handleSearchText} />
					</div>
				</div>
				{/* <hr class="h-px w-full bg-outline-variant my-2"> </hr> */}
				{props.children}
			</div>
			<Gitfloat />
		</RootLayout>
	)
}
function Breadcrumbs() {
	const { routeParams } = useEditorState()
	return (
		<div class="flex flex-row items-center space-x-2 text-lg font-medium">
			{/* repository icon */}
			<svg class="w-4 h-4" viewBox="0 0 16 16">
				<path
					fill="currentColor"
					fill-rule="evenodd"
					d="M2 2.5A2.5 2.5 0 0 1 4.5 0h8.75a.75.75 0 0 1 .75.75v12.5a.75.75 0 0 1-.75.75h-2.5a.75.75 0 1 1 0-1.5h1.75v-2h-8a1 1 0 0 0-.714 1.7a.75.75 0 0 1-1.072 1.05A2.495 2.495 0 0 1 2 11.5v-9zm10.5-1V9h-8c-.356 0-.694.074-1 .208V2.5a1 1 0 0 1 1-1h8zM5 12.25v3.25a.25.25 0 0 0 .4.2l1.45-1.087a.25.25 0 0 1 .3 0L8.6 15.7a.25.25 0 0 0 .4-.2v-3.25a.25.25 0 0 0-.25-.25h-3.5a.25.25 0 0 0-.25.25z"
				/>
			</svg>
			<a
				href={`https://github.com/${routeParams().owner}`}
				target="_blank"
				class="link hover:text-primary"
			>
				<h3>{routeParams().owner}</h3>
			</a>
			<h3>/</h3>
			<a
				href={`https://github.com/${routeParams().owner}/${routeParams().repository}`}
				target="_blank"
				class="link hover:text-primary"
			>
				<h3>{routeParams().repository}</h3>
			</a>
		</div>
	)
}

/**
 * The menu to select the branch.
 */
function BranchMenu() {
	const { currentBranch } = useEditorState()

	return (
		<sl-dropdown>
			<sl-button slot="trigger" prop:caret={true} prop:size="small">
				<div slot="prefix">
					{/* branch icon from github */}
					<svg class="w-4 h-4">
						<path
							fill="currentColor"
							fill-rule="evenodd"
							d="M11.75 2.5a.75.75 0 1 0 0 1.5a.75.75 0 0 0 0-1.5zm-2.25.75a2.25 2.25 0 1 1 3 2.122V6A2.5 2.5 0 0 1 10 8.5H6a1 1 0 0 0-1 1v1.128a2.251 2.251 0 1 1-1.5 0V5.372a2.25 2.25 0 1 1 1.5 0v1.836A2.492 2.492 0 0 1 6 7h4a1 1 0 0 0 1-1v-.628A2.25 2.25 0 0 1 9.5 3.25zM4.25 12a.75.75 0 1 0 0 1.5a.75.75 0 0 0 0-1.5zM3.5 3.25a.75.75 0 1 1 1.5 0a.75.75 0 0 1-1.5 0z"
						/>
					</svg>
				</div>
				{currentBranch() ?? "branch"}
			</sl-button>
			<sl-menu class="w-48 min-w-full">
				<div class="p-4">
					Branches are not implemented yet. Discussion is on going in{" "}
					<a
						href="https://github.com/inlang/inlang/discussions/166"
						class="link link-primary"
						target="blank"
					>
						#166
					</a>
					.
				</div>
				{/* <For each={branches()}>
					{(branch) => (
						<a
						href={`${currentPageContext().urlParsed.pathname}?branch=${branch}`}
						>
						<sl-menu-item prop:checked={currentBranch() === branch}>
						{branch}
						</sl-menu-item>
						</a>
						)}
					</For> */}
			</sl-menu>
		</sl-dropdown>
	)
}

function LanguageFilter() {
	const { inlangConfig, setFilteredLanguages, filteredLanguages } = useEditorState()
	const [showLanguageFilterTooltip, setShowLanguageFilterTooltip] = createSignal(false)

	const onlyLanguagesTheUserSpeaks = () => {
		const languages = inlangConfig()?.languages.filter(
			(language) =>
				navigator.languages.includes(language) || language === inlangConfig()!.referenceLanguage,
		)
		return languages ?? []
	}

	onMount(() => {
		if (onlyLanguagesTheUserSpeaks().length > 1) {
			setFilteredLanguages(onlyLanguagesTheUserSpeaks())
			const timerShow = setTimeout(() => {
				setShowLanguageFilterTooltip(true)
			}, 500)
			const timerHide = setTimeout(() => {
				setShowLanguageFilterTooltip(false)
			}, 5000)
			onCleanup(() => {
				clearTimeout(timerShow)
				clearTimeout(timerHide)
			})
		}
	})

	return (
		<CustomHintWrapper
			notification={{
				notificationTitle: "Language detection",
				notificationDescription: "We filtered by your browser defaults.",
				notificationType: "info",
			}}
			condition={showLanguageFilterTooltip()}
		>
			<sl-tooltip prop:content="by language">
				<Show
					when={inlangConfig()}
					fallback={
						<sl-select
							prop:name="Language Select"
							prop:placeholder="Loading ..."
							prop:size="small"
							class="border-0 focus:ring-background/100 p-0 m-0 text-sm"
						>
							<div class="mx-auto pr-2" slot="prefix">
								<LanguageIcon />
							</div>
						</sl-select>
					}
				>
					<sl-select
						prop:name="Language Select"
						prop:placeholder="Languages"
						prop:size="small"
						prop:multiple={true}
						prop:value={filteredLanguages()}
						on:sl-change={(event: any) => {
							setFilteredLanguages(event.target.value)
						}}
						class="border-0 focus:ring-background/100 p-0 m-0 text-sm"
					>
						<div class="mx-auto pr-2" slot="prefix">
							<LanguageIcon />
						</div>
						<div class="flex px-3 gap-2 text-xs font-medium tracking-wide">
							<span class="text-left text-on-surface-variant grow">Languages</span>
							<a
								class="cursor-pointer link link-primary"
								onClick={() => setFilteredLanguages(() => inlangConfig()!.languages)}
							>
								ALL
							</a>
							<a
								class="cursor-pointer link link-primary"
								// filter all except the reference language
								onClick={() => setFilteredLanguages([inlangConfig()!.referenceLanguage])}
							>
								NONE
							</a>
						</div>
						<sl-divider class="mt-2 mb-0 h-[1px] bg-surface-3" />
						<div class="max-h-[300px] overflow-y-auto">
							<For each={inlangConfig()?.languages}>
								{(language) => (
									<sl-option
										prop:value={language}
										prop:selected={filteredLanguages().includes(language)}
										prop:disabled={language === inlangConfig()?.referenceLanguage}
										class={language === inlangConfig()?.referenceLanguage ? "opacity-50" : ""}
									>
										{language}
										{language === inlangConfig()?.referenceLanguage ? (
											<sl-badge prop:variant="neutral" class="relative translate-x-3">
												<span class="after:content-['ref'] after:text-background" />
											</sl-badge>
										) : (
											""
										)}
									</sl-option>
								)}
							</For>
						</div>
					</sl-select>
				</Show>
			</sl-tooltip>
		</CustomHintWrapper>
	)
}

export const LanguageIcon = () => {
	return (
		<svg
			width="20"
			height="20"
			viewBox="0 0 20 20"
			fill="none"
			xmlns="http://www.w3.org/2000/svg"
			class="flex-grow-0 flex-shrink-0 w-5 h-5 relative"
			preserveAspectRatio="none"
		>
			<path
				d="M18.6848 16.9375L15.1691 8.42188C15.1042 8.26462 14.9941 8.13017 14.8527 8.03556C14.7112 7.94096 14.5449 7.89046 14.3748 7.89046C14.2047 7.89046 14.0384 7.94096 13.897 8.03556C13.7555 8.13017 13.6454 8.26462 13.5805 8.42188L10.0648 16.9375C10.0211 17.0419 9.99848 17.154 9.99819 17.2672C9.99791 17.3804 10.02 17.4925 10.0632 17.5972C10.1064 17.7018 10.1698 17.7969 10.2499 17.877C10.3299 17.957 10.425 18.0205 10.5296 18.0637C10.6343 18.1069 10.7464 18.129 10.8596 18.1287C10.9728 18.1284 11.0849 18.1058 11.1893 18.0621C11.2938 18.0184 11.3885 17.9545 11.4682 17.874C11.5478 17.7936 11.6108 17.6982 11.6535 17.5934L12.3695 15.8594H16.3801L17.0961 17.5934C17.161 17.7507 17.2712 17.8852 17.4126 17.9799C17.5541 18.0745 17.7204 18.125 17.8906 18.125C18.0318 18.1249 18.1709 18.09 18.2954 18.0234C18.4199 17.9568 18.5261 17.8606 18.6046 17.7432C18.683 17.6258 18.7314 17.4909 18.7453 17.3503C18.7592 17.2098 18.7383 17.068 18.6844 16.9375H18.6848ZM13.0793 14.1406L14.375 11.002L15.6707 14.1406H13.0793ZM10.4625 13.3953C10.596 13.2109 10.6509 12.981 10.6151 12.7562C10.5793 12.5313 10.4557 12.3299 10.2715 12.1961C10.2637 12.1902 9.68555 11.7613 8.84609 10.8395C10.3949 8.74258 11.2723 6.35703 11.6301 5.23438H12.8906C13.1185 5.23438 13.3371 5.14383 13.4983 4.98267C13.6595 4.82151 13.75 4.60292 13.75 4.375C13.75 4.14708 13.6595 3.92849 13.4983 3.76733C13.3371 3.60617 13.1185 3.51562 12.8906 3.51562H8.35938V2.73438C8.35938 2.50645 8.26883 2.28787 8.10767 2.12671C7.94651 1.96554 7.72792 1.875 7.5 1.875C7.27208 1.875 7.05349 1.96554 6.89233 2.12671C6.73117 2.28787 6.64062 2.50645 6.64062 2.73438V3.51562H2.10938C1.88145 3.51562 1.66287 3.60617 1.50171 3.76733C1.34054 3.92849 1.25 4.14708 1.25 4.375C1.25 4.60292 1.34054 4.82151 1.50171 4.98267C1.66287 5.14383 1.88145 5.23438 2.10938 5.23438H9.81445C9.44258 6.28711 8.75781 7.94922 7.71328 9.46719C6.48633 7.83906 6.03047 6.78555 6.02695 6.77695C5.93713 6.56937 5.76909 6.40557 5.55928 6.32107C5.34947 6.23658 5.11481 6.23821 4.9062 6.3256C4.69758 6.413 4.53183 6.57911 4.44489 6.78792C4.35795 6.99673 4.35684 7.23139 4.4418 7.44102C4.46445 7.49492 5.01016 8.77813 6.50664 10.7195C6.54258 10.766 6.57812 10.8113 6.61367 10.8566C5.08086 12.5891 3.57695 13.6637 2.94766 14.0105C2.74755 14.1197 2.599 14.3039 2.53468 14.5225C2.47036 14.7412 2.49554 14.9765 2.60469 15.1766C2.71383 15.3767 2.89799 15.5252 3.11666 15.5895C3.33533 15.6539 3.5706 15.6287 3.7707 15.5195C3.85508 15.4734 5.66914 14.4691 7.74063 12.1762C8.62031 13.1168 9.225 13.5605 9.26133 13.5863C9.35273 13.6527 9.45633 13.7004 9.5662 13.7268C9.67606 13.7531 9.79004 13.7575 9.9016 13.7397C10.0132 13.7219 10.1201 13.6823 10.2164 13.6231C10.3126 13.564 10.3963 13.4864 10.4625 13.3949V13.3953Z"
				fill="#52525B"
			/>
		</svg>
	)
}

function StatusFilter() {
	const { inlangConfig, filteredStatus, setFilteredStatus } = useEditorState()

	const lintRuleIds = () =>
		inlangConfig()
			?.lint?.rules?.flat()
			.map((rule) => rule.id) ?? []

	return (
		<sl-select
			prop:name="Lint Filter Select"
			prop:size="small"
			prop:multiple={true}
			prop:maxOptionsVisible={2}
			prop:value={filteredStatus()}
			on:sl-change={(event: any) => {
				setFilteredStatus(event.target.value)
			}}
			class="border-0 focus:ring-background/100 p-0 m-0 text-sm"
		>
			<div class="mx-auto flex items-center gap-2" slot="prefix">
				<div class="last:pr-2">
					<WarningIcon />
				</div>
				<Show when={filteredStatus().length <= 0}>
					<sl-tag prop:size="small" class="font-medium text-sm">
						everyMessage
					</sl-tag>
				</Show>
			</div>

			<div class="flex px-3 gap-2 text-xs font-medium tracking-wide">
				<span class="text-left text-on-surface-variant grow">Lints</span>
				<a
					class="cursor-pointer link link-primary"
					onClick={() => setFilteredStatus(lintRuleIds().map((id) => id))}
				>
					ALL
				</a>
				<a
					class="cursor-pointer link link-primary"
					// filter all rules
					onClick={() => setFilteredStatus(() => [])}
				>
					NONE
				</a>
			</div>
			<sl-divider class="mt-2 mb-0 h-[1px] bg-surface-3" />
			<div class="max-h-[300px] overflow-y-auto">
				<For each={lintRuleIds()}>
					{(id) => <sl-option prop:value={id}>{id.slice(7)}</sl-option>}
				</For>
			</div>
		</sl-select>
	)
}<|MERGE_RESOLUTION|>--- conflicted
+++ resolved
@@ -1,35 +1,10 @@
-<<<<<<< HEAD
+import { createSignal, For, JSXElement, onCleanup, onMount, Show } from "solid-js"
 import { useEditorState } from "./State.jsx"
-import { createEffect, createMemo, createSignal, For, JSXElement, onCleanup, Show } from "solid-js"
-=======
-import { pushChanges, useEditorState } from "./State.jsx"
-import {
-	createEffect,
-	createSignal,
-	For,
-	JSXElement,
-	Match,
-	onCleanup,
-	onMount,
-	Show,
-	Switch,
-} from "solid-js"
-import { subSeconds, isAfter } from "date-fns"
-import { currentPageContext } from "@src/renderer/state.js"
-import { showToast } from "@src/components/Toast.jsx"
->>>>>>> f491813b
 import { Layout as RootLayout } from "@src/pages/Layout.jsx"
 import { SearchInput } from "./components/SearchInput.jsx"
 import { CustomHintWrapper } from "./components/Notification/CustomHintWrapper.jsx"
 import { WarningIcon } from "./components/Notification/NotificationHint.jsx"
-<<<<<<< HEAD
-import { getLintReports, LintedNode } from "@inlang/core/lint"
 import { Gitfloat } from "./components/Gitfloat.jsx"
-=======
-import { publicEnv } from "@inlang/env-variables"
-
-const [hasPushedChanges, setHasPushedChanges] = createSignal(false)
->>>>>>> f491813b
 
 // command-f this repo to find where the layout is called
 export function Layout(props: { children: JSXElement }) {
