--- conflicted
+++ resolved
@@ -333,190 +333,4 @@
 			</div>
 		</sl-select>
 	)
-<<<<<<< HEAD
-}
-
-function SignInBanner() {
-	const { userIsCollaborator, githubRepositoryInformation, currentBranch, routeParams } =
-		useEditorState()
-	const [localStorage] = useLocalStorage()
-	const [isLoading, setIsLoading] = createSignal(false)
-
-	let alert: SlAlert | undefined
-
-	createEffect(() => {
-		// workaround for shoelace animation
-		if (userIsCollaborator() === false) {
-			setTimeout(() => {
-				alert?.show()
-			}, 50)
-		} else {
-			alert?.hide()
-		}
-	})
-
-	let signInDialog: SlDialog | undefined
-
-	function onSignIn() {
-		signInDialog?.show()
-	}
-
-	async function handleFork() {
-		setIsLoading(true)
-		if (localStorage.user === undefined) {
-			return
-		}
-		const response = await github.rest.repos.createFork({
-			owner: routeParams().owner,
-			repo: routeParams().repository,
-		})
-		telemetryBrowser.capture("fork created", {
-			owner: routeParams().owner,
-			repository: routeParams().repository,
-			sucess: response.status === 202,
-		})
-		if (response.status === 202) {
-			showToast({
-				variant: "success",
-				title: "The Fork has been created.",
-				message: `Don't forget to open a pull request`,
-			})
-			setIsLoading(false)
-			// full name is owner/repo
-			return navigate(`/editor/github.com/${response.data.full_name}`)
-		} else {
-			showToast({
-				variant: "danger",
-				title: "The creation of the fork failed.",
-				message: `Please try it again or report a bug`,
-			})
-			return response
-		}
-	}
-	return (
-		<>
-			<Switch>
-				<Match when={localStorage?.user === undefined}>
-					<Banner
-						variant="info"
-						message="The repository has been cloned locally. You must sign in with your GitHub account to commit and push changes."
-					>
-						<sl-button onClick={onSignIn} prop:variant="primary">
-							Sign in with GitHub
-							<CibGithub slot="suffix" />
-						</sl-button>
-					</Banner>
-				</Match>
-				<Match
-					when={
-						userIsCollaborator.error === undefined &&
-						userIsCollaborator.loading === false &&
-						userIsCollaborator() === false &&
-						localStorage?.user
-					}
-				>
-					<Banner
-						variant="info"
-						message={`
-            You do not have write access to ${routeParams().owner}/${
-							routeParams().repository
-						}. Fork this project to make changes.`}
-					>
-						<sl-button onClick={handleFork} prop:variant="primary" prop:loading={isLoading()}>
-							<div slot="prefix">
-								<svg width="1.2em" height="1.2em" viewBox="0 0 16 16">
-									<path
-										fill="currentColor"
-										d="M5 5.372v.878c0 .414.336.75.75.75h4.5a.75.75 0 0 0 .75-.75v-.878a2.25 2.25 0 1 1 1.5 0v.878a2.25 2.25 0 0 1-2.25 2.25h-1.5v2.128a2.251 2.251 0 1 1-1.5 0V8.5h-1.5A2.25 2.25 0 0 1 3.5 6.25v-.878a2.25 2.25 0 1 1 1.5 0ZM5 3.25a.75.75 0 1 0-1.5 0a.75.75 0 0 0 1.5 0Zm6.75.75a.75.75 0 1 0 0-1.5a.75.75 0 0 0 0 1.5Zm-3 8.75a.75.75 0 1 0-1.5 0a.75.75 0 0 0 1.5 0Z"
-									/>
-								</svg>
-							</div>
-							Fork this project
-						</sl-button>
-					</Banner>
-				</Match>
-				<Match
-					when={
-						githubRepositoryInformation.error === undefined &&
-						githubRepositoryInformation.loading === false &&
-						hasPushedChanges() &&
-						githubRepositoryInformation()?.data.fork
-					}
-				>
-					<Banner
-						variant="success"
-						message={`You are working in a forked project. Please make a "pull request" to transfer your changes to the parent project:
-							"${githubRepositoryInformation()?.data.parent?.full_name}"`}
-					>
-						<sl-button
-							prop:target="_blank"
-							prop:href={`https://github.com/${
-								githubRepositoryInformation()?.data.parent?.full_name
-							}/compare/${currentBranch()}...${githubRepositoryInformation()?.data.owner.login}:${
-								githubRepositoryInformation()?.data.name
-							}:${currentBranch()}?expand=1;title=Update%20translations;body=Describe%20the%20changes%20you%20have%20conducted%20here%0A%0APreview%20the%20messages%20on%20https%3A%2F%2Finlang.com%2Fgithub.com%2F${
-								(currentPageContext.routeParams as EditorRouteParams).owner
-							}%2F${(currentPageContext.routeParams as EditorRouteParams).repository}%20.`}
-							prop:variant="success"
-							// ugly workaround to close  the banner
-							// after the button has been clicked
-							onClick={() => {
-								telemetryBrowser.capture("open pull request", {
-									owner: routeParams().owner,
-									repository: routeParams().repository,
-								})
-								setHasPushedChanges(false)
-							}}
-						>
-							<div slot="prefix">
-								<svg width="1em" height="1em" viewBox="0 0 24 24">
-									<path
-										fill="currentColor"
-										d="M16 19.25a3.25 3.25 0 1 1 6.5 0a3.25 3.25 0 0 1-6.5 0Zm-14.5 0a3.25 3.25 0 1 1 6.5 0a3.25 3.25 0 0 1-6.5 0Zm0-14.5a3.25 3.25 0 1 1 6.5 0a3.25 3.25 0 0 1-6.5 0ZM4.75 3a1.75 1.75 0 1 0 .001 3.501A1.75 1.75 0 0 0 4.75 3Zm0 14.5a1.75 1.75 0 1 0 .001 3.501A1.75 1.75 0 0 0 4.75 17.5Zm14.5 0a1.75 1.75 0 1 0 .001 3.501a1.75 1.75 0 0 0-.001-3.501Z"
-									/>
-									<path
-										fill="currentColor"
-										d="M13.405 1.72a.75.75 0 0 1 0 1.06L12.185 4h4.065A3.75 3.75 0 0 1 20 7.75v8.75a.75.75 0 0 1-1.5 0V7.75a2.25 2.25 0 0 0-2.25-2.25h-4.064l1.22 1.22a.75.75 0 0 1-1.061 1.06l-2.5-2.5a.75.75 0 0 1 0-1.06l2.5-2.5a.75.75 0 0 1 1.06 0ZM4.75 7.25A.75.75 0 0 1 5.5 8v8A.75.75 0 0 1 4 16V8a.75.75 0 0 1 .75-.75Z"
-									/>
-								</svg>
-							</div>
-							Create pull request
-						</sl-button>
-					</Banner>
-				</Match>
-			</Switch>
-			{/* <sl-button onClick={handlesncForking}>can i fork this thing</sl-button> */}
-			<SignInDialog
-				githubAppClientId={publicEnv.PUBLIC_GITHUB_APP_CLIENT_ID}
-				ref={signInDialog!}
-				onClickOnSignInButton={() => {
-					// hide the sign in dialog to increase UX when switching back to this window
-					signInDialog?.hide()
-				}}
-			/>
-		</>
-	)
-}
-
-function Banner(props: {
-	variant: SemanticColorTokens[number]
-	message: string
-	children: JSXElement
-}) {
-	let alert: SlAlert | undefined
-	return (
-		<sl-alert
-			prop:variant={props.variant === "info" ? "primary" : props.variant}
-			ref={alert}
-			prop:open={true}
-		>
-			<Icon name={props.variant} slot="icon" />
-			<div class="flex space-x-4 items-center">
-				<p class="grow">{props.message}</p>
-				{props.children}
-			</div>
-		</sl-select>
-	)
-=======
->>>>>>> 936341c0
 }