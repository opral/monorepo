--- conflicted
+++ resolved
@@ -257,12 +257,7 @@
 }
 
 function StatusFilter() {
-<<<<<<< HEAD
-	const { inlangConfig, filteredStatus, setFilteredStatus } = useEditorState()
-	const { inlangConfig, filteredStatus, setFilteredStatus } = useEditorState()
-=======
 	const { inlangConfig, filteredLintRules, setFilteredLintRules } = useEditorState()
->>>>>>> f1f64bdf
 
 	const lintRuleIds = () =>
 		inlangConfig()
@@ -296,9 +291,9 @@
 			prop:size="small"
 			prop:multiple={true}
 			prop:maxOptionsVisible={2}
-			prop:value={filteredStatus()}
+			prop:value={filteredLintRules()}
 			on:sl-change={(event: any) => {
-				setFilteredStatus(event.target.value)
+				setFilteredLintRules(event.target.value ?? [])
 			}}
 			class="border-0 focus:ring-background/100 p-0 m-0 text-sm"
 		>
@@ -306,7 +301,7 @@
 				<div class="last:pr-2">
 					<WarningIcon />
 				</div>
-				<Show when={filteredStatus().length <= 0}>
+				<Show when={filteredLintRules().length <= 0}>
 					<sl-tag prop:size="small" class="font-medium text-sm">
 						everyMessage
 					</sl-tag>
