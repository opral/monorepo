import { pushChanges, useEditorState } from "./State.jsx"
import {
	createEffect,
	createMemo,
	createSignal,
	For,
	JSXElement,
	Match,
	onCleanup,
	Show,
	Switch,
} from "solid-js"
import { subSeconds, isAfter } from "date-fns"
import { currentPageContext } from "@src/renderer/state.js"
import { showToast } from "@src/components/Toast.jsx"
import { Layout as RootLayout } from "@src/pages/Layout.jsx"
import { useLocalStorage } from "@src/services/local-storage/index.js"
import type { EditorRouteParams } from "./types.js"
import { navigate } from "vite-plugin-ssr/client/router"
import type SlAlert from "@shoelace-style/shoelace/dist/components/alert/alert.js"
import { SignInDialog } from "@src/services/auth/index.js"
import type SlDialog from "@shoelace-style/shoelace/dist/components/dialog/dialog.js"
import { clientSideEnv } from "@env"
import type { SemanticColorTokens } from "../../../../../../tailwind.config.cjs"
import { Icon } from "@src/components/Icon.jsx"
import CibGithub from "~icons/cib/github"
import { analytics } from "@src/services/analytics/index.js"
import { github } from "@src/services/github/index.js"
import { SearchInput } from "./components/SearchInput.jsx"
import { CustomHintWrapper } from "./components/Notification/CustomHintWrapper.jsx"
import { WarningIcon } from "./components/Notification/NotificationHint.jsx"
<<<<<<< HEAD
=======
import { getLintReports, LintedNode } from "@inlang/core/lint"
>>>>>>> 3b3f07b3

const [hasPushedChanges, setHasPushedChanges] = createSignal(false)

// command-f this repo to find where the layout is called
export function Layout(props: { children: JSXElement }) {
	const { inlangConfig } = useEditorState()
	//setTextSearch
	const { setTextSearch } = useEditorState()
	const handleSearchText = (text: string) => {
		setTextSearch(text)
	}
	const [customHintCondition, setCustomHintCondition] = createSignal(false)

	createEffect(() => {
		if (inlangConfig()?.languages) {
			const timerShow = setTimeout(() => {
				setCustomHintCondition(true)
			}, 500)
			const timerHide = setTimeout(() => {
				setCustomHintCondition(false)
			}, 5000)
			onCleanup(() => clearTimeout(timerShow))
			onCleanup(() => clearTimeout(timerHide))
		}
	})

	return (
		<RootLayout>
			<div class="pt-4 pb-16 w-full flex flex-col grow">
				<SignInBanner />
				<div class="flex items-center space-x-4 pt-5">
					<Breadcrumbs />
					<BranchMenu />
				</div>
				<div class="flex justify-between gap-2 py-5 sticky top-[72px] z-30 bg-background">
					<div class="absolute -left-2 w-[calc(100%_+_16px)] h-full -translate-y-5 bg-background" />
					<div class="flex z-20 justify-between gap-2 items-center">
						<p class="text-sm text-outline-variant">Filter:</p>
						<CustomHintWrapper
							notification={{
								notificationTitle: "Language detection",
								notificationDescription: "We filtered by your browser defaults.",
								notificationType: "info",
							}}
							condition={customHintCondition()}
						>
							<sl-tooltip prop:content="by language">
								<LanguageFilter />
							</sl-tooltip>
						</CustomHintWrapper>
						<sl-tooltip prop:content="by lint status">
							<StatusFilter />
						</sl-tooltip>
					</div>
					<div class="flex gap-2">
						<SearchInput placeholder="Search ..." handleChange={handleSearchText} />
						<HasChangesAction />
					</div>
				</div>
				{/* <hr class="h-px w-full bg-outline-variant my-2"> </hr> */}
				{props.children}
			</div>
		</RootLayout>
	)
}

function Breadcrumbs() {
	const { routeParams } = useEditorState()
	return (
		<div class="flex flex-row items-center space-x-2 text-lg font-medium">
			{/* repository icon */}
			<svg class="w-4 h-4" viewBox="0 0 16 16">
				<path
					fill="currentColor"
					fill-rule="evenodd"
					d="M2 2.5A2.5 2.5 0 0 1 4.5 0h8.75a.75.75 0 0 1 .75.75v12.5a.75.75 0 0 1-.75.75h-2.5a.75.75 0 1 1 0-1.5h1.75v-2h-8a1 1 0 0 0-.714 1.7a.75.75 0 0 1-1.072 1.05A2.495 2.495 0 0 1 2 11.5v-9zm10.5-1V9h-8c-.356 0-.694.074-1 .208V2.5a1 1 0 0 1 1-1h8zM5 12.25v3.25a.25.25 0 0 0 .4.2l1.45-1.087a.25.25 0 0 1 .3 0L8.6 15.7a.25.25 0 0 0 .4-.2v-3.25a.25.25 0 0 0-.25-.25h-3.5a.25.25 0 0 0-.25.25z"
				/>
			</svg>
			<h3>{routeParams().owner}</h3>
			<h3>/</h3>
			<h3>{routeParams().repository}</h3>
		</div>
	)
}

/**
 * The menu to select the branch.
 */
function BranchMenu() {
	const { currentBranch } = useEditorState()

	return (
		<sl-dropdown>
			<sl-button slot="trigger" prop:caret={true} prop:size="small">
				<div slot="prefix">
					{/* branch icon from github */}
					<svg class="w-4 h-4">
						<path
							fill="currentColor"
							fill-rule="evenodd"
							d="M11.75 2.5a.75.75 0 1 0 0 1.5a.75.75 0 0 0 0-1.5zm-2.25.75a2.25 2.25 0 1 1 3 2.122V6A2.5 2.5 0 0 1 10 8.5H6a1 1 0 0 0-1 1v1.128a2.251 2.251 0 1 1-1.5 0V5.372a2.25 2.25 0 1 1 1.5 0v1.836A2.492 2.492 0 0 1 6 7h4a1 1 0 0 0 1-1v-.628A2.25 2.25 0 0 1 9.5 3.25zM4.25 12a.75.75 0 1 0 0 1.5a.75.75 0 0 0 0-1.5zM3.5 3.25a.75.75 0 1 1 1.5 0a.75.75 0 0 1-1.5 0z"
						/>
					</svg>
				</div>
				{currentBranch() ?? "branch"}
			</sl-button>
			<sl-menu class="w-48 min-w-full">
				<div class="p-4">
					Branches are not implemented yet. Discussion is on going in{" "}
					<a
						href="https://github.com/inlang/inlang/discussions/166"
						class="link link-primary"
						target="blank"
					>
						#166
					</a>
					.
				</div>
				{/* <For each={branches()}>
					{(branch) => (
						<a
						href={`${currentPageContext().urlParsed.pathname}?branch=${branch}`}
						>
						<sl-menu-item prop:checked={currentBranch() === branch}>
						{branch}
						</sl-menu-item>
						</a>
						)}
					</For> */}
			</sl-menu>
		</sl-dropdown>
	)
}

/** Actions that can be conducted if a commit has been made but not pushed yet. */
function HasChangesAction() {
	const { unpushedChanges, setFsChange, setLastPush, routeParams, fs, setLastPullTime } =
		useEditorState()

	const [latestChange, setLatestChange] = createSignal<Date>()
	const [showPulse, setShowPulse] = createSignal(false)
	const [isLoading, setIsLoading] = createSignal(false)
	const [localStorage] = useLocalStorage()

	createEffect(() => {
		if (unpushedChanges()) {
			setLatestChange(new Date())
		}
	})

	// show the pulse if less than X seconds ago a change has been conducted
	const interval = setInterval(() => {
		const _latestChange = latestChange()
		if (_latestChange === undefined) {
			return setShowPulse(false)
		}
		const eightSecondsAgo = subSeconds(new Date(), 8)
		return setShowPulse(isAfter(_latestChange, eightSecondsAgo))
	}, 1000)

	onCleanup(() => clearInterval(interval))

	async function triggerPushChanges() {
		if (localStorage?.user === undefined) {
			return showToast({
				title: "Failed to push changes",
				message: "Please login first",
				variant: "warning",
			})
		}
		setIsLoading(true)
		analytics.capture("push changes", {
			owner: routeParams().owner,
			repository: routeParams().repository,
		})
		const [, exception] = await pushChanges({
			fs: fs(),
			routeParams: routeParams(),
			user: localStorage.user,
			setFsChange,
			setLastPush,
			setLastPullTime,
		})
		setIsLoading(false)
		if (exception) {
			return showToast({
				title: "Failed to push changes",
				message: "Please try again or file a bug. " + exception,
				variant: "danger",
			})
		} else {
			setHasPushedChanges(true)
			return showToast({
				title: "Changes have been pushed",
				variant: "success",
			})
		}
	}

	return (
		<sl-button
			prop:disabled={(unpushedChanges() ?? []).length === 0}
			onClick={triggerPushChanges}
			prop:loading={isLoading()}
			prop:size={"small"}
		>
			Push changes
			<Show when={(unpushedChanges() ?? []).length > 0}>
				<sl-badge prop:pill={true} prop:pulse={showPulse() ? true : false}>
					{(unpushedChanges() ?? []).length}
				</sl-badge>
			</Show>
		</sl-button>
	)
}

function LanguageFilter() {
	const { inlangConfig, setFilteredLanguages, filteredLanguages } = useEditorState()
	const [browserLanguage, setBrowserLanguage] = createSignal<boolean>(false)

	createEffect(() => {
		const languages = inlangConfig()?.languages.filter(
			(language) =>
				navigator.languages.includes(language) || language === inlangConfig()!.referenceLanguage,
		)
		if (languages !== undefined && languages.length > 0) {
			setFilteredLanguages(languages)
			setBrowserLanguage(true)
		}
	})

	return (
		<Show
			when={inlangConfig()?.languages && browserLanguage()}
			fallback={
				<sl-select
					prop:name="Language Select"
					prop:placeholder="Loading ..."
					prop:size="small"
					class="border-0 focus:ring-background/100 p-0 m-0 text-sm"
				>
					<div class="mx-auto pr-2" slot="prefix">
						<LanguageIcon />
					</div>
				</sl-select>
			}
		>
			<sl-select
				prop:name="Language Select"
				prop:placeholder="Languages"
				prop:size="small"
				prop:multiple={true}
				prop:value={filteredLanguages()}
				on:sl-change={(event: any) => {
					setFilteredLanguages(event.target.value)
				}}
				class="border-0 focus:ring-background/100 p-0 m-0 text-sm"
			>
				<div class="mx-auto pr-2" slot="prefix">
					<LanguageIcon />
				</div>
				<div class="flex px-3 gap-2 text-xs font-medium tracking-wide">
					<span class="text-left text-on-surface-variant grow">Languages</span>
					<a
						class="cursor-pointer link link-primary"
						onClick={() => setFilteredLanguages(() => inlangConfig()!.languages)}
					>
						ALL
					</a>
					<a
						class="cursor-pointer link link-primary"
						// filter all except the reference language
						onClick={() => setFilteredLanguages([inlangConfig()!.referenceLanguage])}
					>
						NONE
					</a>
				</div>
				<sl-divider class="mt-2 mb-0 h-[1px] bg-surface-3" />
				<div class="max-h-[300px] overflow-y-auto">
					<For each={inlangConfig()?.languages}>
						{(language) => (
							<sl-option
								prop:value={language}
								prop:selected={filteredLanguages().includes(language)}
								prop:disabled={language === inlangConfig()?.referenceLanguage}
								class={language === inlangConfig()?.referenceLanguage ? "opacity-50" : ""}
							>
								{language}
								{language === inlangConfig()?.referenceLanguage ? (
									<sl-badge prop:variant="neutral" class="relative translate-x-3">
										<span class="after:content-['ref'] after:text-background" />
									</sl-badge>
								) : (
									""
								)}
							</sl-option>
						)}
					</For>
				</div>
			</sl-select>
		</Show>
	)
}

const LanguageIcon = () => {
	return (
		<svg
			width="20"
			height="20"
			viewBox="0 0 20 20"
			fill="none"
			xmlns="http://www.w3.org/2000/svg"
			class="flex-grow-0 flex-shrink-0 w-5 h-5 relative"
			preserveAspectRatio="none"
		>
			<path
				d="M18.6848 16.9375L15.1691 8.42188C15.1042 8.26462 14.9941 8.13017 14.8527 8.03556C14.7112 7.94096 14.5449 7.89046 14.3748 7.89046C14.2047 7.89046 14.0384 7.94096 13.897 8.03556C13.7555 8.13017 13.6454 8.26462 13.5805 8.42188L10.0648 16.9375C10.0211 17.0419 9.99848 17.154 9.99819 17.2672C9.99791 17.3804 10.02 17.4925 10.0632 17.5972C10.1064 17.7018 10.1698 17.7969 10.2499 17.877C10.3299 17.957 10.425 18.0205 10.5296 18.0637C10.6343 18.1069 10.7464 18.129 10.8596 18.1287C10.9728 18.1284 11.0849 18.1058 11.1893 18.0621C11.2938 18.0184 11.3885 17.9545 11.4682 17.874C11.5478 17.7936 11.6108 17.6982 11.6535 17.5934L12.3695 15.8594H16.3801L17.0961 17.5934C17.161 17.7507 17.2712 17.8852 17.4126 17.9799C17.5541 18.0745 17.7204 18.125 17.8906 18.125C18.0318 18.1249 18.1709 18.09 18.2954 18.0234C18.4199 17.9568 18.5261 17.8606 18.6046 17.7432C18.683 17.6258 18.7314 17.4909 18.7453 17.3503C18.7592 17.2098 18.7383 17.068 18.6844 16.9375H18.6848ZM13.0793 14.1406L14.375 11.002L15.6707 14.1406H13.0793ZM10.4625 13.3953C10.596 13.2109 10.6509 12.981 10.6151 12.7562C10.5793 12.5313 10.4557 12.3299 10.2715 12.1961C10.2637 12.1902 9.68555 11.7613 8.84609 10.8395C10.3949 8.74258 11.2723 6.35703 11.6301 5.23438H12.8906C13.1185 5.23438 13.3371 5.14383 13.4983 4.98267C13.6595 4.82151 13.75 4.60292 13.75 4.375C13.75 4.14708 13.6595 3.92849 13.4983 3.76733C13.3371 3.60617 13.1185 3.51562 12.8906 3.51562H8.35938V2.73438C8.35938 2.50645 8.26883 2.28787 8.10767 2.12671C7.94651 1.96554 7.72792 1.875 7.5 1.875C7.27208 1.875 7.05349 1.96554 6.89233 2.12671C6.73117 2.28787 6.64062 2.50645 6.64062 2.73438V3.51562H2.10938C1.88145 3.51562 1.66287 3.60617 1.50171 3.76733C1.34054 3.92849 1.25 4.14708 1.25 4.375C1.25 4.60292 1.34054 4.82151 1.50171 4.98267C1.66287 5.14383 1.88145 5.23438 2.10938 5.23438H9.81445C9.44258 6.28711 8.75781 7.94922 7.71328 9.46719C6.48633 7.83906 6.03047 6.78555 6.02695 6.77695C5.93713 6.56937 5.76909 6.40557 5.55928 6.32107C5.34947 6.23658 5.11481 6.23821 4.9062 6.3256C4.69758 6.413 4.53183 6.57911 4.44489 6.78792C4.35795 6.99673 4.35684 7.23139 4.4418 7.44102C4.46445 7.49492 5.01016 8.77813 6.50664 10.7195C6.54258 10.766 6.57812 10.8113 6.61367 10.8566C5.08086 12.5891 3.57695 13.6637 2.94766 14.0105C2.74755 14.1197 2.599 14.3039 2.53468 14.5225C2.47036 14.7412 2.49554 14.9765 2.60469 15.1766C2.71383 15.3767 2.89799 15.5252 3.11666 15.5895C3.33533 15.6539 3.5706 15.6287 3.7707 15.5195C3.85508 15.4734 5.66914 14.4691 7.74063 12.1762C8.62031 13.1168 9.225 13.5605 9.26133 13.5863C9.35273 13.6527 9.45633 13.7004 9.5662 13.7268C9.67606 13.7531 9.79004 13.7575 9.9016 13.7397C10.0132 13.7219 10.1201 13.6823 10.2164 13.6231C10.3126 13.564 10.3963 13.4864 10.4625 13.3949V13.3953Z"
				fill="#52525B"
			/>
		</svg>
	)
}

function StatusFilter() {
<<<<<<< HEAD
	const { inlangConfig, filteredStatus, setFilteredStatus } = useEditorState()
=======
	const { inlangConfig, filteredStatus, setFilteredStatus, resources } = useEditorState()
>>>>>>> 3b3f07b3
	const [missingMessage, setMissingMessage] = createSignal<boolean>(false)

	const ids = createMemo(() => {
		return (
			inlangConfig()
				?.lint?.rules?.map((rule) => [rule].flat())
				.flat()
				.map(({ id }) => id) || []
		)
	})

	createEffect(() => {
		if (inlangConfig()) {
<<<<<<< HEAD
			if (ids().includes("inlang.missingMessage")) {
=======
			const reportLength = getLintReports(resources as LintedNode[]).filter(
				(report) => report.id === "inlang.missingMessage",
			).length
			if (ids().includes("inlang.missingMessage") && reportLength !== 0) {
>>>>>>> 3b3f07b3
				setFilteredStatus(() => ["inlang.missingMessage"])
			} else {
				setFilteredStatus(() => [])
			}
			setMissingMessage(true)
		}
	})

	return (
		<Show
			when={missingMessage()}
			fallback={
				<sl-select
					prop:name="Lint Status Select"
					prop:placeholder="Loading ..."
					prop:size="small"
					class="border-0 focus:ring-background/100 p-0 m-0 text-sm"
				>
					<div class="mx-auto pr-2" slot="prefix">
						<WarningIcon />
					</div>
				</sl-select>
			}
		>
			<sl-select
				prop:name="Lint Status Select"
				prop:placeholder="Lint Status"
				prop:size="small"
				prop:multiple={true}
				prop:maxOptionsVisible={2}
				prop:value={filteredStatus()}
				on:sl-change={(event: any) => {
					setFilteredStatus(event.target.value)
				}}
				class="border-0 focus:ring-background/100 p-0 m-0 text-sm"
			>
				<div class="mx-auto pr-2" slot="prefix">
					<WarningIcon />
				</div>
				<div class="flex px-3 gap-2 text-xs font-medium tracking-wide">
					<span class="text-left text-on-surface-variant grow">Lints</span>
					<a
						class="cursor-pointer link link-primary"
						onClick={() => setFilteredStatus(() => ids().map((id) => id))}
					>
						ALL
					</a>
					<a
						class="cursor-pointer link link-primary"
						// filter all rules
						onClick={() => setFilteredStatus(() => [])}
					>
						NONE
					</a>
				</div>
				<sl-divider class="mt-2 mb-0 h-[1px] bg-surface-3" />
				<div class="max-h-[300px] overflow-y-auto">
					<For each={ids()}>{(id) => <sl-option prop:value={id}>{id.slice(7)}</sl-option>}</For>
				</div>
			</sl-select>
		</Show>
	)
}

function SignInBanner() {
	const { userIsCollaborator, githubRepositoryInformation, currentBranch, routeParams } =
		useEditorState()
	const [localStorage] = useLocalStorage()
	const [isLoading, setIsLoading] = createSignal(false)

	let alert: SlAlert | undefined

	createEffect(() => {
		// workaround for shoelace animation
		if (userIsCollaborator() === false) {
			setTimeout(() => {
				alert?.show()
			}, 50)
		} else {
			alert?.hide()
		}
	})

	let signInDialog: SlDialog | undefined

	function onSignIn() {
		signInDialog?.show()
	}

	async function handleFork() {
		setIsLoading(true)
		if (localStorage.user === undefined) {
			return
		}
		analytics.capture("create fork", {
			owner: routeParams().owner,
			repository: routeParams().repository,
		})
		const response = await github.rest.repos.createFork({
			owner: routeParams().owner,
			repo: routeParams().repository,
		})
		if (response.status === 202) {
			showToast({
				variant: "success",
				title: "The Fork has been created.",
				message: `Don't forget to open a pull request`,
			})
			setIsLoading(false)
			// full name is owner/repo
			return navigate(`/editor/github.com/${response.data.full_name}`)
		} else {
			showToast({
				variant: "danger",
				title: "The creation of the fork failed.",
				message: `Please try it again or report a bug`,
			})
			return response
		}
	}
	return (
		<>
			<Switch>
				<Match when={localStorage?.user === undefined}>
					<Banner
						variant="info"
						message="The repository has been cloned locally. You must sign in with your GitHub account to commit and push changes."
					>
						<sl-button onClick={onSignIn} prop:variant="primary">
							Sign in with GitHub
							<CibGithub slot="suffix" />
						</sl-button>
					</Banner>
				</Match>
				<Match
					when={
						userIsCollaborator.error === undefined &&
						userIsCollaborator.loading === false &&
						userIsCollaborator() === false &&
						localStorage?.user
					}
				>
					<Banner
						variant="info"
						message={`
            You do not have write access to ${routeParams().owner}/${
							routeParams().repository
						}. Fork this project to make changes.`}
					>
						<sl-button onClick={handleFork} prop:variant="primary" prop:loading={isLoading()}>
							<div slot="prefix">
								<svg width="1.2em" height="1.2em" viewBox="0 0 16 16">
									<path
										fill="currentColor"
										d="M5 5.372v.878c0 .414.336.75.75.75h4.5a.75.75 0 0 0 .75-.75v-.878a2.25 2.25 0 1 1 1.5 0v.878a2.25 2.25 0 0 1-2.25 2.25h-1.5v2.128a2.251 2.251 0 1 1-1.5 0V8.5h-1.5A2.25 2.25 0 0 1 3.5 6.25v-.878a2.25 2.25 0 1 1 1.5 0ZM5 3.25a.75.75 0 1 0-1.5 0a.75.75 0 0 0 1.5 0Zm6.75.75a.75.75 0 1 0 0-1.5a.75.75 0 0 0 0 1.5Zm-3 8.75a.75.75 0 1 0-1.5 0a.75.75 0 0 0 1.5 0Z"
									/>
								</svg>
							</div>
							Fork this project
						</sl-button>
					</Banner>
				</Match>
				<Match
					when={
						githubRepositoryInformation.error === undefined &&
						githubRepositoryInformation.loading === false &&
						hasPushedChanges() &&
						githubRepositoryInformation()?.data.fork
					}
				>
					<Banner
						variant="success"
						message={`You are working in a forked project. Please make a "pull request" to transfer your changes to the parent project:
							"${githubRepositoryInformation()?.data.parent?.full_name}"`}
					>
						<sl-button
							prop:target="_blank"
							prop:href={`https://github.com/${
								githubRepositoryInformation()?.data.parent?.full_name
							}/compare/${currentBranch()}...${githubRepositoryInformation()?.data.owner.login}:${
								githubRepositoryInformation()?.data.name
							}:${currentBranch()}?expand=1;title=Update%20translations;body=Describe%20the%20changes%20you%20have%20conducted%20here%0A%0APreview%20the%20messages%20on%20https%3A%2F%2Finlang.com%2Fgithub.com%2F${
								(currentPageContext.routeParams as EditorRouteParams).owner
							}%2F${(currentPageContext.routeParams as EditorRouteParams).repository}%20.`}
							prop:variant="success"
							// ugly workaround to close  the banner
							// after the button has been clicked
							onClick={() => {
								analytics.capture("open pull request", {
									owner: routeParams().owner,
									repository: routeParams().repository,
								})
								setHasPushedChanges(false)
							}}
						>
							<div slot="prefix">
								<svg width="1em" height="1em" viewBox="0 0 24 24">
									<path
										fill="currentColor"
										d="M16 19.25a3.25 3.25 0 1 1 6.5 0a3.25 3.25 0 0 1-6.5 0Zm-14.5 0a3.25 3.25 0 1 1 6.5 0a3.25 3.25 0 0 1-6.5 0Zm0-14.5a3.25 3.25 0 1 1 6.5 0a3.25 3.25 0 0 1-6.5 0ZM4.75 3a1.75 1.75 0 1 0 .001 3.501A1.75 1.75 0 0 0 4.75 3Zm0 14.5a1.75 1.75 0 1 0 .001 3.501A1.75 1.75 0 0 0 4.75 17.5Zm14.5 0a1.75 1.75 0 1 0 .001 3.501a1.75 1.75 0 0 0-.001-3.501Z"
									/>
									<path
										fill="currentColor"
										d="M13.405 1.72a.75.75 0 0 1 0 1.06L12.185 4h4.065A3.75 3.75 0 0 1 20 7.75v8.75a.75.75 0 0 1-1.5 0V7.75a2.25 2.25 0 0 0-2.25-2.25h-4.064l1.22 1.22a.75.75 0 0 1-1.061 1.06l-2.5-2.5a.75.75 0 0 1 0-1.06l2.5-2.5a.75.75 0 0 1 1.06 0ZM4.75 7.25A.75.75 0 0 1 5.5 8v8A.75.75 0 0 1 4 16V8a.75.75 0 0 1 .75-.75Z"
									/>
								</svg>
							</div>
							Create pull request
						</sl-button>
					</Banner>
				</Match>
			</Switch>
			{/* <sl-button onClick={handlesncForking}>can i fork this thing</sl-button> */}
			<SignInDialog
				githubAppClientId={clientSideEnv.VITE_GITHUB_APP_CLIENT_ID}
				ref={signInDialog!}
				onClickOnSignInButton={() => {
					// hide the sign in dialog to increase UX when switching back to this window
					signInDialog?.hide()
				}}
			/>
		</>
	)
}

function Banner(props: {
	variant: SemanticColorTokens[number]
	message: string
	children: JSXElement
}) {
	let alert: SlAlert | undefined
	return (
		<sl-alert
			prop:variant={props.variant === "info" ? "primary" : props.variant}
			ref={alert}
			prop:open={true}
		>
			<Icon name={props.variant} slot="icon" />
			<div class="flex space-x-4 items-center">
				<p class="grow">{props.message}</p>
				{props.children}
			</div>
		</sl-alert>
	)
}<|MERGE_RESOLUTION|>--- conflicted
+++ resolved
@@ -29,10 +29,7 @@
 import { SearchInput } from "./components/SearchInput.jsx"
 import { CustomHintWrapper } from "./components/Notification/CustomHintWrapper.jsx"
 import { WarningIcon } from "./components/Notification/NotificationHint.jsx"
-<<<<<<< HEAD
-=======
 import { getLintReports, LintedNode } from "@inlang/core/lint"
->>>>>>> 3b3f07b3
 
 const [hasPushedChanges, setHasPushedChanges] = createSignal(false)
 
@@ -357,11 +354,7 @@
 }
 
 function StatusFilter() {
-<<<<<<< HEAD
-	const { inlangConfig, filteredStatus, setFilteredStatus } = useEditorState()
-=======
 	const { inlangConfig, filteredStatus, setFilteredStatus, resources } = useEditorState()
->>>>>>> 3b3f07b3
 	const [missingMessage, setMissingMessage] = createSignal<boolean>(false)
 
 	const ids = createMemo(() => {
@@ -375,14 +368,10 @@
 
 	createEffect(() => {
 		if (inlangConfig()) {
-<<<<<<< HEAD
-			if (ids().includes("inlang.missingMessage")) {
-=======
 			const reportLength = getLintReports(resources as LintedNode[]).filter(
 				(report) => report.id === "inlang.missingMessage",
 			).length
 			if (ids().includes("inlang.missingMessage") && reportLength !== 0) {
->>>>>>> 3b3f07b3
 				setFilteredStatus(() => ["inlang.missingMessage"])
 			} else {
 				setFilteredStatus(() => [])
