import { Accessor, createEffect, createSignal, onMount, Show } from "solid-js"
import { useEditorIsFocused, createTiptapEditor } from "solid-tiptap"
import type * as ast from "@inlang/core/ast"
import { useLocalStorage } from "@src/services/local-storage/index.js"
import { useEditorState } from "../State.jsx"
import type { SlDialog } from "@shoelace-style/shoelace"
import { query } from "@inlang/core/query"
import { showToast } from "@src/components/Toast.jsx"
import MaterialSymbolsCommitRounded from "~icons/material-symbols/commit-rounded"
import MaterialSymbolsTranslateRounded from "~icons/material-symbols/translate-rounded"
import { Notification, NotificationHint } from "./Notification/NotificationHint.jsx"
import { getLintReports, LintedMessage } from "@inlang/core/lint"
import { Shortcut } from "./Shortcut.jsx"
import type { Resource } from "@inlang/core/ast"
import { rpc } from "@inlang/rpc"
import { telemetryBrowser } from "@inlang/telemetry"
<<<<<<< HEAD
import { getTextValue, setTipTapMessage } from "../helper/parse.js"
import { getEditorConfig } from "../helper/editorSetup.js"
import { FloatingMenu } from "./FloatingMenu.jsx"
=======
import { handleMissingMessage } from "@src/pages/editor/utils/handleMissingMessage.js"
>>>>>>> c3eed4f1

/**
 * The pattern editor is a component that allows the user to edit the pattern of a message.
 */
export function PatternEditor(props: {
	referenceLanguage: ast.Resource["languageTag"]["name"]
	language: ast.Resource["languageTag"]["name"]
	id: ast.Message["id"]["name"]
	referenceMessage?: ast.Message
	message: ast.Message | undefined
}) {
	const [localStorage, setLocalStorage] = useLocalStorage()
	const {
		resources,
		setResources,
		referenceResource,
		userIsCollaborator,
		routeParams,
		filteredLanguages,
	} = useEditorState()
	const [variableReferences, setVariableReferences] = createSignal<ast.VariableReference[]>([])

	const [showMachineLearningWarningDialog, setShowMachineLearningWarningDialog] =
		createSignal(false)

	let machineLearningWarningDialog: SlDialog | undefined

	const [isLineItemFocused, setIsLineItemFocused] = createSignal(false)

	const handleLineItemFocusIn = () => {
		if (document.activeElement?.tagName !== "SL-BUTTON") {
			if (document.activeElement !== textArea.children[0]) {
				setIsLineItemFocused(false)
			}
		} else {
			if (
				document.activeElement.parentElement?.parentElement?.parentElement?.children[1] === textArea
			) {
				setIsLineItemFocused(true)
			}
		}
	}

	onMount(() => {
		if (props.referenceMessage) {
			setVariableReferences(
				props.referenceMessage.pattern.elements
					.filter((element) => element.type === "Placeholder")
					.map((element) => element.body) as ast.VariableReference[],
			)
		}
		document.addEventListener("focusin", handleLineItemFocusIn)
		console.log("references")
		return () => {
			document.removeEventListener("focusin", handleLineItemFocusIn)
		}
	})

	//create editor
	let textArea!: HTMLDivElement
	const editor = createTiptapEditor(() =>
		getEditorConfig(textArea, props.message, variableReferences()),
	)

	const getEditorFocus = () => {
		if (editor()) {
			const isFocus = useEditorIsFocused(() => editor())
			return isFocus()
		}
	}

	/** the resource the message belongs to */
	const resource = () => resources.find((resource) => resource.languageTag.name === props.language)!

	/** copy of the message to conduct and track changes */
	const copy: () => ast.Message | undefined = () =>
		props.message
			? // clone message
			  structuredClone(props.message)
			: // new message
			  {
					type: "Message",
					id: {
						type: "Identifier",
						name: props.id,
					},
					pattern: {
						type: "Pattern",
						elements: [{ type: "Text", value: "" }],
					},
			  }

	// const [_isFork] = createResource(
	// 	() => localStorage.user,
	// 	async (user) => {
	// 		const response = await isFork({
	// 			owner: (currentPageContext.routeParams as EditorRouteParams).owner,
	// 			repository: (currentPageContext.routeParams as EditorRouteParams)
	// 				.repository,
	// 			username: user.username,
	// 		});
	// 		if (response.type === "success") {
	// 			return response.fork;
	// 		} else {
	// 			return response;
	// 		}
	// 	}
	// );

	const hasChanges = () => {
		const _updatedText =
			JSON.stringify(getTextValue(editor)) === "[]" ? undefined : getTextValue(editor)
		const ast_elements = props.message?.pattern.elements
		if (_updatedText) {
			if (JSON.stringify(_updatedText) !== JSON.stringify(ast_elements)) {
				return _updatedText
			} else {
				return ""
			}
		} else {
			return false
		}
	}

	/**
	 * Saves the changes of the message.
	 */
	const [commitIsLoading, setCommitIsLoading] = createSignal(false)

	const handleCommit = async () => {
		setCommitIsLoading(true)
		const _copy: ast.Message | undefined = copy()
		const _textValue =
			JSON.stringify(getTextValue(editor)) === "[]" ? undefined : getTextValue(editor)
		if (!_textValue || !_copy) {
			return
		}
		_copy.pattern.elements = _textValue as Array<ast.Text | ast.Placeholder>

		const [updatedResource] = query(resource()).upsert({ message: _copy! })

		setResources([
			...(resources.filter(
				(_resource) => _resource.languageTag.name !== resource().languageTag.name,
			) as Resource[]),
			//@ts-ignore
			updatedResource as Resource,
		])
		//this is a dirty fix for getting focus back to the editor after commit
		setTimeout(() => {
			textArea.parentElement?.click()
		}, 500)
		telemetryBrowser.capture("commit changes", {
			targetLanguage: props.language,
			owner: routeParams().owner,
			repository: routeParams().repository,
		})
	}

	createEffect(() => {
		const resource = resources.filter((resource) => resource.languageTag.name === props.language)
		if (resource && textArea) {
			setCommitIsLoading(false)
		}
	})

	const [machineTranslationIsLoading, setMachineTranslationIsLoading] = createSignal(false)

	const handleMachineTranslate = async () => {
		if (props.referenceMessage === undefined) {
			return showToast({
				variant: "info",
				title: "Can't translate if the reference message does not exist.",
			})
		}
		const textArr: Array<string> = []
		props.referenceMessage.pattern.elements.map((element) => {
			if (element.type === "Text") {
				textArr.push(element.value)
			} else if (element.type === "Placeholder") {
				textArr.push(element.body.name)
			}
		})
		const text = textArr.join("")
		//const text = props.referenceMessage.pattern.elements[0]?.value as string
		if (text === undefined) {
			return showToast({
				variant: "info",
				title: "Can't translate empty text",
			})
		} else if (localStorage.showMachineTranslationWarning) {
			setShowMachineLearningWarningDialog(true)
			return machineLearningWarningDialog?.show()
		}
		setMachineTranslationIsLoading(true)
		const [translation, exception] = await rpc.machineTranslate({
			text,
			referenceLanguage: referenceResource()!.languageTag.name,
			targetLanguage: props.language,
			telemetryId: telemetryBrowser.get_distinct_id(),
		})
		if (exception) {
			showToast({
				variant: "warning",
				title: "Machine translation failed.",
				message: exception.message,
			})
		} else {
			const _copy: ast.Message | undefined = copy()
			if (_copy) {
				_copy.pattern.elements = [{ type: "Text", value: translation }] as Array<
					ast.Text | ast.Placeholder
				>
				editor().commands.setContent(setTipTapMessage(_copy))
			}
		}
		setMachineTranslationIsLoading(false)
	}

	const getNotificationHints = () => {
		const notifications: Array<Notification> = []
		if (props.message) {
			const lintReports = getLintReports(props.message as LintedMessage)
			const filteredReports = lintReports.filter((report) =>
				handleMissingMessage(report, filteredLanguages()),
			)
			if (filteredReports) {
				filteredReports.map((lint) => {
					notifications.push({
						notificationTitle: lint.id.includes(".") ? lint.id.split(".")[1]! : lint.id,
						notificationDescription: lint.message,
						notificationType: lint.level,
					})
				})
			}
		}

		if (hasChanges() && localStorage.user === undefined) {
			notifications.push({
				notificationTitle: "Access:",
				notificationDescription: "Sign in to commit changes.",
				notificationType: "warn",
			})
		}
		if (hasChanges() && userIsCollaborator() === false) {
			notifications.push({
				notificationTitle: "Fork:",
				notificationDescription: "Fork the project to commit changes.",
				notificationType: "info",
			})
		}
		return notifications
	}

	const handleShortcut = (event: KeyboardEvent) => {
		if (
			((event.ctrlKey && event.code === "KeyS" && navigator.platform.includes("Win")) ||
				(event.metaKey && event.code === "KeyS" && navigator.platform.includes("Mac"))) &&
			hasChanges() &&
			userIsCollaborator()
		) {
			event.preventDefault()
			handleCommit()
		}
	}

	return (
		// outer element is needed for clickOutside directive
		// to close the action bar when clicking outside
		<div
			onClick={() => {
				editor().chain().focus()
			}}
			onFocusIn={() => setIsLineItemFocused(true)}
			class="flex justify-start items-start w-full gap-5 px-4 py-1.5 bg-background border first:mt-0 -mt-[1px] border-surface-3 hover:bg-[#FAFAFB] hover:bg-opacity-75 focus-within:relative focus-within:border-primary focus-within:ring-[3px] focus-within:ring-hover-primary/50"
		>
			<div class="flex justify-start items-start gap-2 py-[5px]">
				<div class="flex justify-start items-center flex-grow-0 flex-shrink-0 w-[72px] gap-2 py-0">
					<div class="flex justify-start items-start flex-grow-0 flex-shrink-0 relative gap-2">
						<p class="flex-grow-0 flex-shrink-0 text-[13px] font-medium text-left text-on-surface-variant">
							{props.language}
						</p>
					</div>
					{props.referenceLanguage === props.language && (
						<sl-badge prop:variant="neutral">ref</sl-badge>
					)}
				</div>
				{/* TODO: #169 use proper text editor instead of input element */}
			</div>

			{/* tiptap floating menu */}
			<div
				id="parent"
				class="w-full text-sm p-[6px] focus-within:border-none focus-within:ring-0 focus-within:outline-none"
			>
				<FloatingMenu variableReferences={variableReferences()} editor={editor} />

				{/* tiptap editor */}
				<div
					id={props.id + "-" + props.language}
					ref={textArea}
					onKeyDown={(event) => handleShortcut(event)}
				/>
			</div>

			{/* action bar */}
			<div class="w-[164px] h-8 flex justify-end items-center gap-2">
				<div class="flex items-center justify-end gap-2">
					<Show
						when={
							JSON.stringify(getTextValue(editor)) === "[]" || getTextValue(editor) === undefined
						}
					>
						<sl-button
							onClick={handleMachineTranslate}
							// prop:disabled={true}
							// prop:disabled={
							// 	(textValue() !== undefined && textValue() !== "") ||
							// 	props.referenceMessage === undefined
							// }
							prop:loading={machineTranslationIsLoading()}
							prop:variant="neutral"
							prop:size="small"
						>
							<MaterialSymbolsTranslateRounded slot="prefix" />
							Machine translate
						</sl-button>
					</Show>
					<Show when={hasChanges() && isLineItemFocused()}>
						<sl-button
							prop:variant="primary"
							prop:size="small"
							prop:loading={commitIsLoading()}
							prop:disabled={hasChanges() === false || userIsCollaborator() === false}
							onClick={() => {
								handleCommit()
							}}
						>
							<MaterialSymbolsCommitRounded slot="prefix" />
							<Shortcut slot="suffix" color="primary" codes={["ControlLeft", "s"]} />
							Commit
						</sl-button>
					</Show>
				</div>
				<Show when={!getEditorFocus() && !isLineItemFocused() && hasChanges()}>
					<div class="bg-hover-primary w-2 h-2 rounded-full" />
				</Show>
				{getNotificationHints().length !== 0 && (
					<NotificationHint notifications={getNotificationHints()} />
				)}
				<Show when={showMachineLearningWarningDialog()}>
					<sl-dialog prop:label="Machine translations pitfalls" ref={machineLearningWarningDialog}>
						<ol class="">
							<li>
								1. Machine translations are not always correct. Always check and correct the
								translation as necessary.
							</li>
							<br />
							<li>
								2. Machine translations do not exclude placeholders like "My name is{" "}
								<code class="bg-surface-1 py-0.5 px-1 rounded">{"{name}"}</code>
								{'" '}
								yet. Make sure that placeholders between the reference message and translations
								match. For more information read{" "}
								<a
									href="https://github.com/orgs/inlang/discussions/228"
									target="_blank"
									class="link link-primary"
								>
									#228
								</a>
								.
							</li>
						</ol>
						<sl-button
							prop:variant="warning"
							slot="footer"
							onClick={() => {
								setLocalStorage("showMachineTranslationWarning", false)
								machineLearningWarningDialog?.hide()
								//handleMachineTranslate()
							}}
						>
							Proceed with machine translating
						</sl-button>
					</sl-dialog>
				</Show>
			</div>
		</div>
	)
}<|MERGE_RESOLUTION|>--- conflicted
+++ resolved
@@ -1,4 +1,4 @@
-import { Accessor, createEffect, createSignal, onMount, Show } from "solid-js"
+import { createEffect, createSignal, onMount, Show } from "solid-js"
 import { useEditorIsFocused, createTiptapEditor } from "solid-tiptap"
 import type * as ast from "@inlang/core/ast"
 import { useLocalStorage } from "@src/services/local-storage/index.js"
@@ -14,13 +14,10 @@
 import type { Resource } from "@inlang/core/ast"
 import { rpc } from "@inlang/rpc"
 import { telemetryBrowser } from "@inlang/telemetry"
-<<<<<<< HEAD
 import { getTextValue, setTipTapMessage } from "../helper/parse.js"
 import { getEditorConfig } from "../helper/editorSetup.js"
 import { FloatingMenu } from "./FloatingMenu.jsx"
-=======
 import { handleMissingMessage } from "@src/pages/editor/utils/handleMissingMessage.js"
->>>>>>> c3eed4f1
 
 /**
  * The pattern editor is a component that allows the user to edit the pattern of a message.
