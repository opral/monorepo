--- conflicted
+++ resolved
@@ -340,120 +340,6 @@
 	)
 }
 
-<<<<<<< HEAD
-=======
-const Newsletter = () => {
-	const [email, setEmail] = createSignal("")
-	const [loading, setLoading] = createSignal(false)
-	const [t] = useI18n()
-
-	const fetchSubscriber = async (email: any) => {
-		setLoading(true)
-		const [response] = await rpc.subscribeNewsletter({ email })
-		if (response === "already subscribed") {
-			showToast({
-				title: "Error",
-				variant: "danger",
-				message: `${t("footer.newsletter.error.alreadySubscribed")}`,
-			})
-		} else if (response === "success") {
-			showToast({
-				title: "Success",
-				variant: "success",
-				message: `${t("footer.newsletter.success")}`,
-			})
-		} else {
-			showToast({
-				title: "Error",
-				variant: "danger",
-				message: `${t("footer.newsletter.error.generic")}`,
-			})
-		}
-
-		setLoading(false)
-		setEmail("")
-	}
-
-	function handleSubscribe() {
-		if (loading()) return
-
-		function checkEmail(email: any) {
-			const re = /\S+@\S+\.\S+/
-
-			if (email.trim() === "") {
-				return "empty"
-			} else if (!re.test(email)) {
-				return "invalid"
-			} else {
-				return "valid"
-			}
-		}
-
-		const emailValue = email()
-		if (checkEmail(emailValue) === "empty") {
-			showToast({
-				title: "Error",
-				variant: "danger",
-				message: `${t("footer.newsletter.error.emptyEmail")}`,
-			})
-			return
-		} else if (checkEmail(emailValue) === "invalid") {
-			showToast({
-				title: "Error",
-				variant: "danger",
-				message: `${t("footer.newsletter.error.invalidEmail")}`,
-			})
-			return
-		}
-
-		fetchSubscriber(emailValue)
-	}
-
-	return (
-		<div class="flex flex-col items-start justify-center w-full mr-10 max-xl:mb-8">
-			<p class="text-surface-800 font-semibold mb-3">{t("footer.newsletter.title")}</p>
-			<div
-				class={
-					"flex items-start justify-stretch gap-3 w-full md:flex-row flex-col transition-opacity duration-150 " +
-					(loading() ? "opacity-70 cursor-not-allowed" : "")
-				}
-			>
-				<sl-input
-					class={"border-none p-0 md:w-[312px] w-full " + (loading() ? "pointer-events-none" : "")}
-					prop:size={"medium"}
-					prop:placeholder={t("footer.newsletter.placeholder")}
-					// @ts-ignore
-					value={email()}
-					onInput={(event) => {
-						// @ts-ignore
-						setEmail(event.target.value)
-					}}
-					onPaste={(event) => {
-						// @ts-ignore
-						setEmail(event.target.value)
-					}}
-					// on enter press
-					onKeyDown={(event) => {
-						if (event.key === "Enter") {
-							handleSubscribe()
-						}
-					}}
-				/>
-				<button
-					class={
-						"h-10 text-sm text-background px-4 bg-surface-700 hover:bg-surface-800 max-md:w-full rounded-md font-medium transition-all duration-200 " +
-						(loading() ? "pointer-events-none" : "")
-					}
-					onClick={handleSubscribe}
-				>
-					{t("footer.newsletter.button")}
-				</button>
-			</div>
-		</div>
-	)
-}
-
->>>>>>> c4097400
 /**
  * Dropdown with user information and actions.
  */
