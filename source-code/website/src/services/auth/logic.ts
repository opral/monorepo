import type { ServerSideEnv } from "@env";
import { CompactEncrypt, compactDecrypt, base64url } from "jose";
import type { LocalStorageSchema } from "@src/services/local-storage/schema.js";

// enc = encoding
const enc = "A128CBC-HS256";
// dir = direct encryption
const alg = "dir";
// the scopes for the oauth app https://docs.github.com/en/developers/apps/building-oauth-apps/scopes-for-oauth-apps
// email is required to commit with identity of who committed
const scopes = "repo,user:email";

/**
 * Encrypts a string using JWE.
 *
 * The string being the interim code returned from
 * https://docs.github.com/en/developers/apps/building-oauth-apps/authorizing-oauth-apps#2-users-are-redirected-back-to-your-site-by-github
 *
 * @throws
 */
export async function encryptAccessToken(args: {
  accessToken: string;
  JWE_SECRET_KEY: ServerSideEnv["JWE_SECRET_KEY"];
}): Promise<string> {
  try {
    const secret = base64url.decode(args.JWE_SECRET_KEY);
    const jwe = await new CompactEncrypt(
      new TextEncoder().encode(args.accessToken)
    )
      .setProtectedHeader({ alg, enc })
      .encrypt(secret);
    return jwe;
  } catch (error) {
    throw Error("Failed to encrypt access token", { cause: error });
  }
}

/**
 * Decrypts a JWE obtained by `exchangeInterimCodeForJwe`.
 *
 * @important only call this function on the server-side.
 * @throws if the decryption fails
 */
export async function decryptAccessToken(args: {
  jwe: string;
  JWE_SECRET_KEY: ServerSideEnv["JWE_SECRET_KEY"];
}): Promise<string> {
  const { plaintext } = await compactDecrypt(
    args.jwe,
    base64url.decode(args.JWE_SECRET_KEY)
  );
  return new TextDecoder().decode(plaintext);
}

/**
 * The URL to redirect the user to in order to authenticate.
 *
 * Read https://docs.github.com/en/developers/apps/building-oauth-apps/authorizing-oauth-apps#1-request-a-users-github-identity
 */
export function githubAuthUrl(githubAppClientId: string) {
  return `https://github.com/login/oauth/authorize?client_id=${githubAppClientId}&scope=${scopes}`;
}

/**
 * Exchange the interim code for an access token.
 *
 * Read https://docs.github.com/en/developers/apps/building-oauth-apps/authorizing-oauth-apps#2-users-are-redirected-back-to-your-site-by-github
 */
export async function exchangeInterimCodeForAccessToken(args: {
  code: string;
  env: ServerSideEnv;
}): Promise<string> {
<<<<<<< HEAD
	// fetch post request to github
	const request = await fetch(
		`https://github.com/login/oauth/access_token?client_id=${args.env.VITE_GITHUB_APP_CLIENT_ID}&client_secret=${args.env.GITHUB_APP_CLIENT_SECRET}&code=${args.code}`,
		{
			method: "POST",
			headers: {
				Accept: "application/json",
			},
		}
	);
	if (request.ok === false) {
		console.error(request.statusText);
		throw Error("exchanging the interim token failed", {
			cause: request.statusText,
		});
	}
	const requestBody = await request.json();
	if (requestBody.error) {
		throw Error("Exchanging the interim token failed", {
			cause: requestBody.error_description,
		});
	}
	return requestBody.access_token;
}

// /**
//  * Get the user info from the GitHub API.
//  *
//  * Read https://docs.github.com/en/rest/users/users?apiVersion=2022-11-28#get-the-authenticated-user
//  * @throws
//  */
// export async function getGithubUserInfo(args: {
// 	githubAccessToken: string;
// }): Promise<LocalStorageSchema["user"] | undefined> {
// 	if (args.githubAccessToken === undefined) {
// 		return undefined;
// 	}

// 	const request = await fetch("https://api.github.com/user", {
// 		headers: {
// 			Accept: "application/vnd.github+json",
// 			Authorization: `Bearer ${args.githubAccessToken}`,
// 			"X-GitHub-Api-Version": "2022-11-28",
// 		},
// 	});

// 	if (request.ok === false) {
// 		throw Error("Failed to get user info " + request.statusText);
// 	}

// 	const requestBody = await request.json();
// 	return {
// 		username: requestBody.login,
// 		avatarUrl: requestBody.avatar_url,
// 	};
// }

// const getSessionData = async (args: {}) => {
// 	if (true) {
// 	}
// };
=======
  // fetch post request to github
  const request = await fetch(
    `https://github.com/login/oauth/access_token?client_id=${args.env.VITE_GITHUB_APP_CLIENT_ID}&client_secret=${args.env.GITHUB_APP_CLIENT_SECRET}&code=${args.code}`,
    {
      method: "POST",
      headers: {
        Accept: "application/json",
      },
    }
  );
  if (request.ok === false) {
    throw Error("exchanging the interim token failed", {
      cause: request.statusText,
    });
  }
  const requestBody = await request.json();
  if (requestBody.error) {
    throw Error("Exchanging the interim token failed", {
      cause: requestBody.error_description,
    });
  }
  return requestBody.access_token;
}
>>>>>>> 4b7090d8
<|MERGE_RESOLUTION|>--- conflicted
+++ resolved
@@ -70,30 +70,28 @@
   code: string;
   env: ServerSideEnv;
 }): Promise<string> {
-<<<<<<< HEAD
-	// fetch post request to github
-	const request = await fetch(
-		`https://github.com/login/oauth/access_token?client_id=${args.env.VITE_GITHUB_APP_CLIENT_ID}&client_secret=${args.env.GITHUB_APP_CLIENT_SECRET}&code=${args.code}`,
-		{
-			method: "POST",
-			headers: {
-				Accept: "application/json",
-			},
-		}
-	);
-	if (request.ok === false) {
-		console.error(request.statusText);
-		throw Error("exchanging the interim token failed", {
-			cause: request.statusText,
-		});
-	}
-	const requestBody = await request.json();
-	if (requestBody.error) {
-		throw Error("Exchanging the interim token failed", {
-			cause: requestBody.error_description,
-		});
-	}
-	return requestBody.access_token;
+  // fetch post request to github
+  const request = await fetch(
+    `https://github.com/login/oauth/access_token?client_id=${args.env.VITE_GITHUB_APP_CLIENT_ID}&client_secret=${args.env.GITHUB_APP_CLIENT_SECRET}&code=${args.code}`,
+    {
+      method: "POST",
+      headers: {
+        Accept: "application/json",
+      },
+    }
+  );
+  if (request.ok === false) {
+    throw Error("exchanging the interim token failed", {
+      cause: request.statusText,
+    });
+  }
+  const requestBody = await request.json();
+  if (requestBody.error) {
+    throw Error("Exchanging the interim token failed", {
+      cause: requestBody.error_description,
+    });
+  }
+  return requestBody.access_token;
 }
 
 // /**
@@ -131,29 +129,4 @@
 // const getSessionData = async (args: {}) => {
 // 	if (true) {
 // 	}
-// };
-=======
-  // fetch post request to github
-  const request = await fetch(
-    `https://github.com/login/oauth/access_token?client_id=${args.env.VITE_GITHUB_APP_CLIENT_ID}&client_secret=${args.env.GITHUB_APP_CLIENT_SECRET}&code=${args.code}`,
-    {
-      method: "POST",
-      headers: {
-        Accept: "application/json",
-      },
-    }
-  );
-  if (request.ok === false) {
-    throw Error("exchanging the interim token failed", {
-      cause: request.statusText,
-    });
-  }
-  const requestBody = await request.json();
-  if (requestBody.error) {
-    throw Error("Exchanging the interim token failed", {
-      cause: requestBody.error_description,
-    });
-  }
-  return requestBody.access_token;
-}
->>>>>>> 4b7090d8
+// };