--- conflicted
+++ resolved
@@ -50,17 +50,9 @@
 				"d/xx.jso3n": JSON.stringify({ hello: "hello from en" }),
 				"ff/ffff.po": "another file format. good luck chat gpt",
 			}
-<<<<<<< HEAD
-			const result = await _generateConfigFileServer({ filesystemAsJson })
-			expect(result.isErr).toBe(true)
-			if (result.isErr) {
-				expect(result.error.message).includes("Couldn't generate a config file.")
-			}
-=======
 			const [, exception] = await _generateConfigFileServer({ filesystemAsJson })
 			expect(exception).toBe(true)
 			expect(exception!.message).toBe("Couldn't generate a config file.")
->>>>>>> 0cb6b32d
 		},
 		{ timeout: 50000 },
 	)
