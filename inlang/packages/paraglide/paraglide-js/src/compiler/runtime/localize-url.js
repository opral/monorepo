--- conflicted
+++ resolved
@@ -77,12 +77,6 @@
 				groups[groupName.replace("?", "")] = value;
 			}
 
-<<<<<<< HEAD
-			const groups = {
-				...aggregateGroups(match),
-				...overrides,
-			};
-
 			const url = fillPattern(element.pattern, groups);
 
 			// At least protocol and hostname are required to create a valid URL
@@ -107,9 +101,6 @@
 			}
 
 			return url;
-=======
-			return fillPattern(element.pattern, groups, search);
->>>>>>> 3633ea71
 		}
 	}
 
@@ -216,12 +207,6 @@
 				groups[groupName.replace("?", "")] = value;
 			}
 
-<<<<<<< HEAD
-			const groups = {
-				...aggregateGroups(match),
-				...overrides,
-			};
-
 			const url = fillPattern(element.pattern, groups);
 
 			// At least protocol and hostname are required to create a valid URL
@@ -246,9 +231,6 @@
 			}
 
 			return url;
-=======
-			return fillPattern(element.pattern, groups, search);
->>>>>>> 3633ea71
 		}
 	}
 
