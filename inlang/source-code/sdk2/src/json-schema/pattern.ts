import { Type, type Static } from "@sinclair/typebox";

export type VariableReference = Static<typeof VariableReference>;
export const VariableReference = Type.Object({
	type: Type.Literal("variable"),
	name: Type.String(),
});

export type Literal = Static<typeof Literal>;
export const Literal = Type.Object({
	type: Type.Literal("literal"),
	name: Type.String(),
});

export type Option = Static<typeof Option>;
export const Option = Type.Object({
	name: Type.String(),
	value: Type.Union([Literal, VariableReference]),
});

export type FunctionReference = Static<typeof FunctionReference>;
export const FunctionReference = Type.Object({
	type: Type.Literal("function"),
	name: Type.String(),
	options: Type.Array(Option),
});

export type Expression = Static<typeof Expression>;
export const Expression = Type.Object({
	type: Type.Literal("expression"),
	arg: Type.Union([VariableReference, Literal]),
	annotation: Type.Optional(FunctionReference),
});

export type Text = Static<typeof Text>;
export const Text = Type.Object({
	type: Type.Literal("text"),
	value: Type.String(),
});

export type InputVariable = Static<typeof InputVariable>;
export const InputVariable = Type.Object({
	type: Type.Literal("input-variable"),
	name: Type.String(),
	// future
	// registryType: Type.String(),
});

<<<<<<< HEAD
export type LocalVariable = Static<typeof LocalVariable>;
export const LocalVariable = Type.Object({
	type: Type.Literal("local-variable"),
	name: Type.String(),
	value: Expression,
});

export type Declaration = Static<typeof Declaration>;
export const Declaration = Type.Union([InputVariable, LocalVariable]);
=======

export type Declaration = Static<typeof Declaration>;
export const Declaration = Type.Union([Input]);
>>>>>>> dc6f21b6

export type Pattern = Static<typeof Pattern>;
export const Pattern = Type.Array(Type.Union([Text, Expression]));<|MERGE_RESOLUTION|>--- conflicted
+++ resolved
@@ -46,21 +46,8 @@
 	// registryType: Type.String(),
 });
 
-<<<<<<< HEAD
-export type LocalVariable = Static<typeof LocalVariable>;
-export const LocalVariable = Type.Object({
-	type: Type.Literal("local-variable"),
-	name: Type.String(),
-	value: Expression,
-});
-
 export type Declaration = Static<typeof Declaration>;
-export const Declaration = Type.Union([InputVariable, LocalVariable]);
-=======
-
-export type Declaration = Static<typeof Declaration>;
-export const Declaration = Type.Union([Input]);
->>>>>>> dc6f21b6
+export const Declaration = Type.Union([InputVariable]);
 
 export type Pattern = Static<typeof Pattern>;
 export const Pattern = Type.Array(Type.Union([Text, Expression]));