--- conflicted
+++ resolved
@@ -194,20 +194,16 @@
 						shouldRecommendSherlock
 							? `<div class="item active" id="addSherlockToWorkspace"><span class="codicon codicon-add"></span><span>Add Sherlock to this VS Code workspace</span></div>`
 							: isAdoptedSherlock
-								? `<div class="item"><span class="codicon codicon-pass-filled"></span><span>Sherlock is recommended in this VS Code workspace.</span></div>`
-								: ``
-<<<<<<< HEAD
+							? `<div class="item"><span class="codicon codicon-pass-filled"></span><span>Sherlock is recommended in this VS Code workspace.</span></div>`
+							: ``
 					}
 				${
 					shouldRecommendNinja
 						? `<div class="item active" id="addNinjaGithubAction"><span class="codicon codicon-add"></span><span>Add Ninja Github Action workflow to this repository</span></div>`
 						: isAdoptedNinja
-							? `<div class="item"><span class="codicon codicon-pass-filled"></span><span>Ninja Github Action workflow is installed.</span></div>`
-							: ``
+						? `<div class="item"><span class="codicon codicon-pass-filled"></span><span>Ninja Github Action workflow is installed.</span></div>`
+						: ``
 				}`
-=======
-					}`
->>>>>>> 99649c5b
 					: `No recommendations available.`
 			}
 
