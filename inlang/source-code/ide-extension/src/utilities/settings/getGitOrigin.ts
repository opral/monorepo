--- conflicted
+++ resolved
@@ -2,36 +2,12 @@
  * Gets the git origin url of the currently opened repository. Wrapper around _getGitOrigin.ts to allow testing with functional code
  */
 
-<<<<<<< HEAD
-import { findRepoRoot, openRepository } from "@lix-js/client"
-=======
 import { _getGitOrigin } from "./_getGitOrigin.js"
 
->>>>>>> 1bbbb8f1
 import * as vscode from "vscode"
 import * as fs from "node:fs/promises"
 
 export async function getGitOrigin() {
-<<<<<<< HEAD
-	try {
-		const workspaceRoot = vscode.workspace.workspaceFolders?.[0]?.uri.fsPath
-
-		const repoRoot = await findRepoRoot({
-			nodeishFs: fs,
-			path: workspaceRoot ?? process.cwd(),
-		})
-
-		if (!repoRoot) {
-			console.error("Failed to find repository root.")
-			return
-		}
-		const repo = await openRepository(repoRoot, { nodeishFs: fs })
-		return repo.getOrigin()
-	} catch (e) {
-		return undefined
-	}
-=======
 	const workspaceRoot = vscode.workspace.workspaceFolders?.[0]?.uri.fsPath ?? process.cwd()
 	return _getGitOrigin({ fs, workspaceRoot })
->>>>>>> 1bbbb8f1
 }