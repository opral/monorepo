--- conflicted
+++ resolved
@@ -142,7 +142,6 @@
 					"type": "string",
 					"default": ""
 				},
-<<<<<<< HEAD
 				"sherlock.editorColors": {
 					"type": "object",
 					"properties": {
@@ -181,11 +180,10 @@
 							}
 						}
 					}
-=======
+				},
 				"sherlock.inlineAnnotations.enabled": {
 					"type": "boolean",
 					"default": true
->>>>>>> 1f6fda6b
 				}
 			}
 		}
