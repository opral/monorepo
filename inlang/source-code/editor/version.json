--- conflicted
+++ resolved
@@ -1,10 +1,7 @@
 {
-<<<<<<< HEAD
   "commit-hash": "79a018092fc5630c5bcb27ab2895b949d164e4ac",
   "@inlang/sdk": "0.34.0",
-=======
   "commit-hash": "bdc528821233255c4f9afa11d69f22967ccb628b",
-  "@inlang/sdk": "0.34.9",
->>>>>>> f30099ae
+  "@inlang/sdk": "0.34.5",
   "@lix-js/client": "1.4.0"
 }