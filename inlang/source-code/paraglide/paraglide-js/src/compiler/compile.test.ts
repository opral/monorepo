import { expect, test, describe, vi, beforeEach } from "vitest"
import { createProject as typescriptProject, ts } from "@ts-morph/bootstrap"
import { Message, ProjectSettings } from "@inlang/sdk"
import { compile } from "./compile.js"
import { rollup } from "rollup"
import virtual from "@rollup/plugin-virtual"
import terser from "@rollup/plugin-terser"
import { createMessage } from "@inlang/sdk/test-utilities"

beforeEach(() => {
	// reset the imports to make sure that the runtime is reloaded
	vi.resetModules()
})

// the compiled should be ignored to avoid merge conflicts
test("the files should include a gitignore file", async () => {
	expect(output).toHaveProperty(".gitignore")
	expect(output[".gitignore"]).toContain("*")
})
// ignore all formatting stuff
test("the files should include a prettierignore file", async () => {
	expect(output).toHaveProperty(".prettierignore")
	expect(output[".prettierignore"]).toContain("*")
})

// All JS files must be eslint ignored
test("the files should include an eslint ignore comment", async () => {
	for (const [filePath, content] of Object.entries(output)) {
		if (!filePath.endsWith(".js")) continue
		expect(content).toContain("/* eslint-disable */")
	}
})

test("imports in the messages.js index file should use underscores instead of hyphens to avoid invalid JS imports", async () => {
	expect(output["messages.js"]).toContain("import * as en_US")
	expect(output["messages.js"]).not.toContain("import * as en-US")
})

test("it should be possible to directly import a message function via a resource file", async () => {
	const output = compile({
		messages: [
			createMessage("mock_message", {
				en: "A simple message.",
				de: "Eine einfache Nachricht",
			}),
		],
		settings: {
			sourceLanguageTag: "en",
			languageTags: ["en", "de"],
			modules: [],
		},
	})
	const en = await import(
		// eslint-disable-next-line @typescript-eslint/no-non-null-assertion
		`data:application/javascript;base64,${Buffer.from(output["messages/en.js"]!, "utf8").toString(
			"base64"
		)}`
	)
	expect(en).toBeDefined()
	expect(en.mock_message()).toBe("A simple message.")
})

// unexpected type errors if the language is not defined in settings will occur. hence throw.
// if we deem this too strict, we can implement a more sophisticated solution in the future
test("it should throw if a message uses a language tag that is not defined in the project settings", async () => {
	expect(() =>
		compile({
			messages: [
				createMessage("mock_message", {
					en: "A simple message.",
					de: "Eine einfache Nachricht",
				}),
			],
			settings: {
				sourceLanguageTag: "en",
				// de is not contained
				languageTags: ["en"],
				modules: [],
			},
		})
	).toThrow()
})

describe("e2e", async () => {
	// The compiled output needs to be bundled into one file to be dynamically imported.
	const bundle = await rollup({
		input: "test.js",
		plugins: [
			// @ts-expect-error - rollup types are not up to date
			virtual({
				...Object.fromEntries(
					Object.entries(output).map(([fileName, code]) => ["paraglide/" + fileName, code])
				),
				"test.js": `
          export * as m from "./paraglide/messages.js"
          export * as runtime from "./paraglide/runtime.js"
        `,
			}),
		],
	})
	// dynamically import the compiled output
	const compiledBundle = await bundle.generate({ format: "esm" })

	// test is a direct result of a bug
	test("availableLanguageTags should include language tags with a hyphen", async () => {
		const { runtime } = await import(
			`data:application/javascript;base64,${Buffer.from(
				compiledBundle.output[0].code,
				"utf8"
			).toString("base64")}`
		)
		expect(runtime.availableLanguageTags).toContain("en-US")
	})

	test("should set the source language tag as default language tag", async () => {
		const { runtime } = await import(
			`data:application/javascript;base64,${Buffer.from(
				compiledBundle.output[0].code,
				"utf8"
			).toString("base64")}`
		)
		expect(runtime.languageTag()).toBe(runtime.sourceLanguageTag)
	})

	test("should return the correct message for the set language tag", async () => {
		const { m, runtime } = await import(
			`data:application/javascript;base64,${Buffer.from(
				compiledBundle.output[0].code,
				"utf8"
			).toString("base64")}`
		)

		runtime.setLanguageTag("en")

		expect(m.onlyText()).toBe("A simple message.")
		expect(m.oneParam({ name: "Samuel" })).toBe("Good morning Samuel!")
		expect(m.multipleParams({ name: "Samuel", count: 5 })).toBe(
			"Hello Samuel! You have 5 messages."
		)

		runtime.setLanguageTag("de")

		expect(m.onlyText()).toBe("Eine einfache Nachricht.")
		expect(m.oneParam({ name: "Samuel" })).toBe("Guten Morgen Samuel!")
		expect(m.multipleParams({ name: "Samuel", count: 5 })).toBe(
			"Hallo Samuel! Du hast 5 Nachrichten."
		)
	})

	test("setting the languageTag as a getter function should be possible", async () => {
		const { m, runtime } = await import(
			`data:application/javascript;base64,${Buffer.from(
				compiledBundle.output[0].code,
				"utf8"
			).toString("base64")}`
		)

		runtime.setLanguageTag(() => "en")

		expect(m.onlyText()).toBe("A simple message.")

		runtime.setLanguageTag(() => "de")

		expect(m.onlyText()).toBe("Eine einfache Nachricht.")
	})

	test("defining onSetLanguageTag should be possible and should be called when the language tag changes", async () => {
		const { runtime } = await import(
			`data:application/javascript;base64,${Buffer.from(
				compiledBundle.output[0].code,
				"utf8"
			).toString("base64")}`
		)

		const mockOnSetLanguageTag = vi.fn().mockImplementation(() => {})
		runtime.onSetLanguageTag((tag: any) => {
			mockOnSetLanguageTag(tag)
		})

		runtime.setLanguageTag("de")
		expect(mockOnSetLanguageTag).toHaveBeenLastCalledWith("de")

		runtime.setLanguageTag("en")
		expect(mockOnSetLanguageTag).toHaveBeenLastCalledWith("en")

		expect(mockOnSetLanguageTag).toHaveBeenCalledTimes(2)
	})

	test("Calling onSetLanguageTag() multiple times should override the previous callback", async () => {
		const cb1 = vi.fn().mockImplementation(() => {})
		const cb2 = vi.fn().mockImplementation(() => {})

		const { runtime } = await import(
			`data:application/javascript;base64,${Buffer.from(
				compiledBundle.output[0].code + "//" + Math.random(),
				"utf8"
			).toString("base64")}`
		)

		runtime.onSetLanguageTag(cb1)
		runtime.setLanguageTag("en")

		expect(cb1).toHaveBeenCalledTimes(1)

		runtime.onSetLanguageTag(cb2)
		runtime.setLanguageTag("de")

		expect(cb2).toHaveBeenCalledTimes(1)
		expect(cb1).toHaveBeenCalledTimes(1)
	})

	test("should return the correct message if a languageTag is set in the message options", async () => {
		const { m, runtime } = await import(
			`data:application/javascript;base64,${Buffer.from(
				compiledBundle.output[0].code,
				"utf8"
			).toString("base64")}`
		)

		// set the language tag to de to make sure that the message options override the runtime language tag
		runtime.setLanguageTag("de")
		expect(m.onlyText()).toBe("Eine einfache Nachricht.")
		expect(m.onlyText(undefined, { languageTag: "en" })).toBe("A simple message.")
		expect(m.multipleParams({ name: "Samuel", count: 5 }, { languageTag: "en" })).toBe(
			"Hello Samuel! You have 5 messages."
		)

		runtime.setLanguageTag("en")
		expect(m.onlyText({}, { languageTag: "de" })).toBe("Eine einfache Nachricht.")
		expect(m.oneParam({ name: "Samuel" }, { languageTag: "de" })).toBe("Guten Morgen Samuel!")
		expect(m.multipleParams({ name: "Samuel", count: 5 }, { languageTag: "de" })).toBe(
			"Hallo Samuel! Du hast 5 Nachrichten."
		)
	})

	test("runtime.isAvailableLanguageTag should only return `true` if a language tag is passed to it", async () => {
		const { runtime } = await import(
			`data:application/javascript;base64,${Buffer.from(
				compiledBundle.output[0].code,
				"utf8"
			).toString("base64")}`
		)

		for (const tag of runtime.availableLanguageTags) {
			expect(runtime.isAvailableLanguageTag(tag)).toBe(true)
		}

		expect(runtime.isAvailableLanguageTag("")).toBe(false)
		expect(runtime.isAvailableLanguageTag("pl")).toBe(false)
		expect(runtime.isAvailableLanguageTag("--")).toBe(false)
	})

	test("falls back to messages according to BCP 47 lookup order", async () => {
		const { m, runtime } = await import(
			`data:application/javascript;base64,${Buffer.from(
				compiledBundle.output[0].code,
				"utf8"
			).toString("base64")}`
		)

		runtime.setLanguageTag("de")
		expect(m.missingInGerman()).toBe("A simple message.")
		runtime.setLanguageTag("en-US")
		expect(m.missingInGerman()).toBe("A simple message.")
	})
})

describe("tree-shaking", () => {
	// removing comments makes the output more predictable and testable
	const removeComments = () =>
		// @ts-expect-error - rollup types are not up to date
		terser({
			format: {
				comments: false,
			},
			compress: false,
			mangle: false,
		})

	test("should tree-shake unused messages", async () => {
		const bundle = await rollup({
			input: "app.js",
			plugins: [
				removeComments(),
				// @ts-expect-error - rollup types are not up to date
				virtual({
					...Object.fromEntries(
						Object.entries(output).map(([fileName, code]) => ["paraglide/" + fileName, code])
					),
					"app.js": `
					import * as m from "./paraglide/messages.js"

					console.log(m.onlyText())
					`,
				}),
			],
		})
		const compiled = await bundle.generate({ format: "esm" })
		const log = vi.spyOn(console, "log").mockImplementation(() => {})
		// all required code for the message to be rendered is included like sourceLanguageTag.
		// but, all other messages except of 'onlyText' are tree-shaken away.
		for (const id of mockMessages.map((m) => m.id)) {
			if (id === "onlyText") {
				expect(compiled.output[0].code).toContain(id)
			} else {
				expect(compiled.output[0].code).not.toContain(id)
			}
		}
		eval(compiled.output[0].code)
		expect(log).toHaveBeenCalledWith("A simple message.")
	})

	test("should not treeshake messages that are used", async () => {
		const bundle = await rollup({
			input: "app.js",
			plugins: [
				removeComments(),
				// @ts-expect-error - rollup types are not up to date
				virtual({
					...Object.fromEntries(
						Object.entries(output).map(([fileName, code]) => ["paraglide/" + fileName, code])
					),
					"app.js": `

					import * as m from "./paraglide/messages.js"

					console.log(
						m.onlyText(),
						m.oneParam({ name: "Samuel" }),
						m.multipleParams({ name: "Samuel", count: 5 })
					)
					`,
				}),
			],
		})
		const result = await bundle.generate({ format: "esm" })
		const log = vi.spyOn(console, "log").mockImplementation(() => {})
		for (const id of mockMessages.map((m) => m.id)) {
			if (["onlyText", "oneParam", "multipleParams"].includes(id)) {
				expect(result.output[0].code).toContain(id)
			} else {
				expect(result.output[0].code).not.toContain(id)
			}
		}
		eval(result.output[0].code)
		expect(log).toHaveBeenCalledWith(
			"A simple message.",
			"Good morning Samuel!",
			"Hello Samuel! You have 5 messages."
		)
	})
})

test("typesafety", async () => {
	const project = await typescriptProject({
		useInMemoryFileSystem: true,
		compilerOptions: {
			outDir: "dist",
			declaration: true,
			allowJs: true,
			checkJs: true,
			module: ts.ModuleKind.Node16,
			strict: true,
		},
	})

	for (const [fileName, code] of Object.entries(output)) {
		if (fileName.endsWith(".js")) {
			project.createSourceFile(fileName, code)
		}
	}

	project.createSourceFile(
		"test.ts",
		`
    import * as m from "./messages.js"
    import * as runtime from "./runtime.js"

    // --------- RUNTIME ---------

    // sourceLanguageTag should have a narrow type, not a generic string

    runtime.sourceLanguageTag satisfies "en"

    // availableLanguageTags should have a narrow type, not a generic string
    runtime.availableLanguageTags satisfies Readonly<Array<"de" | "en" | "en-US">>

    // setLanguageTag() should fail if the given language tag is not included in availableLanguageTags
    // @ts-expect-error - 
    runtime.setLanguageTag("fr")

    // setLanguageTag() should not fail if the given language tag is included in availableLanguageTags
    runtime.setLanguageTag("de")

    // languageTag should return type should be a union of language tags, not a generic string
    runtime.languageTag() satisfies "de" | "en" | "en-US"

	// setting the language tag as a getter function should be possible
	runtime.setLanguageTag(() => "en")

	// isAvailableLanguageTag should narrow the type of it's argument
	const thing = 5;
	if(runtime.isAvailableLanguageTag(thing)) {
		const a : "de" | "en" | "en-US" = thing
	} else {
		// @ts-expect-error - thing is not a language tag
		const a : "de" | "en" | "en-US" = thing
	}

    // --------- MESSAGES ---------

    // the return value of a message should be a string
    m.multipleParams({ name: "John", count: 5 }) satisfies string
      
    // @ts-expect-error - missing all params
    m.multipleParams()
      
    // @ts-expect-error - one param missing
    m.multipleParams({ name: "John" })

    // a message without params shouldn't require params
    m.onlyText() satisfies string


	// --------- MESSAGE OPTIONS ---------
	// the languageTag option should be optional
	m.onlyText({}, {}) satisfies string

	// the languageTag option should be allowed
	m.onlyText({}, { languageTag: "en" }) satisfies string

	// the languageTag option must be a valid language tag
	// @ts-expect-error - invalid language tag
	m.onlyText({}, { languageTag: "---" })
  `
	)

	const program = project.createProgram()
	const diagnostics = ts.getPreEmitDiagnostics(program)
	if (diagnostics.length > 0) {
		console.error(diagnostics)
	}
	expect(diagnostics.length).toBe(0)
})

const mockMessages: Message[] = [
	{
<<<<<<< HEAD
		id: "missingTranslation",
		alias: {},
=======
		id: "missingInGerman",
>>>>>>> 92e14f96
		selectors: [],
		variants: [
			{
				match: [],
				languageTag: "en",
				pattern: [{ type: "Text", value: "A simple message." }],
			},
		],
	},
	{
		id: "onlyText",
		alias: {},
		selectors: [],
		variants: [
			{
				match: [],
				languageTag: "en",
				pattern: [{ type: "Text", value: "A simple message." }],
			},
			{
				match: [],
				languageTag: "en-US",
				pattern: [
					{ type: "Text", value: "FUCKTARD. I am from New York. This is a simple message!" },
				],
			},
			{
				match: [],
				languageTag: "de",
				pattern: [{ type: "Text", value: "Eine einfache Nachricht." }],
			},
		],
	},
	{
		id: "oneParam",
		alias: {},
		selectors: [],
		variants: [
			{
				match: [],
				languageTag: "en",
				pattern: [
					{ type: "Text", value: "Good morning " },
					{ type: "VariableReference", name: "name" },
					{ type: "Text", value: "!" },
				],
			},
			{
				match: [],
				languageTag: "de",
				pattern: [
					{ type: "Text", value: "Guten Morgen " },
					{ type: "VariableReference", name: "name" },
					{ type: "Text", value: "!" },
				],
			},
		],
	},
	{
		id: "multipleParams",
		alias: {},
		selectors: [],
		variants: [
			{
				match: [],
				languageTag: "en",
				pattern: [
					{ type: "Text", value: "Hello " },
					{ type: "VariableReference", name: "name" },
					{ type: "Text", value: "! You have " },
					{ type: "VariableReference", name: "count" },
					{ type: "Text", value: " messages." },
				],
			},
			{
				match: [],
				languageTag: "de",
				pattern: [
					{ type: "Text", value: "Hallo " },
					{ type: "VariableReference", name: "name" },
					{ type: "Text", value: "! Du hast " },
					{ type: "VariableReference", name: "count" },
					{ type: "Text", value: " Nachrichten." },
				],
			},
		],
	},
]

const mockSettings: ProjectSettings = {
	sourceLanguageTag: "en",
	languageTags: ["en", "de", "en-US"],
	modules: [],
}

const output = compile({ messages: mockMessages, settings: mockSettings })<|MERGE_RESOLUTION|>--- conflicted
+++ resolved
@@ -445,12 +445,8 @@
 
 const mockMessages: Message[] = [
 	{
-<<<<<<< HEAD
-		id: "missingTranslation",
+		id: "missingInGerman",
 		alias: {},
-=======
-		id: "missingInGerman",
->>>>>>> 92e14f96
 		selectors: [],
 		variants: [
 			{
