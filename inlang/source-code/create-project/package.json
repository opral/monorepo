{
	"name": "@inlang/create-project",
	"type": "module",
	"version": "0.4.0",
	"publishConfig": {
		"access": "public"
	},
	"exports": {
		".": "./dist/index.js"
	},
	"files": [
		"./dist",
		"./src"
	],
	"scripts": {
		"build": "tsc --build",
		"dev": "tsc --watch",
		"test": "tsc --noEmit && vitest run --passWithNoTests --coverage",
		"lint": "eslint ./src --fix",
		"format": "prettier ./src --write",
		"clean": "rm -rf ./dist ./.turbo ./coverage ./node_modules"
	},
	"dependencies": {
		"@inlang/plugin": "*",
		"@inlang/sdk": "*",
<<<<<<< HEAD
		"@inlang/project-config": "*",
=======
		"@inlang/project-settings": "*",
>>>>>>> 69125182
		"@lix-js/fs": "*",
		"@sinclair/typebox": "0.31.14",
		"terser": "5.19.4"
	},
	"license": "Apache-2.0",
	"devDependencies": {
		"@vitest/coverage-v8": "0.34.3",
		"typescript": "5.2.2",
		"@types/node": "20.5.9",
		"vitest": "^0.34.1"
	}
}<|MERGE_RESOLUTION|>--- conflicted
+++ resolved
@@ -23,11 +23,7 @@
 	"dependencies": {
 		"@inlang/plugin": "*",
 		"@inlang/sdk": "*",
-<<<<<<< HEAD
-		"@inlang/project-config": "*",
-=======
 		"@inlang/project-settings": "*",
->>>>>>> 69125182
 		"@lix-js/fs": "*",
 		"@sinclair/typebox": "0.31.14",
 		"terser": "5.19.4"
