--- conflicted
+++ resolved
@@ -95,21 +95,11 @@
 								class="relative no-underline h-72 flex flex-col gap-4 group"
 							>
 								<div
-<<<<<<< HEAD
-									style={{ "--image-url": `url(${item.coverImage})` }}
-									class={`w-full h-full flex items-center justify-center bg-surface-50 group-hover:bg-surface-100 transition-colors rounded-lg relative ${
-										item.coverImage && `bg-[image:var(--image-url)]`
-									} bg-cover bg-center border border-surface-2`}
-								>
-									<Chip
-										text={typeOfIdToTitle(item.id).replace("Message", "")}
-=======
 									style={{ "background-image": `url(${item.coverImage})` }}
 									class="w-full h-full flex items-center justify-center bg-surface-50 group-hover:bg-surface-100 transition-colors rounded-lg relative bg-cover bg-center border border-surface-2"
 								>
 									<Chip
 										text={typeOfIdToTitle(item.id)}
->>>>>>> 69125182
 										color={colorForTypeOf(item.id)}
 										customClasses="absolute right-4 top-4 z-5 backdrop-filter backdrop-blur-sm text-xs"
 									/>
