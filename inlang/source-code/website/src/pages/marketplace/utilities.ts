import type { MarketplaceManifest } from "@inlang/marketplace-manifest"

/**
 * Converts a camelCase string to Title Case
 */
export const typeOfIdToTitle = (id: MarketplaceManifest["id"]) => {
	const type = id.slice(0, id.indexOf("."))
<<<<<<< HEAD
	// replace camelCase with spaces
	const removeCamelcase = type.replace(/([a-z])([A-Z])/g, "$1 $2").trim()
	// capitalize first letter
	return removeCamelcase.charAt(0).toUpperCase() + removeCamelcase.slice(1)
=======
	return type.includes("message")
		? "Message Lint Rule"
		: type.charAt(0).toUpperCase() + type.slice(1)
>>>>>>> 69125182
}

/**
 * Determines the color for a marketplace id.
 */
export const colorForTypeOf = (id: MarketplaceManifest["id"]) => {
	if (id.startsWith("app.")) {
		return "#3B82F6"
	} else if (id.startsWith("library.")) {
		return "#e35473"
	} else if (id.startsWith("plugin.")) {
		return "#BF7CE4"
	} else {
		return "#06B6D4"
	}
}

/**
 * Conerts a CDN link to a github link. Only works for jsdelivr links at the moment.
 */
export const convertLinkToGithub = (link: string) => {
	if (link.includes("https://cdn.jsdelivr.net")) {
		const parts = link.split("/")

		const path = parts.slice(6).join("/")
		const user = parts[4]
		const repo = parts[5]?.slice(0, parts[5].indexOf("@"))
		const branch = parts[5]?.slice(parts[5].indexOf("@") + 1)

		const githubLink = `https://github.com/${user}/${repo}/tree/${branch}/${path}`
		return githubLink
	} else {
		return "https://github.com/inlang/monorepo"
	}
}

/**
 * Scrolls to the top of the content.
 */
export const scrollToTop = () => {
	window.scrollTo({ top: 170, behavior: "smooth" })
}<|MERGE_RESOLUTION|>--- conflicted
+++ resolved
@@ -5,16 +5,9 @@
  */
 export const typeOfIdToTitle = (id: MarketplaceManifest["id"]) => {
 	const type = id.slice(0, id.indexOf("."))
-<<<<<<< HEAD
-	// replace camelCase with spaces
-	const removeCamelcase = type.replace(/([a-z])([A-Z])/g, "$1 $2").trim()
-	// capitalize first letter
-	return removeCamelcase.charAt(0).toUpperCase() + removeCamelcase.slice(1)
-=======
 	return type.includes("message")
 		? "Message Lint Rule"
 		: type.charAt(0).toUpperCase() + type.slice(1)
->>>>>>> 69125182
 }
 
 /**
