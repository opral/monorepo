/* eslint-disable @typescript-eslint/no-non-null-assertion */
import type {
	InlangProject,
	InstalledMessageLintRule,
	InstalledPlugin,
	Subscribable,
} from "./api.js"
import { type ImportFunction, resolveModules } from "./resolve-modules/index.js"
import { TypeCompiler } from "@sinclair/typebox/compiler"
import {
	ProjectSettingsFileJSONSyntaxError,
	ProjectSettingsFileNotFoundError,
	ProjectSettingsInvalidError,
	PluginLoadMessagesError,
	PluginSaveMessagesError,
} from "./errors.js"
import { createRoot, createSignal, createEffect } from "./reactivity/solid.js"
import { createMessagesQuery } from "./createMessagesQuery.js"
import { debounce } from "throttle-debounce"
import { createMessageLintReportsQuery } from "./createMessageLintReportsQuery.js"
import { ProjectSettings, Message, type NodeishFilesystemSubset } from "./versionedInterfaces.js"
import { tryCatch, type Result } from "@inlang/result"
import { migrateIfOutdated } from "@inlang/project-settings/migration"

const settingsCompiler = TypeCompiler.Compile(ProjectSettings)

/**
 * Creates an inlang instance.
 *
 * - Use `_import` to pass a custom import function for testing,
 *   and supporting legacy resolvedModules such as CJS.
 *
 */
export const loadProject = async (args: {
	settingsFilePath: string
	nodeishFs: NodeishFilesystemSubset
	_import?: ImportFunction
	_capture?: (id: string, props: Record<string, unknown>) => void
}): Promise<InlangProject> => {
	return await createRoot(async () => {
		const [initialized, markInitAsComplete, markInitAsFailed] = createAwaitable()

		// -- settings ------------------------------------------------------------

		const [settings, _setSettings] = createSignal<ProjectSettings>()
		createEffect(() => {
			loadSettings({ settingsFilePath: args.settingsFilePath, nodeishFs: args.nodeishFs })
				.then((settings) => {
					setSettings(settings)
					// rename settings to get a convenient access to the data in Posthog
					const project_settings = settings
					args._capture?.("SDK used settings", { project_settings })
				})
				.catch((err) => {
					markInitAsFailed(err)
				})
		})
		// TODO: create FS watcher and update settings on change

		const writeSettingsToDisk = skipFirst((settings: ProjectSettings) =>
			_writeSettingsToDisk({ nodeishFs: args.nodeishFs, settings })
		)

		const setSettings = (settings: ProjectSettings): Result<void, ProjectSettingsInvalidError> => {
			try {
				const validatedSettings = parseSettings(settings)
				_setSettings(validatedSettings)

				writeSettingsToDisk(validatedSettings)
				return { data: undefined }
			} catch (error: unknown) {
				if (error instanceof ProjectSettingsInvalidError) {
					return { error }
				}

				throw new Error(
					"Unhandled error in setSettings. This is an internal bug. Please file an issue."
				)
			}
		}

		// -- resolvedModules -----------------------------------------------------------

		const [resolvedModules, setResolvedModules] =
			createSignal<Awaited<ReturnType<typeof resolveModules>>>()

		createEffect(() => {
			const _settings = settings()
			if (!_settings) return

			resolveModules({ settings: _settings, nodeishFs: args.nodeishFs, _import: args._import })
				.then((resolvedModules) => {
					setResolvedModules(resolvedModules)
				})
				.catch((err) => markInitAsFailed(err))
		})

		// -- messages ----------------------------------------------------------

		let settingsValue: ProjectSettings
		createEffect(() => (settingsValue = settings()!)) // workaround to not run effects twice (e.g. settings change + modules change) (I'm sure there exists a solid way of doing this, but I haven't found it yet)

		const [messages, setMessages] = createSignal<Message[]>()
		createEffect(() => {
			const conf = settings()
			if (!conf) return

			const _resolvedModules = resolvedModules()
			if (!_resolvedModules) return

			if (!_resolvedModules.resolvedPluginApi.loadMessages) {
				markInitAsFailed(undefined)
				return
			}

			makeTrulyAsync(
				_resolvedModules.resolvedPluginApi.loadMessages({
					settings: settingsValue,
				})
			)
				.then((messages) => {
					setMessages(messages)
					markInitAsComplete()
				})
				.catch((err) => markInitAsFailed(new PluginLoadMessagesError({ cause: err })))
		})

		// -- installed items ----------------------------------------------------

		const installedMessageLintRules = () => {
			if (!resolvedModules()) return []
			return resolvedModules()!.messageLintRules.map(
				(rule) =>
					({
						id: rule.id,
						displayName: rule.displayName,
						description: rule.description,
						module:
							resolvedModules()?.meta.find((m) => m.id.includes(rule.id))?.module ??
							"Unknown module. You stumbled on a bug in inlang's source code. Please open an issue.",
						// default to warning, see https://github.com/inlang/monorepo/issues/1254
						level: settingsValue["messageLintRuleLevels"]?.[rule.id] ?? "warning",
					} satisfies InstalledMessageLintRule)
			) satisfies Array<InstalledMessageLintRule>
		}

		const installedPlugins = () => {
			if (!resolvedModules()) return []
			return resolvedModules()!.plugins.map((plugin) => ({
				id: plugin.id,
				displayName: plugin.displayName,
				description: plugin.description,
				module:
					resolvedModules()?.meta.find((m) => m.id.includes(plugin.id))?.module ??
					"Unknown module. You stumbled on a bug in inlang's source code. Please open an issue.",
			})) satisfies Array<InstalledPlugin>
		}

		// -- app ---------------------------------------------------------------

		const initializeError: Error | undefined = await initialized.catch((error) => error)

		const messagesQuery = createMessagesQuery(() => messages() || [])
		const lintReportsQuery = createMessageLintReportsQuery(
			messages,
			settings as () => ProjectSettings,
			installedMessageLintRules,
			resolvedModules
		)

		const debouncedSave = skipFirst(
			debounce(
				500,
				async (newMessages) => {
					try {
						await resolvedModules()?.resolvedPluginApi.saveMessages({
							settings: settingsValue,
							messages: newMessages,
						})
					} catch (err) {
						throw new PluginSaveMessagesError({
							cause: err,
						})
					}
					if (
						newMessages.length !== 0 &&
						JSON.stringify(newMessages) !== JSON.stringify(messages())
					) {
						setMessages(newMessages)
					}
				},
				{ atBegin: false }
			)
		)

		createEffect(() => {
			debouncedSave(messagesQuery.getAll())
		})

		return {
			installed: {
				plugins: createSubscribable(() => installedPlugins()),
				messageLintRules: createSubscribable(() => installedMessageLintRules()),
			},
			errors: createSubscribable(() => [
				...(initializeError ? [initializeError] : []),
				...(resolvedModules() ? resolvedModules()!.errors : []),
				// have a query error exposed
				//...(lintErrors() ?? []),
			]),
			settings: createSubscribable(() => settings() as ProjectSettings),
			setSettings,
			customApi: createSubscribable(() => resolvedModules()?.resolvedPluginApi.customApi || {}),
			query: {
				messages: messagesQuery,
				messageLintReports: lintReportsQuery,
			},
		} satisfies InlangProject
	})
}

//const x = {} as InlangProject

// ------------------------------------------------------------------------------------------------

const loadSettings = async (args: {
	settingsFilePath: string
	nodeishFs: NodeishFilesystemSubset
}) => {
	const { data: settingsFile, error: settingsFileError } = await tryCatch(
		async () => await args.nodeishFs.readFile(args.settingsFilePath, { encoding: "utf-8" })
	)
	if (settingsFileError)
<<<<<<< HEAD
		throw new ProjectSettingsFileNotFoundError(
			`Could not locate the project settings file (usually named "project.inlang.json"). The provided path was "${args.settingsFilePath}".`,
			{
				cause: settingsFileError,
			}
		)
=======
		throw new ProjectSettingsFileNotFoundError({
			cause: settingsFileError,
			path: args.settingsFilePath,
		})
>>>>>>> d3a953b8

	const json = tryCatch(() => JSON.parse(settingsFile!))

	if (json.error) {
		throw new ProjectSettingsFileJSONSyntaxError({
			cause: json.error,
			path: args.settingsFilePath,
		})
	}
	return parseSettings(json.data)
}

const parseSettings = (settings: unknown) => {
	const withMigration = migrateIfOutdated(settings as any)
	if (settingsCompiler.Check(withMigration) === false) {
		const typeErrors = [...settingsCompiler.Errors(settings)]
		if (typeErrors.length > 0) {
			throw new ProjectSettingsInvalidError({
				errors: typeErrors,
			})
		}
	}
	return withMigration
}

const _writeSettingsToDisk = async (args: {
	nodeishFs: NodeishFilesystemSubset
	settings: ProjectSettings
}) => {
	const { data: serializedSettings, error: serializeSettingsError } = tryCatch(() =>
		// TODO: this will probably not match the original formatting
		JSON.stringify(args.settings, undefined, 2)
	)
	if (serializeSettingsError) {
		throw serializeSettingsError
	}

	const { error: writeSettingsError } = await tryCatch(async () =>
		args.nodeishFs.writeFile("./project.inlang.json", serializedSettings)
	)

	if (writeSettingsError) {
		throw writeSettingsError
	}
}

// ------------------------------------------------------------------------------------------------

const createAwaitable = () => {
	let resolve: () => void
	let reject: () => void

	const promise = new Promise<void>((res, rej) => {
		resolve = res
		reject = rej
	})

	return [promise, resolve!, reject!] as [
		awaitable: Promise<void>,
		resolve: () => void,
		reject: (e: unknown) => void
	]
}

// ------------------------------------------------------------------------------------------------

// TODO: create global util type
type MaybePromise<T> = T | Promise<T>

const makeTrulyAsync = <T>(fn: MaybePromise<T>): Promise<T> => (async () => fn)()

// Skip initial call, eg. to skip setup of a createEffect
function skipFirst(func: (args: any) => any) {
	let initial = false
	return function (...args: any) {
		if (initial) {
			// @ts-ignore
			return func.apply(this, args)
		}
		initial = true
	}
}

export function createSubscribable<T>(signal: () => T): Subscribable<T> {
	return Object.assign(signal, {
		subscribe: (callback: (value: T) => void) => {
			createEffect(() => {
				callback(signal())
			})
		},
	})
}<|MERGE_RESOLUTION|>--- conflicted
+++ resolved
@@ -231,19 +231,10 @@
 		async () => await args.nodeishFs.readFile(args.settingsFilePath, { encoding: "utf-8" })
 	)
 	if (settingsFileError)
-<<<<<<< HEAD
-		throw new ProjectSettingsFileNotFoundError(
-			`Could not locate the project settings file (usually named "project.inlang.json"). The provided path was "${args.settingsFilePath}".`,
-			{
-				cause: settingsFileError,
-			}
-		)
-=======
 		throw new ProjectSettingsFileNotFoundError({
 			cause: settingsFileError,
 			path: args.settingsFilePath,
 		})
->>>>>>> d3a953b8
 
 	const json = tryCatch(() => JSON.parse(settingsFile!))
 
