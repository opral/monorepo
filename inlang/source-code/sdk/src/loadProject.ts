/* eslint-disable @typescript-eslint/no-non-null-assertion */
import type {
	InlangProject,
	InstalledMessageLintRule,
	InstalledPlugin,
	Subscribable,
} from "./api.js"
import { type ImportFunction, resolveModules } from "./resolve-modules/index.js"
import { TypeCompiler, ValueErrorType } from "@sinclair/typebox/compiler"
import {
	ProjectSettingsFileJSONSyntaxError,
	ProjectSettingsFileNotFoundError,
	ProjectSettingsInvalidError,
	PluginLoadMessagesError,
	PluginSaveMessagesError,
	LoadProjectInvalidArgument,
	LoadMessageError,
	SaveMessageError,
} from "./errors.js"
import { createRoot, createSignal, createEffect } from "./reactivity/solid.js"
import { createMessagesQuery } from "./createMessagesQuery.js"
import { debounce } from "throttle-debounce"
import { createMessageLintReportsQuery } from "./createMessageLintReportsQuery.js"
import { ProjectSettings, Message, type NodeishFilesystemSubset } from "./versionedInterfaces.js"
import { tryCatch, type Result } from "@inlang/result"
import { migrateIfOutdated } from "@inlang/project-settings/migration"
import { createNodeishFsWithAbsolutePaths } from "./createNodeishFsWithAbsolutePaths.js"
import { normalizePath, type NodeishFilesystem, getDirname } from "@lix-js/fs"
import { isAbsolutePath } from "./isAbsolutePath.js"
import { maybeMigrateToDirectory } from "./migrations/migrateToDirectory.js"

import {
	getMessageIdFromPath,
	getPathFromMessageId,
	parseMessage,
	encodeMessage as stringifyMessage,
} from "./storage/helper.js"

import { humanIdHash } from "./storage/human-id/human-readable-id.js"

import type { Repository } from "@lix-js/client"
import { generateProjectId } from "./generateProjectId.js"
import { createNodeishFsWithWatcher } from "./createNodeishFsWithWatcher.js"

const settingsCompiler = TypeCompiler.Compile(ProjectSettings)

/**
 * Creates an inlang instance.
 *
 * @param projectPath - Absolute path to the inlang settings file.
 * @param nodeishFs - Filesystem that implements the NodeishFilesystemSubset interface.
 * @param _import - Use `_import` to pass a custom import function for testing,
 *   and supporting legacy resolvedModules such as CJS.
 * @param _capture - Use `_capture` to capture events for analytics.
 *
 */
export const loadProject = async (args: {
	projectPath: string
	repo?: Repository
	nodeishFs: NodeishFilesystem
	_import?: ImportFunction
	_capture?: (id: string, props: Record<string, unknown>) => void
}): Promise<InlangProject> => {
	const projectPath = normalizePath(args.projectPath)

	// -- migrate if outdated ------------------------------------------------

	await maybeMigrateToDirectory({ nodeishFs: args.nodeishFs, projectPath })

	// -- validation --------------------------------------------------------
	// the only place where throwing is acceptable because the project
	// won't even be loaded. do not throw anywhere else. otherwise, apps
	// can't handle errors gracefully.

	if (!isAbsolutePath(args.projectPath)) {
		throw new LoadProjectInvalidArgument(
			`Expected an absolute path but received "${args.projectPath}".`,
			{ argument: "projectPath" }
		)
	} else if (/[^\\/]+\.inlang$/.test(projectPath) === false) {
		throw new LoadProjectInvalidArgument(
			`Expected a path ending in "{name}.inlang" but received "${projectPath}".\n\nValid examples: \n- "/path/to/micky-mouse.inlang"\n- "/path/to/green-elephant.inlang\n`,
			{ argument: "projectPath" }
		)
	}

	// -- load project ------------------------------------------------------
	let idError: Error | undefined
	return await createRoot(async () => {
		const [initialized, markInitAsComplete, markInitAsFailed] = createAwaitable()
		const nodeishFs = createNodeishFsWithAbsolutePaths({
			projectPath,
			nodeishFs: args.nodeishFs,
		})

		let projectId: string | undefined

		try {
			projectId = await nodeishFs.readFile(projectPath + "/project_id", {
				encoding: "utf-8",
			})
		} catch (error) {
			// @ts-ignore
			if (error.code === "ENOENT") {
				if (args.repo) {
					projectId = await generateProjectId(args.repo, projectPath)
					if (projectId) {
						await nodeishFs.writeFile(projectPath + "/project_id", projectId)
					}
				}
			} else {
				idError = error as Error
			}
		}

		// -- settings ------------------------------------------------------------

		const [settings, _setSettings] = createSignal<ProjectSettings>()
		createEffect(() => {
			// TODO:
			// if (projectId) {
			// 	telemetryBrowser.group("project", projectId, {
			// 		name: projectId,
			// 	})
			// }

			loadSettings({ settingsFilePath: projectPath + "/settings.json", nodeishFs })
				.then((settings) => {
					setSettings(settings)
					// rename settings to get a convenient access to the data in Posthog
					const project_settings = settings
					args._capture?.("SDK used settings", { project_settings, group: projectId })
				})
				.catch((err) => {
					markInitAsFailed(err)
				})
		})
		// TODO: create FS watcher and update settings on change

		const writeSettingsToDisk = skipFirst((settings: ProjectSettings) =>
			_writeSettingsToDisk({ nodeishFs, settings, projectPath })
		)

		const setSettings = (settings: ProjectSettings): Result<void, ProjectSettingsInvalidError> => {
			try {
				const validatedSettings = parseSettings(settings)
				_setSettings(validatedSettings)

				writeSettingsToDisk(validatedSettings)
				return { data: undefined }
			} catch (error: unknown) {
				if (error instanceof ProjectSettingsInvalidError) {
					return { error }
				}

				throw new Error(
					"Unhandled error in setSettings. This is an internal bug. Please file an issue."
				)
			}
		}

		// -- resolvedModules -----------------------------------------------------------

		const [resolvedModules, setResolvedModules] =
			createSignal<Awaited<ReturnType<typeof resolveModules>>>()

		createEffect(() => {
			const _settings = settings()
			if (!_settings) return

			resolveModules({ settings: _settings, nodeishFs, _import: args._import })
				.then((resolvedModules) => {
					setResolvedModules(resolvedModules)
				})
				.catch((err) => markInitAsFailed(err))
		})

		// -- messages ----------------------------------------------------------

		let settingsValue: ProjectSettings
		createEffect(() => (settingsValue = settings()!)) // workaround to not run effects twice (e.g. settings change + modules change) (I'm sure there exists a solid way of doing this, but I haven't found it yet)

		// please don't use this as source of truth, use the query instead
		// needed for granular linting
		const [messages, setMessages] = createSignal<Message[]>()

		const [messageLoadErrors, setMessageLoadErrors] = createSignal<{
			[messageId: string]: Error
		}>({})

		const [messageSaveErrors, setMessageSaveErrors] = createSignal<{
			[messageId: string]: Error
		}>({})

		const messageFolderPath = projectPath + "/messages" + "/v1"

		createEffect(() => {
			// wait for first effect excution until modules are resolved
			const _resolvedModules = resolvedModules()
			if (!_resolvedModules) return

			// -- initial load of all messages found in the messages folder ----------
			const loadAndSetMessages = async (fs: NodeishFilesystemSubset) => {
				const loadedMessages: Message[] = []

				try {
					// make sure the message folder exists within the .inlang folder
					try {
						await fs.mkdir(messageFolderPath, { recursive: true })
					} catch (e) {
						if ((e as any).code !== "EEXIST") {
							throw e
						}
					}

					// helper function that traverses recursivly through the tree
					const readFilesFromFolderRecursive = async (
						fileSystem: NodeishFilesystemSubset,
						rootPath: string,
						pathToRead: string
					) => {
						let filePaths: string[] = []
						const paths = await fileSystem.readdir(rootPath + pathToRead)
						for (const path of paths) {
							// TODO #1844 FILESYSTEM - what is inlangs best practice to handle other file systems atm?
							const stat = await fileSystem.stat(rootPath + pathToRead + "/" + path)

							if (stat.isDirectory()) {
								const subfolderPaths = await readFilesFromFolderRecursive(
									fileSystem,
									rootPath,
									// TODO #1844 FILESYSTEM - what is inlangs best practice to handle other file systems atm?
									pathToRead + "/" + path
								)
								filePaths = filePaths.concat(subfolderPaths)
							} else {
								// TODO #1844 FILESYSTEM - what is inlangs best practice to handle other file systems atm?
								filePaths.push(pathToRead + "/" + path)
							}
						}
						return filePaths
					}

					const messageFilePaths = await readFilesFromFolderRecursive(fs, messageFolderPath, "")
					for (const messageFilePath of messageFilePaths) {
						const messageId = getMessageIdFromPath(messageFilePath)
						if (!messageId) {
							// ignore files not matching the expected id file path
							continue
						}
						try {
							const messageRaw = await fs.readFile(`${messageFolderPath}${messageFilePath}`, {
								encoding: "utf-8",
							})

							const message = parseMessage(messageFilePath, messageRaw) as Message

							// if we end up here - message parsing was successfull remove entry in erros map if it exists
							const _messageLoadErrors = { ...messageLoadErrors() }
							delete _messageLoadErrors[messageId]
							setMessageLoadErrors(messageLoadErrors)

							loadedMessages.push(message)
						} catch (e) {
							// TODO #1844 FINK - test errors being propagated - fink doesnt show errors other than lints at the moment...
							// if reading of a single message fails we propagate the error to the project errors
							messageLoadErrors()[messageId] = new LoadMessageError({
								path: messageFilePath,
								messageId,
								cause: e,
							})
							setMessageLoadErrors(messageLoadErrors)
						}
					}

					setMessages(loadedMessages)

					markInitAsComplete()
				} catch (err) {
					markInitAsFailed(new PluginLoadMessagesError({ cause: err }))
				}
			}

			// -- subsequencial upsers and delete of messages on file changes ------------
			loadAndSetMessages(nodeishFs).then(() => {
				// when initial message loading is done start watching on file changes in the message dir
				;(async () => {
					try {
						// NOTE: We dont use the abortController at the moment - this is the same for the SDK everywhere atm.
						// const abortController = new AbortController()
						const watcher = nodeishFs.watch(messageFolderPath, {
							// signal: abortController.signal,
							persistent: false,
							recursive: true,
						})
						if (watcher) {
							//eslint-disable-next-line @typescript-eslint/no-unused-vars
							for await (const event of watcher) {
								if (!event.filename) {
									throw new Error("filename not set in event...")
								}

								const messageId = getMessageIdFromPath(event.filename)
								if (!messageId) {
									// ignore files not matching the expected id file path
									continue
								}

								let fileContent: string | undefined
								try {
									fileContent = await nodeishFs.readFile(messageFolderPath + "/" + event.filename, {
										encoding: "utf-8",
									})
								} catch (e) {
									// check for file not exists error (expected in case of deletion of a message) rethrow on everything else
									if ((e as any).code !== "ENOENT") {
										throw e
									}
								}

								if (!fileContent) {
									// file was deleted - drop the corresponding message
									messagesQuery.delete({ where: { id: messageId } })
								} else {
									try {
										const message = parseMessage(event.filename, fileContent)

										// if we end up here - message parsing was successfull remove entry in erros map if it exists
										const _messageLoadErrors = messageLoadErrors()
										delete _messageLoadErrors[messageId]
										setMessageLoadErrors(_messageLoadErrors)

										const currentMessage = messagesQuery.get({ where: { id: messageId } })
										const currentMessageStringified = stringifyMessage(currentMessage)
										if (currentMessage && currentMessageStringified === fileContent) {
											continue
										}

										messagesQuery.upsert({ where: { id: messageId }, data: message })
									} catch (e) {
										// TODO #1844 FINK - test errors being propagated - fink doesnt show errors other than lints at the moment...
										messageLoadErrors()[messageId] = new LoadMessageError({
											path: messageFolderPath + "/" + event.filename,
											messageId,
											cause: e,
										})
										setMessageLoadErrors(messageLoadErrors)
									}
								}
							}
						}
					} catch (err: any) {
						if (err.name === "AbortError") return
						throw err
					}
				})()
			})
		})

		// -- installed items ----------------------------------------------------

		const installedMessageLintRules = () => {
			if (!resolvedModules()) return []
			return resolvedModules()!.messageLintRules.map(
				(rule) =>
					({
						id: rule.id,
						displayName: rule.displayName,
						description: rule.description,
						module:
							resolvedModules()?.meta.find((m) => m.id.includes(rule.id))?.module ??
							"Unknown module. You stumbled on a bug in inlang's source code. Please open an issue.",
						// default to warning, see https://github.com/inlang/monorepo/issues/1254
						level: settingsValue["messageLintRuleLevels"]?.[rule.id] ?? "warning",
					} satisfies InstalledMessageLintRule)
			) satisfies Array<InstalledMessageLintRule>
		}

		const installedPlugins = () => {
			if (!resolvedModules()) return []
			return resolvedModules()!.plugins.map((plugin) => ({
				id: plugin.id,
				displayName: plugin.displayName,
				description: plugin.description,
				module:
					resolvedModules()?.meta.find((m) => m.id.includes(plugin.id))?.module ??
					"Unknown module. You stumbled on a bug in inlang's source code. Please open an issue.",
			})) satisfies Array<InstalledPlugin>
		}

		// -- app ---------------------------------------------------------------

		const initializeError: Error | undefined = await initialized.catch((error) => error)

		const abortController = new AbortController()
		const hasWatcher = nodeishFs.watch("/", { signal: abortController.signal }) !== undefined

		const messagesQuery = createMessagesQuery(() => messages() || [])

		const trackedMessages: Map<string, () => void> = new Map()
		// -- subscribe to all messages and write to files on signal -------------
		createEffect(() => {
			const _resolvedModules = resolvedModules()
			if (!_resolvedModules) return

			const currentMessageIds = messagesQuery.includedMessageIds()
			const deletedMessageTrackedMessage = [...trackedMessages].filter(
				(tracked) => !currentMessageIds.includes(tracked[0])
			)

			const saveMessagesPlugin = _resolvedModules.plugins.find(
				(plugin) => plugin.saveMessages !== undefined
			)

			for (const messageId of currentMessageIds) {
				if (!trackedMessages!.has(messageId!)) {
					// to avoid to drop the effect after creation we need to create a new disposable root
					createRoot((dispose) => {
						createEffect(() => {
							const message = messagesQuery.get({ where: { id: messageId } })!
							if (!message) {
								return
							}
							if (trackedMessages?.has(messageId)) {
								const persistMessage = async (
									fs: NodeishFilesystemSubset,
									path: string,
									message: Message
								) => {
									let dir = getDirname(path)
									dir = dir.endsWith("/") ? dir.slice(0, -1) : dir

									try {
										await fs.mkdir(dir, { recursive: true })
									} catch (e) {
										if ((e as any).code !== "EEXIST") {
											throw e
										}
									}

									await fs.writeFile(path, stringifyMessage(message))

									saveMessages(fs, messagesQuery, settings()!, saveMessagesPlugin)
									// debouncedSave(messagesQuery.getAll())
								}
								const messageFilePath = messageFolderPath + "/" + getPathFromMessageId(message.id)
								persistMessage(nodeishFs, messageFilePath, message)
									.then(() => {
										const _messageSaveErrors = messageSaveErrors()
										delete _messageSaveErrors[messageId]
										setMessageLoadErrors(_messageSaveErrors)
									})
									.catch((error) => {
										// TODO #1844 test if errors get propagated
										// in case saving didn't work (problem during serialization or saving to file) - add to message error array in project
										messageSaveErrors()[messageId] = new SaveMessageError({
											path: messageFilePath,
											messageId,
											cause: error,
										})
										setMessageSaveErrors(messageLoadErrors)
									})
							} else {
								// initial effect execution - add dispose function
								trackedMessages?.set(messageId, dispose)
							}
						})
					})
				}
			}

			for (const deletedMessage of deletedMessageTrackedMessage) {
				const messageFilePath = messageFolderPath + "/" + getPathFromMessageId(deletedMessage[0])
				try {
					nodeishFs.rm(messageFilePath)
					saveMessages(nodeishFs, messagesQuery, settings()!, saveMessagesPlugin)
					// debouncedSave(messagesQuery.getAll())
				} catch (e) {
					if ((e as any).code !== "ENOENT") {
						throw e
					}
				}
				// dispose
				trackedMessages.get(deletedMessage[0])?.()
				trackedMessages.delete(deletedMessage[0])
			}
		})

		// TODO #1844 CLEARIFY this was used to create a watcher on all files that the fs reads - shall we import on every change as well?
		// TODO #1844 synchronize imports with debouncedSave - wait for the import until the import took place and vice versa - synchronize import/export
		// we need to do this since importers currently don't check the target state. if the importer works on two files en/de and a message is saved for both languages
		// this would lead to a change in one language first – for example en – but the improter would load en and de. de is still in the old state and would override changes
		const fsWithWatcher = createNodeishFsWithWatcher({
			nodeishFs: nodeishFs,
			updateMessages: () => {
				// TODO #1844 this is where the messages are loaded (all) when the message file changed
				// TODO #1844 do we still need to reload all messages when plugins change - guess not
				// loadAndSetMessages(nodeishFs)
			},
		})

		// run import
		const _resolvedModules = resolvedModules()
		const _settings = settings()
		// initial project setup finished - import all messages using legacy load Messages method
		if (_resolvedModules?.resolvedPluginApi.loadMessages && _settings) {
			// get plugin finding the plugin that provides loadMessages function
			const loadMessagePlugin = _resolvedModules.plugins.find(
				(plugin) => plugin.loadMessages !== undefined
			)

			await loadMessages(fsWithWatcher, messagesQuery, _settings, loadMessagePlugin)
		}

		const lintReportsQuery = createMessageLintReportsQuery(
			messagesQuery,
			settings as () => ProjectSettings,
			installedMessageLintRules,
			resolvedModules,
			hasWatcher
		)

		// TODO #1844 i doubt this is needed
		/* const debouncedSave = skipFirst(
			debounce(
				500,
				async (newMessages) => {
					try {
<<<<<<< HEAD
						const loadMessagePlugin = _resolvedModules.plugins.find(
							(plugin) => plugin.loadMessages !== undefined
						)
						const loadPluginId = loadMessagePlugin!.id

						const messagesToExport: Message[] = []
						for (const message of newMessages) {
							const fixedExportMessage = { ...message }
							// TODO #1585 here we match using the id to support legacy load message plugins - after we introduced import / export methods we will use importedMessage.alias
							fixedExportMessage.id =
								fixedExportMessage.alias[loadPluginId] ?? fixedExportMessage.id

							messagesToExport.push(fixedExportMessage)
						}

						await resolvedModules()?.resolvedPluginApi.saveMessages({
							settings: settingsValue,
							messages: messagesToExport,
						})
=======
						if (JSON.stringify(newMessages) !== JSON.stringify(messages())) {
							await resolvedModules()?.resolvedPluginApi.saveMessages({
								settings: settingsValue,
								messages: newMessages,
							})
						}
>>>>>>> 92e14f96
					} catch (err) {
						throw new PluginSaveMessagesError({
							cause: err,
						})
					}
					const abortController = new AbortController()
					if (
						newMessages.length !== 0 &&
						JSON.stringify(newMessages) !== JSON.stringify(messages()) &&
						nodeishFs.watch("/", { signal: abortController.signal }) !== undefined
					) {
						setMessages(newMessages)
					}
				},
				{ atBegin: false }
			)
		)*/

		return {
			installed: {
				plugins: createSubscribable(() => installedPlugins()),
				messageLintRules: createSubscribable(() => installedMessageLintRules()),
			},
			errors: createSubscribable(() => [
				...(initializeError ? [initializeError] : []),
				...(idError ? [idError] : []),
				...(resolvedModules() ? resolvedModules()!.errors : []),
				...Object.values(messageLoadErrors()),
				...Object.values(messageSaveErrors()),
				// have a query error exposed
				//...(lintErrors() ?? []),
			]),
			settings: createSubscribable(() => settings() as ProjectSettings),
			setSettings,
			customApi: createSubscribable(() => resolvedModules()?.resolvedPluginApi.customApi || {}),
			query: {
				messages: messagesQuery,
				messageLintReports: lintReportsQuery,
			},
		} satisfies InlangProject
	})
}

//const x = {} as InlangProject

// ------------------------------------------------------------------------------------------------

const loadSettings = async (args: {
	settingsFilePath: string
	nodeishFs: NodeishFilesystemSubset
}) => {
	const { data: settingsFile, error: settingsFileError } = await tryCatch(
		async () => await args.nodeishFs.readFile(args.settingsFilePath, { encoding: "utf-8" })
	)
	if (settingsFileError)
		throw new ProjectSettingsFileNotFoundError({
			cause: settingsFileError,
			path: args.settingsFilePath,
		})

	const json = tryCatch(() => JSON.parse(settingsFile!))

	if (json.error) {
		throw new ProjectSettingsFileJSONSyntaxError({
			cause: json.error,
			path: args.settingsFilePath,
		})
	}
	return parseSettings(json.data)
}

const parseSettings = (settings: unknown) => {
	const withMigration = migrateIfOutdated(settings as any)
	if (settingsCompiler.Check(withMigration) === false) {
		const typeErrors = [...settingsCompiler.Errors(settings)]
		if (typeErrors.length > 0) {
			throw new ProjectSettingsInvalidError({
				errors: typeErrors,
			})
		}
	}

	const { sourceLanguageTag, languageTags } = settings as ProjectSettings
	if (!languageTags.includes(sourceLanguageTag)) {
		throw new ProjectSettingsInvalidError({
			errors: [
				{
					message: `The sourceLanguageTag "${sourceLanguageTag}" is not included in the languageTags "${languageTags.join(
						'", "'
					)}". Please add it to the languageTags.`,
					type: ValueErrorType.String,
					schema: ProjectSettings,
					value: sourceLanguageTag,
					path: "sourceLanguageTag",
				},
			],
		})
	}

	return withMigration
}

const _writeSettingsToDisk = async (args: {
	projectPath: string
	nodeishFs: NodeishFilesystemSubset
	settings: ProjectSettings
}) => {
	const { data: serializedSettings, error: serializeSettingsError } = tryCatch(() =>
		// TODO: this will probably not match the original formatting
		JSON.stringify(args.settings, undefined, 2)
	)
	if (serializeSettingsError) {
		throw serializeSettingsError
	}

	const { error: writeSettingsError } = await tryCatch(async () =>
		args.nodeishFs.writeFile(args.projectPath + "/settings.json", serializedSettings)
	)

	if (writeSettingsError) {
		throw writeSettingsError
	}
}

// ------------------------------------------------------------------------------------------------

const createAwaitable = () => {
	let resolve: () => void
	let reject: () => void

	const promise = new Promise<void>((res, rej) => {
		resolve = res
		reject = rej
	})

	return [promise, resolve!, reject!] as [
		awaitable: Promise<void>,
		resolve: () => void,
		reject: (e: unknown) => void
	]
}

// ------------------------------------------------------------------------------------------------

// TODO: create global util type
type MaybePromise<T> = T | Promise<T>

const makeTrulyAsync = <T>(fn: MaybePromise<T>): Promise<T> => (async () => fn)()

// Skip initial call, eg. to skip setup of a createEffect
function skipFirst(func: (args: any) => any) {
	let initial = false
	return function (...args: any) {
		if (initial) {
			// @ts-ignore
			return func.apply(this, args)
		}
		initial = true
	}
}

export function createSubscribable<T>(signal: () => T): Subscribable<T> {
	return Object.assign(signal, {
		subscribe: (callback: (value: T) => void) => {
			createEffect(() => {
				callback(signal())
			})
		},
	})
}

let isSaving: boolean
let currentSaveMessages: Promise<void> | undefined
let sheduledSaveMessages:
	| [awaitable: Promise<void>, resolve: () => void, reject: (e: unknown) => void]
	| undefined

let isLoading = false
let sheduledLoadMessages:
	| [awaitable: Promise<void>, resolve: () => void, reject: (e: unknown) => void]
	| undefined

/**
 * Messsage that loads messages from a plugin - this method synchronizes with the saveMessage funciton.
 * If a save is in progress loading will wait until saving is done. If another load kicks in during this load it will queue the
 * load and execute it at the end of this load. subsequential loads will not be queued but the same promise will be reused
 *
 * - NOTE: this means that the parameters used to load like settingsValue and loadPlugin might not take into account. this has to be refactored
 * with the loadProject restructuring
 * @param fs
 * @param messagesQuery
 * @param settingsValue
 * @param loadPlugin
 * @returns void - updates the files and messages in of the project in place
 */
async function loadMessages(
	fs: NodeishFilesystemSubset,
	messagesQuery: any,
	settingsValue: ProjectSettings,
	loadPlugin: any
) {
	// let the current save process finish first
	if (currentSaveMessages) {
		await currentSaveMessages
	}

	// loading is an asynchronous process - check if another load is in progress - queue this call if so
	if (isLoading) {
		if (!sheduledLoadMessages) {
			sheduledLoadMessages = createAwaitable()
		}
		// another load will take place right after the current one - its goingt to be idempotent form the current requested one - don't reschedule
		return sheduledLoadMessages[0]
	}

	// set loading flag
	isLoading = true

	const loadPluginId = loadPlugin!.id

	const importedMessages = await makeTrulyAsync(
		loadPlugin.loadMessages({
			// @ts-ignore
			settings: settingsValue,
			nodeishFs: fs,
		})
	)

	for (const importedMessage of importedMessages) {
		const currentMessages = messagesQuery
			.getAll()
			// TODO #1585 here we match using the id to support legacy load message plugins - after we introduced import / export methods we will use importedMessage.alias
			.filter((message: any) => message.alias[loadPluginId] === importedMessage.id)

		if (currentMessages.length > 1) {
			// TODO #1844 CLEARIFY how to handle the case that we find a dublicated alias during import? - change Error correspondingly
			throw new Error("more than one message with the same alias found ")
		} else if (currentMessages.length === 1) {
			// update message in place - leave message id and alias untouched
			importedMessage.alias = {} as any
			// TODO #1585 we have to map the id of the importedMessage to the alias and fill the id property with the id of the existing message - change when import mesage provides importedMessage.alias
			importedMessage.alias[loadPluginId] = importedMessage.id
			importedMessage.alias["library.inlang.paraglideJs"] = importedMessage.id
			importedMessage.id = currentMessages[0]!.id
			const importedEnecoded = stringifyMessage(importedMessage)
			const currentMessageEncoded = stringifyMessage(currentMessages[0]!)
			if (importedEnecoded === currentMessageEncoded) {
				continue
			}
			messagesQuery.update({ where: { id: importedMessage.id }, data: importedMessage })
		} else {
			// message with the given alias does not exist so far
			importedMessage.alias = {} as any
			// TODO #1585 we have to map the id of the importedMessage to the alias - change when import mesage provides importedMessage.alias
			importedMessage.alias[loadPluginId] = importedMessage.id
			importedMessage.alias["library.inlang.paraglideJs"] = importedMessage.id

			let currentOffset = 0
			let messsageId: string | undefined
			do {
				messsageId = humanIdHash(importedMessage.id, currentOffset)
				const path = /* messageFolderPath + "/" +*/ getPathFromMessageId(messsageId)
				try {
					await fs.stat(path)
				} catch (e) {
					if ((e as any).code === "ENOENT") {
						// keep the message id!
						continue
					}
					throw e
				}

				currentOffset += 1
				messsageId = undefined
			} while (messsageId === undefined)

			// create a humanId based on a hash of the alias
			importedMessage.id = messsageId

			// TODO #1844 CLEARIFY - we don't block fs here - we could have a situation where a file with the same message id is created in the meantime
			messagesQuery.create({ data: importedMessage })
		}
	}

	isLoading = false

	const executingScheduledMessages = sheduledLoadMessages
	if (executingScheduledMessages) {
		// a load has been requested during the load - executed it

		// reset sheduling to except scheduling again
		sheduledLoadMessages = undefined

		// recall load unawaited to allow stack to pop
		loadMessages(fs, messagesQuery, settingsValue, loadPlugin).then(
			() => {
				executingScheduledMessages[1]()
			},
			(e: Error) => {
				executingScheduledMessages[2](e)
			}
		)
	}
}

async function saveMessages(
	fs: NodeishFilesystemSubset,
	messagesQuery: any,
	settingsValue: ProjectSettings,
	savePlugin: any
) {
	// queue next save if we have a save ongoing
	if (isSaving) {
		if (!sheduledSaveMessages) {
			sheduledSaveMessages = createAwaitable()
		}

		return sheduledSaveMessages[0]
	}

	// set isSavingFlag
	isSaving = true

	const savePluginId = savePlugin!.id

	currentSaveMessages = (async function () {
		try {
			const currentMessages = messagesQuery.getAll()

			const messagesToExport: Message[] = []
			for (const message of currentMessages) {
				const fixedExportMessage = { ...message }
				// TODO #1585 here we match using the id to support legacy load message plugins - after we introduced import / export methods we will use importedMessage.alias
				fixedExportMessage.id = fixedExportMessage.alias[savePluginId] ?? fixedExportMessage.id

				messagesToExport.push(fixedExportMessage)
			}

			await savePlugin.saveMessages({
				settings: settingsValue,
				messages: messagesToExport,
				nodeishFs: fs,
			})
		} catch (err) {
			throw new PluginSaveMessagesError({
				cause: err,
			})
		} finally {
			isSaving = false
		}
	})()

	await currentSaveMessages

	if (sheduledSaveMessages) {
		const executingSheduledSaveMessages = sheduledSaveMessages
		sheduledSaveMessages = undefined

		saveMessages(fs, messagesQuery, settingsValue, savePlugin).then(
			() => {
				executingSheduledSaveMessages[1]()
			},
			(e) => {
				executingSheduledSaveMessages[2](e)
			}
		)
	}
}<|MERGE_RESOLUTION|>--- conflicted
+++ resolved
@@ -526,7 +526,6 @@
 				500,
 				async (newMessages) => {
 					try {
-<<<<<<< HEAD
 						const loadMessagePlugin = _resolvedModules.plugins.find(
 							(plugin) => plugin.loadMessages !== undefined
 						)
@@ -546,14 +545,6 @@
 							settings: settingsValue,
 							messages: messagesToExport,
 						})
-=======
-						if (JSON.stringify(newMessages) !== JSON.stringify(messages())) {
-							await resolvedModules()?.resolvedPluginApi.saveMessages({
-								settings: settingsValue,
-								messages: newMessages,
-							})
-						}
->>>>>>> 92e14f96
 					} catch (err) {
 						throw new PluginSaveMessagesError({
 							cause: err,
