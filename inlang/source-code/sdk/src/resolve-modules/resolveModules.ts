import type { ResolveModuleFunction } from "./types.js"
import { InlangModule } from "@inlang/module"
import {
	ModuleError,
	ModuleImportError,
	ModuleHasNoExportsError,
	ModuleExportIsInvalidError,
} from "./errors.js"
import { tryCatch } from "@inlang/result"
import { resolveMessageLintRules } from "./message-lint-rules/resolveMessageLintRules.js"
import type { Plugin } from "@inlang/plugin"
import { createImport } from "./import.js"
import type { MessageLintRule } from "@inlang/message-lint-rule"
import { resolvePlugins } from "./plugins/resolvePlugins.js"
import { TypeCompiler } from "@sinclair/typebox/compiler"

const ModuleCompiler = TypeCompiler.Compile(InlangModule)

export const resolveModules: ResolveModuleFunction = async (args) => {
	const _import = args._import ?? createImport({ readFile: args.nodeishFs.readFile })
	const moduleErrors: Array<ModuleError> = []

	const allPlugins: Array<Plugin> = []
	const allMessageLintRules: Array<MessageLintRule> = []

	const meta: Awaited<ReturnType<ResolveModuleFunction>>["meta"] = []

	for (const module of args.settings.modules) {
		/**
		 * -------------- BEGIN SETUP --------------
		 */

		const importedModule = await tryCatch<InlangModule>(() => _import(module))

		// -- IMPORT MODULE --
		if (importedModule.error) {
			moduleErrors.push(
				new ModuleImportError(`Couldn't import the plugin "${module}"`, {
					module: module,
					cause: importedModule.error as Error,
				}),
			)
			continue
		}

		// -- MODULE DOES NOT EXPORT ANYTHING --
		if (importedModule.data?.default === undefined) {
			moduleErrors.push(
				new ModuleHasNoExportsError(`Module "${module}" has no exports.`, {
					module: module,
				}),
			)
			continue
		}

		const isValidModule = ModuleCompiler.Check(importedModule.data)

		if (isValidModule === false) {
			const errors = [...ModuleCompiler.Errors(importedModule.data)].map(
				(e) => `${e.path} ${e.message}`,
			)
			moduleErrors.push(
				new ModuleExportIsInvalidError(`Module "${module}" is invalid: ` + errors.join("\n"), {
					module: module,
				}),
			)
			continue
		}

		meta.push({
			module: module,
			id: importedModule.data.default.id,
		})

		if (importedModule.data.default.id.startsWith("plugin.")) {
			allPlugins.push(importedModule.data.default as Plugin)
		} else if (importedModule.data.default.id.startsWith("messageLintRule.")) {
			allMessageLintRules.push(importedModule.data.default as MessageLintRule)
		} else {
			throw new Error(`Unimplemented module type. Must start with "plugin." or "messageLintRule.`)
		}
	}

	const resolvedPlugins = await resolvePlugins({
		plugins: allPlugins,
<<<<<<< HEAD
		settings: args.config.settings,
=======
		settings: args.settings,
>>>>>>> 69125182
		nodeishFs: args.nodeishFs,
	})

	const resolvedLintRules = resolveMessageLintRules({ messageLintRules: allMessageLintRules })

	return {
		meta,
		messageLintRules: allMessageLintRules,
		plugins: allPlugins,
		resolvedPluginApi: resolvedPlugins.data,
		errors: [...moduleErrors, ...resolvedLintRules.errors, ...resolvedPlugins.errors],
	}
}<|MERGE_RESOLUTION|>--- conflicted
+++ resolved
@@ -83,11 +83,7 @@
 
 	const resolvedPlugins = await resolvePlugins({
 		plugins: allPlugins,
-<<<<<<< HEAD
-		settings: args.config.settings,
-=======
 		settings: args.settings,
->>>>>>> 69125182
 		nodeishFs: args.nodeishFs,
 	})
 
