import {
	deepEqual,
	type RxCollection,
	type RxConflictHandler,
	type RxConflictHandlerInput,
	type RxConflictHandlerOutput,
	type RxReplicationPullStreamItem,
} from "rxdb"

import _debug from "debug"
import { Subject } from "rxjs"
import {
	Message,
	MessageBundle,
	MessageBundleRecord,
	MessageRecord,
	MessageWithConflictMarkers,
} from "./types/message-bundle.js"
import { replicateRxCollection } from "rxdb/plugins/replication"
import type { SlotEntry } from "../persistence/slotfiles/types/SlotEntry.js"
import type createSlotWriter from "../persistence/slotfiles/createSlotWriter.js"
import type { LintReport, LintResult } from "./types/lint.js"

const debug = _debug("rxdb-adapter")
type MessageUpdate = {
	action: "insert" | "update" | "markDeleted"
	message: Message // You can define a more specific type here if needed
}

/**
 * receives two states of the same MessageBundle and extracts updates/inserts of messages within the bundle
 * @param upsertedDocument
 * @param previousState
 * @returns
 */
function compareMessages(
	upsertedDocument: MessageBundle,
	previousState: MessageBundle
): MessageUpdate[] {
	const updates: MessageUpdate[] = []
	const previousMessagesMap: Map<string, Message> = new Map()

	// Create a map of previous messages for quick lookup
	for (const message of previousState.messages) {
		if (message.id) {
			previousMessagesMap.set(message.id, message)
		}
	}

	// Iterate through the upserted document messages
	for (const message of upsertedDocument.messages) {
		const previousMessage = previousMessagesMap.get(message.id)
		if (previousMessage) {
			if (JSON.stringify(message) !== JSON.stringify(previousMessage)) {
				// TODO fix schema handling
				updates.push({ action: "update", message: message as unknown as Message })
			}
			// Remove from the map to keep track of processed messages
			previousMessagesMap.delete(message.id)
		} else {
			updates.push({ action: "insert", message: message as unknown as Message })
		}
	}

	// Mark remaining messages in the previous state map as deleted
	// previousMessagesMap.forEach((message, id) => {
	//     updates.push({ action: 'markDeleted', message });
	// });

	return updates
}

function recordToMessage(message: SlotEntry<MessageRecord>) {
	return {
		...message.data,
		mergeConflict: message.mergeConflict
			? {
					...message.mergeConflict.data,
					versionHash: message.mergeConflict.hash,
			  }
			: undefined,
		versionHash: message.slotEntryHash,
	}
}

function messageBundleToMessageBundleRecord(messageBundle: MessageBundle) {
	const messageBundleRecord: MessageBundleRecord = {
		id: messageBundle.id,
		alias: structuredClone(messageBundle.alias),
	}

	return messageBundleRecord
}

export const combineToBundles = (
	bundles: SlotEntry<MessageBundleRecord>[],
	messages: SlotEntry<MessageRecord>[]
) => {
	debug("loadAllBundles")
	const loadedBundles = new Map<string, MessageBundle>()
	for (const bundleSlotEntry of bundles) {
		loadedBundles.set(bundleSlotEntry.data.id, {
			id: bundleSlotEntry.data.id,
			alias: bundleSlotEntry.data.alias,
			versionHash: bundleSlotEntry.hash,
			messages: [],
		})
	}

	for (const message of messages) {
		const loadBundle = loadedBundles.get((message.data as any).bundleId)
		if (!loadBundle) {
			console.warn("message without bundle found!" + message.data.bundleId)
			continue
		}
		const bundleMessage: MessageWithConflictMarkers = recordToMessage(message)

		loadBundle.messages.push(bundleMessage)
	}

	return loadedBundles
}

export function createMessageBundleSlotAdapter(
	bundleStorage: Awaited<ReturnType<typeof createSlotWriter<MessageBundleRecord>>>,
	messageStorage: Awaited<ReturnType<typeof createSlotWriter<MessageRecord>>>,
	onBundleChangeCb: (source: "adapter" | "api" | "fs", changedMessageBundle: MessageBundle) => void,
	lintResults?: Subject<LintResult>
) {
	let loadedMessageBundles = new Map<string, MessageBundle>()
	const loadedMessageBundleLintReports = new Map<
		string,
		{
			hash: string
			reports: LintReport[]
		}
	>()

	const pullStream$ = new Subject<RxReplicationPullStreamItem<any, any>>()

	const onBundleChange = (
		source: "adapter" | "api" | "fs",
		changedMessageBundle: MessageBundle
	) => {
		// if (source === "fs") {
		// changes comming from fs need to be propagated to the pull stream again
		pullStream$.next({
			// eslint-disable-next-line @typescript-eslint/no-non-null-assertion -- event api sucks atm - we know that we can expect slot entries in records-change event
			documents: [changedMessageBundle],
			// NOTE: we don't need to reconnect a collection at the moment - any checkpoint should work
			checkpoint: {
				now: Date.now(),
			},
		})
		// }
		onBundleChangeCb(source, changedMessageBundle)
	}

	const loadAllBundles = async () => {
		debug("loadAllBundles")
		const bundles = await bundleStorage.readAll()
		const messages = await messageStorage.readAll()
		const loadedBundles = combineToBundles(bundles, messages)
		debug("loadAllBundles - " + [...loadedBundles.keys()].length + " budles loaded")
		loadedMessageBundles = loadedBundles
	}

	bundleStorage.setCallback((source, e, bundleRecordIds) => {
		if (e !== "records-change" || !bundleRecordIds) {
			return
		}

		debug(source)

		for (const bundleRecord of bundleStorage.findDocumentsById(bundleRecordIds)) {
			const loaded = loadedMessageBundles.get(bundleRecord.data.id)
			if (loaded) {
				const loadedBundle = structuredClone(loaded)
				loadedBundle.versionHash = bundleRecord.slotEntryHash
				loadedBundle.alias = bundleRecord.data.alias
				loadedMessageBundles.set(bundleRecord.data.id, loadedBundle)

				debug("bundle callback - streaming bundle to rxdb " + bundleRecord.data.id)
				onBundleChange(source, loadedBundle)
			} else {
				debug("bundle callback - NOT IMPlEMENTED  add bundle")
			}
		}
	})

	messageStorage.setCallback((source, e, messageRecordIds) => {
		if (e !== "records-change" || !messageRecordIds) {
			return
		}
<<<<<<< HEAD
=======

>>>>>>> 6a6c170d
		debug(source)

		for (const messageRecord of messageStorage.findDocumentsById(messageRecordIds)) {
			const loaded = loadedMessageBundles.get((messageRecord.data as any).bundleId)
			if (loaded) {
				const loadedBundle = structuredClone(loaded)

				let found = false
				let messageIndex = 0
				for (const message of loadedBundle.messages) {
					if (message.id === messageRecord.data.id) {
						loadedBundle.messages[messageIndex] = recordToMessage(messageRecord)
						found = true
					}
					messageIndex += 1
				}

				if (!found) {
					loadedBundle.messages.push(messageRecord.data as any)
				}

				loadedMessageBundles.set((messageRecord.data as any).bundleId, loadedBundle)

				debug("message callback - streaming bundle to rxdb " + (messageRecord.data as any).bundleId)
				onBundleChange(source, loadedBundle)
			} else {
				debug("bundle callback - NOT IMPlEMENTED  add MESSAGE")
			}
		}
	})

	lintResults?.subscribe((reportResults) => {
		// for now we assume that messages exist before the reports
		for (const [bundleId, bundle] of loadedMessageBundles) {
			const currentReports = reportResults[bundleId]
			if (reportResults[bundleId]!.hash !== loadedMessageBundleLintReports.get(bundleId)?.hash) {
				if (currentReports) {
					loadedMessageBundleLintReports.set(bundleId, currentReports)
				} else {
					loadedMessageBundleLintReports.delete(bundleId)
				}
				const clonedBundle = structuredClone(bundle)
				clonedBundle.lintReports = currentReports ?? { hash: "", reports: [] }
				loadedMessageBundles.set(bundleId, clonedBundle)
				onBundleChange("fs", clonedBundle)
			}
		}
	})

	const getAllMessageBundles = async () => {
		await loadAllBundles()
		return [...loadedMessageBundles.values()]
	}

	return {
		getAllMessageBundles,
		pullStream$,
		conflictHandler,

		// eslint-disable-next-line @typescript-eslint/no-unused-vars

		pushHandler: async (documentStates: any) => {
			debug("pushHandler called")

			debug("pushHandler calling save to throttle")
			// TODO SDK 2 fix serializatio
			await bundleStorage.save()
			await messageStorage.save()

			const changedBundles = new Set<MessageBundle>()

			for (const doc of documentStates) {
				const upsertedMessageBundle = doc.newDocumentState as unknown as MessageBundle
				const previousStateMessageBundle = doc.assumedMasterState as unknown as MessageBundle

				if (!previousStateMessageBundle) {
					debug("pushHandler called - whole new bundle!")

					const insertedMessageBundle = messageBundleToMessageBundleRecord(upsertedMessageBundle)
					const messagesToInsert = upsertedMessageBundle.messages as Message[]

					// insert Messages, insert Message Bundle
					await bundleStorage.insert(insertedMessageBundle, false)
					// add to loadedMessagebundle
					for (const messageToInsert of messagesToInsert) {
						const messageRecord: MessageRecord = {
							id: messageToInsert.id,
							bundleId: insertedMessageBundle.id,
							locale: messageToInsert.locale,
							declarations: structuredClone(messageToInsert.declarations),
							variants: structuredClone(messageToInsert.variants),
							selectors: structuredClone(messageToInsert.selectors),
						}

						await messageStorage.insert(messageRecord, false)
					}
					loadedMessageBundles.set(upsertedMessageBundle.id, upsertedMessageBundle)

					changedBundles.add(upsertedMessageBundle)
				} else {
					debug("pushHandler called - known message bundle")
					// TODO SDK2 take conflict handling into account!
					const messageUpdates = compareMessages(upsertedMessageBundle, previousStateMessageBundle)

					const updatedMessageBundle = messageBundleToMessageBundleRecord(upsertedMessageBundle)
					const previousMessageBundle = messageBundleToMessageBundleRecord(
						previousStateMessageBundle
					)

					let changeFlag = false

					if (JSON.stringify(updatedMessageBundle) !== JSON.stringify(previousMessageBundle)) {
						await bundleStorage.update(updatedMessageBundle as MessageBundleRecord, false)
						debug("pushHandler called - bundle updated...")
						changeFlag = true
					}
					for (const messageUpdate of messageUpdates) {
						if (messageUpdate.action === "insert") {
							debug("pushHandler called - message inserted...")
							const messageToInsert = messageUpdate.message

							const messageRecord: MessageRecord = {
								id: messageToInsert.id,
								bundleId: updatedMessageBundle.id,
								locale: messageToInsert.locale,
								declarations: structuredClone(messageToInsert.declarations),
								variants: structuredClone(messageToInsert.variants),
								selectors: structuredClone(messageToInsert.selectors),
							}
							await messageStorage.insert(messageRecord, false)
							changeFlag = true
						} else if (messageUpdate.action === "update") {
							debug("pushHandler called - message updated...")
							const messageToUpdate = messageUpdate.message

							const messageRecord: MessageRecord = {
								id: messageToUpdate.id,
								bundleId: updatedMessageBundle.id,
								locale: messageToUpdate.locale,
								declarations: structuredClone(messageToUpdate.declarations),
								variants: structuredClone(messageToUpdate.variants),
								selectors: structuredClone(messageToUpdate.selectors),
							}
							await messageStorage.update(messageRecord, false)
							changeFlag = true
						}
					}

					if (changeFlag) {
						changedBundles.add(upsertedMessageBundle)
					}
				}
			}

			debug("pushHandler called - persisting storages!")
			await bundleStorage.save()
			await messageStorage.save()
			debug("pushHandler called - persisting storages DONE!!!")

			for (const updatedMessageBundle of changedBundles) {
				onBundleChange("adapter", updatedMessageBundle)
			}

			return []
		},
	}
}

export function startReplication(
	messageBundleCollection: RxCollection,
	adapter: ReturnType<typeof createMessageBundleSlotAdapter>
) {
	return replicateRxCollection({
		collection: messageBundleCollection,
		/**
		 * An id for the replication to identify it
		 * and so that RxDB is able to resume the replication on app reload.
		 * If you replicate with a remote server, it is recommended to put the
		 * server url into the replicationIdentifier.
		 */
		replicationIdentifier: "my-rest-replication-to-https://example.com/api/syncs",
		/**
		 * By default it will do an ongoing realtime replication.
		 * By settings live: false the replication will run once until the local state
		 * is in sync with the remote state, then it will cancel itself.
		 * (optional), default is true.
		 */
		live: true,
		/**
		 * Time in milliseconds after when a failed backend request
		 * has to be retried.
		 * This time will be skipped if a offline->online switch is detected
		 * via navigator.onLine
		 * (optional), default is 5 seconds.
		 */
		retryTime: 5 * 1000,
		/**
		 * When multiInstance is true, like when you use RxDB in multiple browser tabs,
		 * the replication should always run in only one of the open browser tabs.
		 * If waitForLeadership is true, it will wait until the current instance is leader.
		 * If waitForLeadership is false, it will start replicating, even if it is not leader.
		 * [default=true]
		 */
		waitForLeadership: false,
		/**
		 * If this is set to false,
		 * the replication will not start automatically
		 * but will wait for replicationState.start() being called.
		 * (optional), default is true
		 */
		autoStart: true,

		/**
		 * Custom deleted field, the boolean property of the document data that
		 * marks a document as being deleted.
		 * If your backend uses a different fieldname then '_deleted', set the fieldname here.
		 * RxDB will still store the documents internally with '_deleted', setting this field
		 * only maps the data on the data layer.
		 *
		 * If a custom deleted field contains a non-boolean value, the deleted state
		 * of the documents depends on if the value is truthy or not. So instead of providing a boolean * * deleted value, you could also work with using a 'deletedAt' timestamp instead.
		 *
		 * [default='_deleted']
		 */
		deletedField: "deleted",

		/**
		 * Optional,
		 * only needed when you want to replicate local changes to the remote instance.
		 */
		push: {
			/**
			 * Push handler
			 */
			handler: adapter.pushHandler,
			/**
			 * Batch size, optional
			 * Defines how many documents will be given to the push handler at once.
			 */
			// batchSize: 0,
			/**
			 * Modifies all documents before they are given to the push handler.
			 * Can be used to swap out a custom deleted flag instead of the '_deleted' field.
			 * If the push modifier return null, the document will be skipped and not send to the remote.
			 * Notice that the modifier can be called multiple times and should not contain any side effects.
			 * (optional)
			 */
			modifier: (d) => d,
		},
		/**
		 * Optional,
		 * only needed when you want to replicate remote changes to the local state.
		 */
		pull: {
			/**
			 * Pull handler
			 */
			// eslint-disable-next-line @typescript-eslint/no-unused-vars
			handler: async (lastCheckpoint: any, _batchSize: number) => {
				debug("pullHandler called")
				let changedDocuments = [] as any[]
				if (!lastCheckpoint) {
					debug("pullHandler called - first checkpoint load all bundles...")
					changedDocuments = await adapter.getAllMessageBundles()
					debug(
						"pullHandler called - first checkpoint load all bundles..." +
							changedDocuments.length +
							" loaded"
					)
				}

				const documentsToResponse = changedDocuments.map((se) => se) as any[]
				debug("pullHandler called - returning " + documentsToResponse.length)
				// const minTimestamp = lastCheckpoint ? lastCheckpoint.updatedAt : 0
				// /**
				//  * In this example we replicate with a remote REST server
				//  */
				// const response = await fetch(
				// 	`https://example.com/api/sync/?minUpdatedAt=${minTimestamp}&limit=${batchSize}`
				// )
				// const documentsFromRemote = await response.json()
				return {
					/**
					 * Contains the pulled documents from the remote.
					 * Not that if documentsFromRemote.length < batchSize,
					 * then RxDB assumes that there are no more un-replicated documents
					 * on the backend, so the replication will switch to 'Event observation' mode.
					 */
					documents: documentsToResponse,
					/**
					 * The last checkpoint of the returned documents.
					 * On the next call to the pull handler,
					 * this checkpoint will be passed as 'lastCheckpoint'
					 */
					checkpoint: {
						now: Date.now(),
					},
					/*documentsFromRemote.length === 0
							? lastCheckpoint
							: {
									id: lastOfArray(documentsFromRemote).id,
									updatedAt: lastOfArray(documentsFromRemote).updatedAt,
							  },*/
				}
			},
			// batchSize: 10,
			/**
			 * Modifies all documents after they have been pulled
			 * but before they are used by RxDB.
			 * Notice that the modifier can be called multiple times and should not contain any side effects.
			 * (optional)
			 */
			modifier: (d) => d,
			/**
			 * Stream of the backend document writes.
			 * See below.
			 * You only need a stream$ when you have set live=true
			 */
			stream$: adapter.pullStream$.asObservable(),
		},
	})
}

const conflictHandler: RxConflictHandler<any> = function (
	i: RxConflictHandlerInput<any>,
	context: string
): Promise<RxConflictHandlerOutput<any>> {
	// console.log("defaultConflictHandler")
	// console.log(context)
	// const newDocumentState = i.newDocumentState as undefined | MessageBundle

	// const assumedMasterState = i.assumedMasterState as undefined | MessageBundle

	// console.log("newDocumentState", newDocumentState)
	// console.log("realMasterState", i.realMasterState)
	// console.log("assumedMasterState", assumedMasterState)

	// if (context === "downstream-check-if-equal-0") {
	// 	// its a downstream change - we can expect a realMasterState
	// 	const realMasterState = i.realMasterState as MessageBundle
	// 	const newDocumentState = i.newDocumentState as MessageBundle

	// 	// let resolvedDocument: MessageBundle | undefinend

	// 	// integrate changes from the master into the fork
	// 	if (newDocumentState.lintReports?.hash !== realMasterState.lintReports?.hash) {
	// 		console.log('integrating lints')
	// 		// always use lints from master - client doesnt write those
	// 		newDocumentState.lintReports = realMasterState?.lintReports
	// 	}

	// 	if (newDocumentState.versionHash !== realMasterState.versionHash) {
	// 		newDocumentState.alias = realMasterState.alias
	// 	}

	// 	// if (newDocumentState.messages)
	// 	return Promise.resolve({
	// 		isEqual: false,
	// 		documentData: i.newDocumentState,
	// 	})
	// } else if (context === "upstream-check-if-equal") {
	// 	// XXX FOR NOW integrate changes from the fork into the master
	// 	return Promise.resolve({
	// 		isEqual: false,
	// 		documentData: i.realMasterState,
	// 	})
	// }

	// return Promise.resolve({
	// 	isEqual: true,
	// })

	/**
	 * Here we detect if a conflict exists in the first place.
	 * If there is no conflict, we return isEqual=true.
	 * If there is a conflict, return isEqual=false.
	 * In the default handler we do a deepEqual check,
	 * but in your custom conflict handler you probably want
	 * to compare specific properties of the document, like the updatedAt time,
	 * for better performance because deepEqual() is expensive.
	 */
	if (deepEqual(i.newDocumentState, i.realMasterState)) {
		return Promise.resolve({
			isEqual: true,
		})
	}

	/**
	 * If a conflict exists, we have to resolve it.
	 * The default conflict handler will always
	 * drop the fork state and use the master state instead.
	 *
	 * In your custom conflict handler you likely want to merge properties
	 * of the realMasterState and the newDocumentState instead.
	 */
	return Promise.resolve({
		isEqual: false,
		documentData: i.realMasterState,
	})
}<|MERGE_RESOLUTION|>--- conflicted
+++ resolved
@@ -181,9 +181,16 @@
 				loadedMessageBundles.set(bundleRecord.data.id, loadedBundle)
 
 				debug("bundle callback - streaming bundle to rxdb " + bundleRecord.data.id)
+			} else {
+				const loadedBundle: MessageBundle = {
+					id: bundleRecord.data.id,
+					alias: bundleRecord.data.alias,
+					messages: [],
+				}
+				loadedBundle.versionHash = bundleRecord.slotEntryHash
+				loadedBundle.alias = bundleRecord.data.alias
+				loadedMessageBundles.set(bundleRecord.data.id, loadedBundle)
 				onBundleChange(source, loadedBundle)
-			} else {
-				debug("bundle callback - NOT IMPlEMENTED  add bundle")
 			}
 		}
 	})
@@ -192,10 +199,6 @@
 		if (e !== "records-change" || !messageRecordIds) {
 			return
 		}
-<<<<<<< HEAD
-=======
-
->>>>>>> 6a6c170d
 		debug(source)
 
 		for (const messageRecord of messageStorage.findDocumentsById(messageRecordIds)) {
