import type { Repository } from "@lix-js/client"
import { type ImportFunction, createImport } from "../resolve-modules/import.js"
import { assertValidProjectPath } from "../validateProjectPath.js"
import { normalizePath } from "@lix-js/fs"
import { maybeAddModuleCache } from "../migrations/maybeAddModuleCache.js"
import { createNodeishFsWithAbsolutePaths } from "../createNodeishFsWithAbsolutePaths.js"
import { maybeCreateFirstProjectId } from "../migrations/maybeCreateFirstProjectId.js"
import { loadSettings } from "./settings.js"
import type { InlangProject2 } from "./types/project.js"
import { MessageBundle, type LintReport, type Message } from "./types/index.js"
import createSlotStorage from "../persistence/slotfiles/createSlotStorage.js"
import { createDebugImport } from "./import-utils.js"

import { createRxDatabase, type RxCollection } from "rxdb"
import { getRxStorageMemory } from "rxdb/plugins/storage-memory"
import { BehaviorSubject } from "rxjs"
import { resolveModules } from "./resolveModules2.js"
import { createLintWorker } from "./lint/host.js"
import {
	createMessageBundleSlotAdapter,
	startReplication,
} from "./createMessageBundleSlotAdapter.js"

import translatorPlugin from "./dev-modules/translatorPlugin.js"
import lintRule from "./dev-modules/lint-rule.js"
import { importSequence } from "./import-utils.js"

/**
 *
 * Lifecycle of load Project:
 *
 * init - the async function has not yet returned
 * installing dependencies -
 *
 *
 * @param projectPath - Absolute path to the inlang settings file.
 * @param repo - An instance of a lix repo as returned by `openRepository`.
 * @param _import - Use `_import` to pass a custom import function for testing,
 *   and supporting legacy resolvedModules such as CJS.
 * @param appId - The app id to use for telemetry e.g "app.inlang.badge"
 *
 */
export async function loadProject(args: {
	projectPath: string
	repo: Repository
	appId?: string
	_import?: ImportFunction
}): Promise<InlangProject2> {
	// TODO SDK2 check if we need to use the new normalize path here
	const projectPath = normalizePath(args.projectPath)
	const messageBundlesPath = projectPath + "/messagebundles/"
	const messagesPath = projectPath + "/messages/"
	const settingsFilePath = projectPath + "/settings.json"
	const projectIdPath = projectPath + "/project_id"

	// -- validation --------------------------------------------------------
	// the only place where throwing is acceptable because the project
	// won't even be loaded. do not throw anywhere else. otherwise, apps
	// can't handle errors gracefully.
	assertValidProjectPath(projectPath)

	const nodeishFs = createNodeishFsWithAbsolutePaths({
		projectPath,
		nodeishFs: args.repo.nodeishFs,
	})

	await maybeAddModuleCache({ projectPath, repo: args.repo })
	await maybeCreateFirstProjectId({ projectPath, repo: args.repo })

	// no need to catch since we created the project ID with "maybeCreateFirstProjectId" earlier
	const projectId = await nodeishFs.readFile(projectIdPath, { encoding: "utf-8" })

	const projectSettings = await loadSettings({ settingsFilePath, nodeishFs })

	// @ts-ignore
	projectSettings.languageTags = projectSettings.locales
	// @ts-ignore
	projectSettings.sourceLanguageTag = projectSettings.baseLocale

	const projectSettings$ = new BehaviorSubject(projectSettings)

	const _import = importSequence(
		createDebugImport({
			"sdk-dev:translator-plugin.js": translatorPlugin,
			"sdk-dev:lint-rule.js": lintRule,
		}),
		createImport(projectPath, nodeishFs)
	)

	const modules = await resolveModules({
		settings: projectSettings,
		_import,
	})

	console.info("resolvedModules", modules)

	// eslint-disable-next-line @typescript-eslint/no-unused-vars
	const modules$ = new BehaviorSubject(modules)

	// rxdb with memory storage configured
	const database = await createRxDatabase<{
		messageBundles: RxCollection<MessageBundle>
	}>({
		name: "messageSdkDb",
		storage: getRxStorageMemory(),
		// deactivate inter browser tab optimization
		multiInstance: true,
		ignoreDuplicate: true,
	})

	// add the hero collection
	await database.addCollections({
		messageBundles: {
			schema: MessageBundle as any as typeof MessageBundle &
				Readonly<{ version: number; primaryKey: string; additionalProperties: false | undefined }>,
		},
	})

	const bundleStorage = await createSlotStorage<MessageBundle>({
		fileNameCharacters: 3,
		slotsPerFile: 16 * 16 * 16 * 16,
		fs: nodeishFs,
		path: messageBundlesPath,
		watch: true,
		readonly: false,
	})

	const messageStorage = await createSlotStorage<Message>({
		fileNameCharacters: 3,
		slotsPerFile: 16 * 16 * 16 * 16,
		fs: nodeishFs,
		path: messagesPath,
		watch: true,
		readonly: false,
	})

	const linter = await createLintWorker(projectPath, projectSettings, nodeishFs)

	const lintReports$ = new BehaviorSubject<LintReport[]>([])
	const adapter = createMessageBundleSlotAdapter(
		bundleStorage,
		messageStorage,
		// eslint-disable-next-line @typescript-eslint/no-unused-vars
		async (source, bundle) => {
			if (source === "adapter") {
				const lintresults = await linter.lint(projectSettings)
				lintReports$.next(lintresults)
			}
		}
	)
	await startReplication(database.collections.messageBundles, adapter).awaitInitialReplication()

<<<<<<< HEAD
=======
	// // linter.lint(projectSettings)

	// adapter.pullStream$.subscribe({
	// 	next: async () => {

	// 		console.log(lintresults)
	// 	},
	// })

>>>>>>> 3bf673c2
	return {
		id: projectId,
		settings: projectSettings$,
		messageBundleCollection: database.collections.messageBundles,
		installed: {
			lintRules: [],
			plugins: [],
		},
		lintReports$,
		internal: {
			bundleStorage,
			messageStorage,
		},
		fixLint: linter.fix,
	}
}<|MERGE_RESOLUTION|>--- conflicted
+++ resolved
@@ -150,18 +150,6 @@
 	)
 	await startReplication(database.collections.messageBundles, adapter).awaitInitialReplication()
 
-<<<<<<< HEAD
-=======
-	// // linter.lint(projectSettings)
-
-	// adapter.pullStream$.subscribe({
-	// 	next: async () => {
-
-	// 		console.log(lintresults)
-	// 	},
-	// })
-
->>>>>>> 3bf673c2
 	return {
 		id: projectId,
 		settings: projectSettings$,
