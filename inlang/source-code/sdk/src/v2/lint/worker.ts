// import { createImport } from "./import.j
import { endpoint } from "comlink-node/worker"
import { populateLevel } from "./populateLintLevel.js"
<<<<<<< HEAD
import { TypeCompiler } from "@sinclair/typebox/compiler"
import { MessageBundleLintRule, type LintConfig, type LintReport } from "../types/lint.js"

=======
import { resolveModules } from "../resolveModules2.js"
>>>>>>> ae196d58
import * as Comlink from "comlink"
import type { Message, MessageBundle } from "../types/message-bundle.js"
import type { ProjectSettings2 } from "../types/project-settings.js"
import type { NodeishFilesystemSubset } from "@inlang/plugin"
import type { Fix, LintConfig, LintReport } from "../types/lint.js"
import { createDebugImport, importSequence } from "../import-utils.js"
import { createImport } from "./import.js"
import lintRule from "../dev-modules/lint-rule.js"
import makeOpralUppercase from "../dev-modules/opral-uppercase-lint-rule.js"
import _debug from "debug"
import { combineToBundles } from "../createMessageBundleSlotAdapter.js"
import createSlotReader from "../../persistence/slotfiles/createSlotReader.js"
import missingSelectorLintRule from "../dev-modules/missing-selector-lint-rule.js"
import missingCatchallLintRule from "../dev-modules/missingCatchall.js"
const debug = _debug("sdk-v2:lint-report-worker")

const lintConfigs: LintConfig[] = [
	{
		id: "1234",
		ruleId: "messageBundleLintRule.inlang.emptyPattern",
		messageId: undefined,
		bundleId: undefined,
		variantId: undefined,
		level: "error",
	},
]

export async function createLinter(
	projectPath: string,
	settings: ProjectSettings2,
	fs: Pick<NodeishFilesystemSubset, "readFile" | "readdir" | "mkdir">
) {
	debug("creating linter")
	const _import = importSequence(
		createDebugImport({
			"sdk-dev:lint-rule.js": lintRule,
			"sdk-dev:opral-uppercase-lint.js": makeOpralUppercase,
			"sdk-dev:missing-selector-lint-rule.js": missingSelectorLintRule,
			"sdk-dev:missing-catchall-variant": missingCatchallLintRule,
		}),
		createImport(projectPath, fs)
	)

	const resolvedModules = await resolveModules({
		settings,
		_import,
	})

	const customApi = resolvedModules.resolvedPluginApi.customApi
	console.info("lint-worker resolvedModules", resolvedModules)
	console.info("lint-worker customApi", customApi)

	async function getMessageBundles() {
		// get the affected message-bundle
		const messageBundlesPath = projectPath + "/messagebundles/"
		const messagesPath = projectPath + "/messages/"

		const bundleStorage = await createSlotReader<MessageBundle>({
			fs,
			path: messageBundlesPath,
			watch: false,
		})

		const messageStorage = await createSlotReader<Message>({
			fs,
			path: messagesPath,
			watch: false,
		})

		const bundles = await bundleStorage.readAll()
		const messages = await messageStorage.readAll()
		const messageBundles = combineToBundles(bundles, messages)
		return messageBundles
	}

	return Comlink.proxy({
		lint: async (settings: ProjectSettings2): Promise<LintReport[]> => {
			const messageBundles = await getMessageBundles()

			const reports: LintReport[] = []
			const promises: Promise<any>[] = []

			for (const messageBundle of messageBundles.values()) {
				for (const lintRule of resolvedModules.messageBundleLintRules) {
					const promise = lintRule.run({
						messageBundle: messageBundle,
						settings,
						report: (report) => {
							const reportWithRule = { ...report, ruleId: lintRule.id }
							const fullReport = populateLevel(reportWithRule, lintConfigs)
							reports.push(fullReport)
						},
					})
					promises.push(promise as Promise<any>)
				}
			}

			await Promise.all(promises)
			console.info("lint reports", reports)
			return reports
		},

		fix: async <Report extends LintReport>(report: Report, fix: Fix<Report>) => {
			//enforce that the fix exists on the lint-report
			const usedFix = report.fixes.find((f) => f.title === fix.title)
			if (!usedFix) throw new Error(`fix ${fix.title} not available on report "${report.body}"`)

			const messageBundles = await getMessageBundles()
			const bundle = [...messageBundles.values()].find(
				(bundle) => bundle.id === report.messageBundleId
			)

			if (!bundle) throw new Error(`messageBundle ${report.messageBundleId} not found`)

			const rule = resolvedModules.messageBundleLintRules.find((rule) => rule.id === report.ruleId)
			if (!rule) throw new Error(`rule ${report.ruleId} not found`)
			if (!rule.fix) throw new Error(`rule ${report.ruleId} does not have a fix function`)

			const messageBundle = structuredClone(bundle)
			const fixed = await rule.fix({ report, fix, settings, messageBundle })
			return fixed
		},
	})
}

Comlink.expose(createLinter, endpoint)<|MERGE_RESOLUTION|>--- conflicted
+++ resolved
@@ -1,13 +1,7 @@
 // import { createImport } from "./import.j
 import { endpoint } from "comlink-node/worker"
 import { populateLevel } from "./populateLintLevel.js"
-<<<<<<< HEAD
-import { TypeCompiler } from "@sinclair/typebox/compiler"
-import { MessageBundleLintRule, type LintConfig, type LintReport } from "../types/lint.js"
-
-=======
 import { resolveModules } from "../resolveModules2.js"
->>>>>>> ae196d58
 import * as Comlink from "comlink"
 import type { Message, MessageBundle } from "../types/message-bundle.js"
 import type { ProjectSettings2 } from "../types/project-settings.js"
