--- conflicted
+++ resolved
@@ -13,14 +13,6 @@
 export const TW = <T extends LitMixin>(superClass: T): T =>
 	class extends superClass {
 		override connectedCallback() {
-<<<<<<< HEAD
-			if (!this.shadowRoot) {
-				throw new Error(
-					"We expect this.shadowRoot to be defined at that state - if this raises investigate further."
-				)
-			}
-=======
->>>>>>> bbc00ba4
 			super.connectedCallback()
 			// @ts-ignore this did fail on tsc - if we decide to further include tailwind this might get some more investigation
 			adoptStyles(this.shadowRoot, [stylesheet])
