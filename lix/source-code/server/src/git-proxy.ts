--- conflicted
+++ resolved
@@ -17,11 +17,7 @@
 
 const middleware = createMiddleware({
 	// This is the cors allowed origin:
-<<<<<<< HEAD
-	origin: "http://localhost:4004",
-=======
 	origins: allowedOrigins,
->>>>>>> eaa78b5b
 
 	authorization: async (request: Request, _response: Response, next: NextFunction) => {
 		try {
