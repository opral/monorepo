/* eslint-disable @typescript-eslint/no-explicit-any */
import type { LixDatabaseSchema, LixFile } from "./database/schema.js";
import type { DetectedChange, LixPlugin } from "./plugin.js";
import { minimatch } from "minimatch";
import { Kysely } from "kysely";
import { getLeafChange } from "./query-utilities/get-leaf-change.js";
import { isInSimulatedCurrentBranch } from "./query-utilities/is-in-simulated-branch.js";

// start a new normalize path function that has the absolute minimum implementation.
function normalizePath(path: string) {
	if (!path.startsWith("/")) {
		return "/" + path;
	}
	return path;
}

// creates initial changes for new files
export async function handleFileInsert(args: {
	after: LixFile;
	plugins: LixPlugin[];
	db: Kysely<LixDatabaseSchema>;
	currentAuthor?: string;
	queueEntry: any;
}) {
	const detectedChanges: Array<DetectedChange & { pluginKey: string }> = [];

	for (const plugin of args.plugins) {
		// glob expressions are expressed relative without leading / but path has leading /
		if (!minimatch(normalizePath(args.after.path), "/" + plugin.glob)) {
			break;
		}

		if (plugin.detectChanges === undefined) {
			const error = new Error(
				"Plugin does not support detecting changes even though the glob matches.",
			);
			// https://linear.app/opral/issue/LIXDK-195/await-change-queue-to-log-errors
			console.error(error);
			throw error;
		}
		for (const change of await plugin.detectChanges({
			before: undefined,
			after: args.after,
		})) {
			detectedChanges.push({
				...change,
				pluginKey: plugin.key,
			});
		}
	}

	await args.db.transaction().execute(async (trx) => {
		for (const detectedChange of detectedChanges) {
			const snapshot = await trx
				.insertInto("snapshot")
				.values({
					// @ts-expect-error- database expects stringified json
					value: detectedChange.snapshot
						? JSON.stringify(detectedChange.snapshot)
						: null,
				})
				.onConflict((oc) => oc.doNothing())
				.returning("id")
				.executeTakeFirstOrThrow();

			await trx
				.insertInto("change")
				.values({
					type: detectedChange.type,
					file_id: args.after.id,
					author: args.currentAuthor,
					entity_id: detectedChange.entity_id,
					plugin_key: detectedChange.pluginKey,
					snapshot_id: snapshot.id,
				})
				.execute();
		}

		// TODO: decide if TRIGGER or in js land with await trx.insertInto('file_internal').values({ id: args.fileId, blob: args.newBlob, path: args.newPath }).execute()
		await trx
			.deleteFrom("change_queue")
			.where("id", "=", args.queueEntry.id)
			.execute();
	});
}

export async function handleFileChange(args: {
	queueEntry: any;
	before: LixFile;
	after: LixFile;
	plugins: LixPlugin[];
	currentAuthor?: string;
	db: Kysely<LixDatabaseSchema>;
}) {
	const fileId = args.after?.id ?? args.before?.id;

	const detectedChanges: Array<DetectedChange & { pluginKey: string }> = [];

	for (const plugin of args.plugins) {
		// glob expressions are expressed relative without leading / but path has leading /
		if (!minimatch(normalizePath(args.after.path), "/" + plugin.glob)) {
			break;
		}
		if (plugin.detectChanges === undefined) {
			const error = new Error(
				"Plugin does not support detecting changes even though the glob matches.",
			);
			// https://linear.app/opral/issue/LIXDK-195/await-change-queue-to-log-errors
			console.error(error);
			throw error;
		}
		for (const change of await plugin.detectChanges({
			before: args.before,
			after: args.after,
		})) {
			detectedChanges.push({
				...change,
				pluginKey: plugin.key,
			});
		}
	}

	await args.db.transaction().execute(async (trx) => {
		for (const detectedChange of detectedChanges) {
<<<<<<< HEAD
			const previousChanges = await trx
=======
			// heuristic to find the previous change
			// there is no guarantee that the previous change is the leaf change
			// because sorting by time is unreliable in a distributed system
			const previousChange = await trx
>>>>>>> 0b4eb14b
				.selectFrom("change")
				.selectAll()
				.where("file_id", "=", fileId)
				.where("type", "=", detectedChange.type)
				.where("entity_id", "=", detectedChange.entity_id)
<<<<<<< HEAD
				.execute();

			// we need to finde the real leaf change as multiple changes can be set in the same created timestamp second or clockskew
			let previousChange; // = previousChanges.at(-1);
			for (let i = previousChanges.length - 1; i >= 0; i--) {
				for (const change of previousChanges) {
					if (change.parent_id === previousChanges[i]?.id) {
						break;
					}
				}
				previousChange = previousChanges[i];
				break;
			}

			if (previousChange) {
				const previousSnapshot = await trx
					.selectFrom("snapshot")
					.selectAll()
					.where("id", "=", previousChange.snapshot_id)
					.executeTakeFirstOrThrow();

				if (
					// json stringify should be good enough if the plugin diff function is deterministic
					JSON.stringify(previousSnapshot.value) ===
					JSON.stringify(detectedChange.snapshot)
				) {
					// drop the change because it's identical
					continue;
				}
			}
=======
				.where(isInSimulatedCurrentBranch)
				// walk from the end of the tree to minimize the amount of changes to walk
				.orderBy("id", "desc")
				.executeTakeFirst();

			// get the leaf change of the assumed previous change
			const leafChange = !previousChange
				? undefined
				: await getLeafChange({
						lix: { db: trx },
						change: previousChange,
					});
>>>>>>> 0b4eb14b

			const snapshot = await trx
				.insertInto("snapshot")
				.values({
					// @ts-expect-error- database expects stringified json
					value: detectedChange.snapshot
						? JSON.stringify(detectedChange.snapshot)
						: null,
				})
				.onConflict((oc) => oc.doNothing())
				.returning("id")
				.executeTakeFirstOrThrow();

			await trx
				.insertInto("change")
				.values({
					type: detectedChange.type,
					file_id: fileId,
					plugin_key: detectedChange.pluginKey,
					entity_id: detectedChange.entity_id,
					author: args.currentAuthor,
					parent_id: leafChange?.id,
					snapshot_id: snapshot.id,
				})
				.execute();
		}

		await trx
			.deleteFrom("change_queue")
			.where("id", "=", args.queueEntry.id)
			.execute();
	});
}<|MERGE_RESOLUTION|>--- conflicted
+++ resolved
@@ -122,51 +122,15 @@
 
 	await args.db.transaction().execute(async (trx) => {
 		for (const detectedChange of detectedChanges) {
-<<<<<<< HEAD
-			const previousChanges = await trx
-=======
 			// heuristic to find the previous change
 			// there is no guarantee that the previous change is the leaf change
 			// because sorting by time is unreliable in a distributed system
 			const previousChange = await trx
->>>>>>> 0b4eb14b
 				.selectFrom("change")
 				.selectAll()
 				.where("file_id", "=", fileId)
 				.where("type", "=", detectedChange.type)
 				.where("entity_id", "=", detectedChange.entity_id)
-<<<<<<< HEAD
-				.execute();
-
-			// we need to finde the real leaf change as multiple changes can be set in the same created timestamp second or clockskew
-			let previousChange; // = previousChanges.at(-1);
-			for (let i = previousChanges.length - 1; i >= 0; i--) {
-				for (const change of previousChanges) {
-					if (change.parent_id === previousChanges[i]?.id) {
-						break;
-					}
-				}
-				previousChange = previousChanges[i];
-				break;
-			}
-
-			if (previousChange) {
-				const previousSnapshot = await trx
-					.selectFrom("snapshot")
-					.selectAll()
-					.where("id", "=", previousChange.snapshot_id)
-					.executeTakeFirstOrThrow();
-
-				if (
-					// json stringify should be good enough if the plugin diff function is deterministic
-					JSON.stringify(previousSnapshot.value) ===
-					JSON.stringify(detectedChange.snapshot)
-				) {
-					// drop the change because it's identical
-					continue;
-				}
-			}
-=======
 				.where(isInSimulatedCurrentBranch)
 				// walk from the end of the tree to minimize the amount of changes to walk
 				.orderBy("id", "desc")
@@ -179,7 +143,6 @@
 						lix: { db: trx },
 						change: previousChange,
 					});
->>>>>>> 0b4eb14b
 
 			const snapshot = await trx
 				.insertInto("snapshot")
