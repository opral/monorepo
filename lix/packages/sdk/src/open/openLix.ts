import type { LixPlugin } from "../plugin.js";
import { createDiscussion } from "../discussion/create-discussion.js";
import { addComment } from "../discussion/add-comment.js";
import { handleFileChange, handleFileInsert } from "../file-handlers.js";
import { loadPlugins } from "../load-plugin.js";
import { contentFromDatabase, type SqliteDatabase } from "sqlite-wasm-kysely";
import { initDb } from "../database/initDb.js";

/**
 * Common setup between different lix environments.
 */
export async function openLix(args: {
	database: SqliteDatabase;
	/**
	 * Usecase are lix apps that define their own file format,
	 * like inlang (unlike a markdown, csv, or json plugin).
	 *
	 * (+) avoids separating app code from plugin code and
	 *     resulting bundling logic.
	 * (-) such a file format must always be opened with the
	 *     file format sdk. the file is not portable
	 *
	 * @example
	 *   const lix = await openLixInMemory({ blob: await newLixFile(), providePlugin: [myPlugin] })
	 */
	providePlugins?: LixPlugin[];
}) {
	const db = initDb({ sqlite: args.database });

	let closed = false;

	const plugins = await loadPlugins(db);
	if (args.providePlugins && args.providePlugins.length > 0) {
		plugins.push(...args.providePlugins);
	}

	args.database.createFunction({
		name: "triggerWorker",
		arity: 0,
		// @ts-expect-error - dynamic function
		xFunc: () => {
			// TODO: abort current running queue?
			queueWorker();
		},
	});

	let pending: Promise<void> | undefined;
	let resolve: () => void;
	// run number counts the worker runs in a current batch and is used to prevent race conditions where a trigger is missed because a previous run is just about to reset the hasMoreEntriesSince flag
	let runNumber = 1;
	// If a queue trigger happens during an existing queue run we might miss updates and use hasMoreEntriesSince to make sure there is always a final immediate queue worker execution
	let hasMoreEntriesSince: number | undefined = undefined;
	async function queueWorker(trail = false) {
		if (closed) {
			return;
		}
		// try {
		if (pending && !trail) {
			hasMoreEntriesSince = runNumber;
			// console.log({ hasMoreEntriesSince });
			return;
		}
		runNumber++;

		if (!pending) {
			pending = new Promise((res) => {
				resolve = res;
			});
		}

		const entry = await db
			.selectFrom("change_queue")
			.selectAll()
			.orderBy("id asc")
			.limit(1)
			.executeTakeFirst();

		if (entry) {
			const existingFile = await db
				.selectFrom("file_internal")
				.selectAll()
				.where("id", "=", entry.file_id)
				.limit(1)
				.executeTakeFirst();

<<<<<<< HEAD
			if (existingFile?.data) {
				await handleFileChange({
					currentAuthor,
					queueEntry: entry,
					before: {
						...existingFile,
						id: entry.file_id,
					},
					after: {
						...entry,
						id: entry.file_id,
					},
					plugins,
					db,
				});
			} else {
				await handleFileInsert({
					currentAuthor,
					queueEntry: entry,
					after: {
						...entry,
						id: entry.file_id,
					},
					plugins,
					db,
				});
=======
			if (entry) {
				const existingFile = await db
					.selectFrom("file_internal")
					.selectAll()
					.where("id", "=", entry.file_id)
					.limit(1)
					.executeTakeFirst();

				if (existingFile?.data) {
					await handleFileChange({
						queueEntry: entry,
						before: {
							...existingFile,
							id: entry.file_id,
						},
						after: {
							...entry,
							id: entry.file_id,
						},
						plugins,
						db,
					});
				} else {
					await handleFileInsert({
						queueEntry: entry,
						after: {
							...entry,
							id: entry.file_id,
						},
						plugins,
						db,
					});
				}
>>>>>>> 2ad39e10
			}
		}

		// console.log("getrting { numEntries }");

		const { numEntries } = await db
			.selectFrom("change_queue")
			.select((eb) => eb.fn.count<number>("id").as("numEntries"))
			.executeTakeFirstOrThrow();

		// console.log({ numEntries });

		if (
			!hasMoreEntriesSince ||
			(numEntries === 0 && hasMoreEntriesSince < runNumber)
		) {
			resolve!(); // TODO: fix type
			pending = undefined;
			hasMoreEntriesSince = undefined;
			// console.log("resolving");
		}

		// TODO: handle endless tries on failing quee entries
		// we either execute the queue immediately if we know there is more work or fall back to polling
		setTimeout(() => queueWorker(true), hasMoreEntriesSince ? 0 : 1000);
		// } catch (e) {
		// 	// https://linear.app/opral/issue/LIXDK-102/re-visit-simplifying-the-change-queue-implementation

		// 	console.error(
		// 		"change queue failed (will remain so until rework of change queue): ",
		// 		e,
		// 	);
		// }
	}

	queueWorker();

	async function settled() {
		await pending;
	}

	return {
		db,
		settled,
		toBlob: async () => {
			await settled();
			return new Blob([contentFromDatabase(args.database)]);
		},
		plugins,
		close: async () => {
			closed = true;
			await settled();
			args.database.close();
			await db.destroy();
		},
		createDiscussion: (args: { changeIds?: string[]; body: string }) => {
			return createDiscussion({
				...args,
				db,
			});
		},
		addComment: (args: { parentCommentId: string; body: string }) => {
			return addComment({ ...args, db });
		},
	};
}

// // TODO register on behalf of apps or leave it up to every app?
// //      - if every apps registers, components can be lazy loaded
// async function registerDiffComponents(plugins: LixPlugin[]) {
// 	for (const plugin of plugins) {
// 		for (const type in plugin.diffComponent) {
// 			const component = plugin.diffComponent[type]?.()
// 			const name = "lix-plugin-" + plugin.key + "-diff-" + type
// 			if (customElements.get(name) === undefined) {
// 				// @ts-ignore
// 				customElements.define(name, component)
// 			}
// 		}
// 	}
// }<|MERGE_RESOLUTION|>--- conflicted
+++ resolved
@@ -83,10 +83,8 @@
 				.limit(1)
 				.executeTakeFirst();
 
-<<<<<<< HEAD
 			if (existingFile?.data) {
 				await handleFileChange({
-					currentAuthor,
 					queueEntry: entry,
 					before: {
 						...existingFile,
@@ -101,7 +99,6 @@
 				});
 			} else {
 				await handleFileInsert({
-					currentAuthor,
 					queueEntry: entry,
 					after: {
 						...entry,
@@ -110,41 +107,6 @@
 					plugins,
 					db,
 				});
-=======
-			if (entry) {
-				const existingFile = await db
-					.selectFrom("file_internal")
-					.selectAll()
-					.where("id", "=", entry.file_id)
-					.limit(1)
-					.executeTakeFirst();
-
-				if (existingFile?.data) {
-					await handleFileChange({
-						queueEntry: entry,
-						before: {
-							...existingFile,
-							id: entry.file_id,
-						},
-						after: {
-							...entry,
-							id: entry.file_id,
-						},
-						plugins,
-						db,
-					});
-				} else {
-					await handleFileInsert({
-						queueEntry: entry,
-						after: {
-							...entry,
-							id: entry.file_id,
-						},
-						plugins,
-						db,
-					});
-				}
->>>>>>> 2ad39e10
 			}
 		}
 
