/* eslint-disable @typescript-eslint/no-explicit-any */
import type { DetectedChange, LixPlugin } from "../plugin.js";
import papaparse from "papaparse";

type Cell = { rowIndex: number; columnIndex: number; text: string };

/**
 * A mock plugin that can be used for testing purposes.
 */
export const mockCsvPlugin: LixPlugin = {
	key: "csv",
	glob: "*.csv",
	applyChanges: async ({ file, changes }) => {
		const parsed = papaparse.parse(new TextDecoder().decode(file.data));
		for (const change of changes) {
			if (change.content) {
				const { rowIndex, columnIndex, text } =
					change.content as unknown as Cell;
				// create the row if it doesn't exist
				if (!parsed.data[rowIndex]) {
					parsed.data[rowIndex] = [];
				}
				for (let i = 0; i < columnIndex; i++) {
					// create the column if it doesn't exist recursively
					// till the current cell is reached
					// else, setting the cell value based on the index
					// will lead to bugs
					if (!(parsed.data[rowIndex] as any)[i]) {
						(parsed.data[rowIndex] as any)[i] = "";
					}
				}
				// update the cell
				(parsed.data[rowIndex] as any)[columnIndex] = text;
			} else {
<<<<<<< HEAD
				const [rowIndex, columnIndex] = change.entity_id.split("-").map(Number);
				(parsed.data as any)[rowIndex!][columnIndex!] = "";
				// if the row is empty after deleting the cell, delete the row
=======
				if (change.parent_id === undefined) {
					throw new Error(
						"Expected a previous change to exist if a value is undefined (a deletion)",
					);
				}
				// TODO possibility to avoid querying the parent change?
				const parent = await lix.db
					.selectFrom("change")
					.innerJoin("snapshot", "snapshot.id", "change.snapshot_id")
					.selectAll("change")
					.select("snapshot.content")
					.where("change.id", "=", change.parent_id)
					.executeTakeFirstOrThrow();

				const { rowIndex, columnIndex } = parent.content as unknown as Cell;
				(parsed.data as any)[rowIndex][columnIndex] = "";
				// if the row is empty after deleting the cell, remove it
>>>>>>> 27112412
				if (
					(parsed.data[rowIndex!] as any).every((cell: string) => cell === "")
				) {
					parsed.data.splice(rowIndex!, 1);
				}
			}
		}
		const csv = papaparse.unparse(parsed as any, {
			...parsed.meta,
			// parse.meta and unparse mapping
			newline: parsed.meta.linebreak,
		});
		return {
			fileData: new TextEncoder().encode(csv),
		};
	},
	detectChanges: async ({ before, after }) => {
		const result: DetectedChange[] = [];
		const beforeParsed = before
			? papaparse.parse(new TextDecoder().decode(before.data))
			: undefined;
		const afterParsed = after
			? papaparse.parse(new TextDecoder().decode(after.data))
			: undefined;

		const numRows = Math.max(
			beforeParsed?.data.length ?? 0,
			afterParsed?.data.length ?? 0,
		);

		if (afterParsed) {
			for (let i = 0; i < numRows; i++) {
				const beforeRow = beforeParsed?.data[i] as string[];
				const afterRow = afterParsed.data[i] as string[];
				const numColumns = Math.max(
					beforeRow?.length ?? 0,
					afterRow?.length ?? 0,
				);
				for (let j = 0; j < numColumns; j++) {
					const beforeText = beforeRow?.[j];
					const afterText = afterRow?.[j];
					if (beforeText !== afterText) {
						result.push({
							type: "cell",
							entity_id: `${i}-${j}`,
							snapshot: afterText
								? {
										rowIndex: i,
										columnIndex: j,
										text: afterText,
									}
								: undefined,
						});
					}
				}
			}
		}
		return result;
	},
};<|MERGE_RESOLUTION|>--- conflicted
+++ resolved
@@ -32,29 +32,9 @@
 				// update the cell
 				(parsed.data[rowIndex] as any)[columnIndex] = text;
 			} else {
-<<<<<<< HEAD
 				const [rowIndex, columnIndex] = change.entity_id.split("-").map(Number);
 				(parsed.data as any)[rowIndex!][columnIndex!] = "";
 				// if the row is empty after deleting the cell, delete the row
-=======
-				if (change.parent_id === undefined) {
-					throw new Error(
-						"Expected a previous change to exist if a value is undefined (a deletion)",
-					);
-				}
-				// TODO possibility to avoid querying the parent change?
-				const parent = await lix.db
-					.selectFrom("change")
-					.innerJoin("snapshot", "snapshot.id", "change.snapshot_id")
-					.selectAll("change")
-					.select("snapshot.content")
-					.where("change.id", "=", change.parent_id)
-					.executeTakeFirstOrThrow();
-
-				const { rowIndex, columnIndex } = parent.content as unknown as Cell;
-				(parsed.data as any)[rowIndex][columnIndex] = "";
-				// if the row is empty after deleting the cell, remove it
->>>>>>> 27112412
 				if (
 					(parsed.data[rowIndex!] as any).every((cell: string) => cell === "")
 				) {
