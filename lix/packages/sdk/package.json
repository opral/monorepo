{
	"name": "@lix-js/sdk",
	"type": "module",
	"version": "0.0.1",
	"license": "Apache-2.0",
	"exports": {
		".": "./dist/index.js"
	},
	"scripts": {
		"build": "tsc --build",
		"test": "tsc --noEmit && vitest run --coverage",
		"test:watch": "vitest",
<<<<<<< HEAD
		"bench": "vitest bench",
=======
		"lint": "eslint src/**/* --fix",
>>>>>>> 631f4705
		"dev": "tsc --watch",
		"format": "prettier ./src --write"
	},
	"_comment": "Required for tree-shaking https://webpack.js.org/guides/tree-shaking/#mark-the-file-as-side-effect-free",
	"sideEffects": false,
	"dependencies": {
		"dedent": "1.5.1",
		"kysely": "^0.27.4",
		"lodash-es": "^4.17.21",
		"minimatch": "^10.0.1",
		"papaparse": "^5.4.1",
		"sqlite-wasm-kysely": "workspace: *",
		"uuid": "^10.0.0"
	},
	"devDependencies": {
		"@eslint/js": "^9.12.0",
		"@types/lodash-es": "^4.17.12",
		"@types/papaparse": "^5.3.14",
		"@types/uuid": "^10.0.0",
		"@vitest/coverage-v8": "^2.0.5",
		"eslint": "^9.12.0",
		"prettier": "^3.3.3",
		"typescript": "^5.5.4",
		"typescript-eslint": "^8.9.0",
		"vitest": "^2.0.5"
	}
}<|MERGE_RESOLUTION|>--- conflicted
+++ resolved
@@ -10,11 +10,8 @@
 		"build": "tsc --build",
 		"test": "tsc --noEmit && vitest run --coverage",
 		"test:watch": "vitest",
-<<<<<<< HEAD
 		"bench": "vitest bench",
-=======
 		"lint": "eslint src/**/* --fix",
->>>>>>> 631f4705
 		"dev": "tsc --watch",
 		"format": "prettier ./src --write"
 	},
