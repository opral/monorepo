--- conflicted
+++ resolved
@@ -161,13 +161,8 @@
 				Public preview launching, Dec 16
 				<a
 					className="group text-cyan-600 hover:text-black border border-slate-200 mx-6 flex gap-2 items-center py-1 px-3 rounded-md bg-white"
-<<<<<<< HEAD
-					href="https://forms.gle/FyWRB2nHRbYV3NVV7"
-					target="_blank"
-=======
 					target="_blank"
 					href="https://forms.gle/cR3iDsUB7DEygJaZ8"
->>>>>>> 3b600ea9
 				>
 					Get notified
 					<IconArrowExternal />
