--- conflicted
+++ resolved
@@ -5,11 +5,7 @@
   "type": "commonjs",
   "types": "./types/definitions.ts",
   "scripts": {
-<<<<<<< HEAD
-    "start": "docker compose -p inlang-database --file ./supabase/docker/docker-compose.yml up -d && echo \"waiting for database to initialize the schema...\" && npm run push && npm run seed",
-=======
     "start": "docker compose -p inlang-database --file ./supabase/docker/docker-compose.yml up -d && echo \"waiting for database to initialize the schema...\" && sleep 30 && npx prisma migrate dev && npm run apply-triggers && npm run apply-policies && npm run seed",
->>>>>>> 23c1e579
     "stop": "docker compose -p inlang-database --file ./supabase/docker/docker-compose.yml down",
     "dashboard": "npx prisma studio",
     "test": "jest",
