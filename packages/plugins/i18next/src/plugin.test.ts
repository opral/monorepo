import { expect, it, describe } from "vitest"
import { plugin } from "./plugin.js"
import { createMockEnvironment, getVariant } from "@inlang/plugin"

describe("plugin options", () => {
	it("should throw if the path pattern does not include the {language} placeholder", async () => {
		const env = await createMockEnvironment({})
		await env.$fs.writeFile("./en.json", "{}")
<<<<<<< HEAD

=======
>>>>>>> 832cfcdf
		try {
			plugin.setup({ options: { pathPattern: "./resources/" }, fs: env.$fs })
			throw new Error("should not reach this")
		} catch (e) {
			expect((e as Error).message).toContain("pathPattern")
		}
	})

	it("should throw if the path pattern string does not end with '.json'", async () => {
		const env = await createMockEnvironment({})
		await env.$fs.writeFile("./en.json", "{}")
		try {
			plugin.setup({ options: { pathPattern: "./resources/" }, fs: env.$fs })
			throw new Error("should not reach this")
		} catch (e) {
			expect((e as Error).message).toContain("pathPattern")
		}
	})

	it("should throw if the path pattern with namespaces does not include the {language} placeholder", async () => {
		const env = await createMockEnvironment({})
		await env.$fs.writeFile("./en.json", "{}")
		try {
			plugin.setup({
				options: {
					pathPattern: {
						common: "./common.json",
					},
				},
				fs: env.$fs,
			})
			throw new Error("should not reach this")
		} catch (e) {
			expect((e as Error).message).toContain("pathPattern")
		}
	})

	it("should throw if the path pattern with namespaces does not end with '.json'", async () => {
		const env = await createMockEnvironment({})
		await env.$fs.writeFile("./en.json", "{}")
		try {
			plugin.setup({
				options: {
					pathPattern: {
						common: "./{language}/common",
					},
				},
				fs: env.$fs,
			})
			throw new Error("should not reach this")
		} catch (e) {
			expect((e as Error).message).toContain("pathPattern")
		}
	})

	it("should throw if the path pattern with namespaces has a namespace with a dot", async () => {
		const env = await createMockEnvironment({})
		await env.$fs.writeFile("./en.json", "{}")
		try {
			plugin.setup({
				options: {
					pathPattern: {
						"namespaceWith.dot": "./{language}/common.json",
					},
				},
				fs: env.$fs,
			})
			throw new Error("should not reach this")
		} catch (e) {
			expect((e as Error).message).toContain("pathPattern")
		}
	})

	it("should throw if the path pattern includes wildcard", async () => {
		const env = await createMockEnvironment({})
		await env.$fs.writeFile("./en.json", "{}")
		try {
			plugin.setup({
				options: {
					pathPattern: "./{language}/*.json",
				},
				fs: env.$fs,
			})
			throw new Error("should not reach this")
		} catch (e) {
			expect((e as Error).message).toContain("pathPattern")
		}
	})
})

describe("loadMessage", () => {
	it("should return messages if the path pattern is valid", async () => {
		const env = await createMockEnvironment({})
		await env.$fs.writeFile("./en.json", JSON.stringify({ test: "test" }))
		const languageTags = ["en"]
		const options = {
			pathPattern: "./{language}.json",
		}
		plugin.setup({ options, fs: env.$fs })
<<<<<<< HEAD
		const messages = await plugin.loadMessages!({ languageTags })
		console.log(getVariant(messages[0]!, { languageTag: "en" }))
=======
		const messages = await plugin.loadMessages!({ languageTags: config.languageTags })
		// console.log(getVariant(messages[0]!, { languageTag: "en" }))
>>>>>>> 832cfcdf
		expect(
			messages[0]?.body["en"]?.find((v) => Object.keys(v.match).length === 0)?.pattern[0]?.type,
		).toBe("Text")
	})
})

// it("should work with empty json files", async () => {
// 	const env = await mockEnvironment({})
// 	await env.$fs.writeFile("./en.json", "{}")
// 	const x = plugin({ pathPattern: "./{language}.json" })(env)
// 	const config = await x.config({})
// 	expect(
// 		config.readResources!({
// 			config: {
// 				sourceLanguageTag: "en",
// 				languageTags: ["en"],
// 			} as InlangConfig,
// 		}),
// 	).resolves.toBeTruthy()
// })

// it("should work with not yet existing files", async () => {
// 	const env = await mockEnvironment({})
// 	await env.$fs.writeFile("./en.json", "{}")
// 	const x = plugin({ pathPattern: "./{language}.json" })(env)
// 	const config = await x.config({})
// 	expect(
// 		config.readResources!({
// 			config: {
// 				sourceLanguageTag: "en",
// 				languageTags: ["en", "de"],
// 			} as InlangConfig,
// 		}),
// 	).resolves.toBeTruthy()
// })

// it("should preserve the spacing resources and determine a default based on the majority for newly added resources", async () => {
// 	// @prettier-ignore
// 	const with4Spaces = `{
//     "test": "test"
// }`

// 	// @prettier-ignore
// 	const withTabs = `{
// 	"test": "test"
// }`

// 	const env = await mockEnvironment({})

// 	await env.$fs.writeFile("./en.json", with4Spaces)
// 	await env.$fs.writeFile("./fr.json", with4Spaces)
// 	await env.$fs.writeFile("./de.json", withTabs)

// 	const x = plugin({ pathPattern: "./{language}.json" })(env)
// 	const config = await x.config({})
// 	config.sourceLanguageTag = "en"
// 	config.languageTags = ["en", "de", "fr"]

// 	const resources = await config.readResources!({
// 		config: config as InlangConfig,
// 	})

// 	resources.push({
// 		type: "Resource",
// 		languageTag: {
// 			type: "LanguageTag",
// 			name: "es",
// 		},
// 		body: [
// 			{
// 				type: "Message",
// 				id: {
// 					type: "Identifier",
// 					name: "test",
// 				},
// 				pattern: {
// 					type: "Pattern",
// 					elements: [
// 						{
// 							type: "Text",
// 							value: "test",
// 						},
// 					],
// 				},
// 			},
// 		],
// 	})

// 	await config.writeResources!({
// 		config: config as InlangConfig,
// 		resources,
// 	})

// 	const file1 = await env.$fs.readFile("./en.json", { encoding: "utf-8" })
// 	const file2 = await env.$fs.readFile("./fr.json", { encoding: "utf-8" })
// 	const file3 = await env.$fs.readFile("./de.json", { encoding: "utf-8" })
// 	const file4 = await env.$fs.readFile("./es.json", { encoding: "utf-8" })

// 	expect(file1).toBe(with4Spaces)
// 	expect(file2).toBe(with4Spaces)
// 	expect(file3).toBe(withTabs)
// 	expect(file4).toBe(with4Spaces)
// })

// it("should remember if a file has a new line at the end or not", async () => {
// 	// @prettier-ignore
// 	const withNewLine = `{
//     "test": "test"
// }
// `

// 	// @prettier-ignore
// 	const withoutNewLine = `{
// 	"test": "test"
// }`

// 	const env = await mockEnvironment({})

// 	await env.$fs.writeFile("./en.json", withNewLine)
// 	await env.$fs.writeFile("./fr.json", withoutNewLine)

// 	const x = plugin({ pathPattern: "./{language}.json" })(env)
// 	const config = await x.config({})
// 	config.sourceLanguageTag = "en"
// 	config.languageTags = ["en", "de", "fr"]

// 	const resources = await config.readResources!({
// 		config: config as InlangConfig,
// 	})

// 	await config.writeResources!({
// 		config: config as InlangConfig,
// 		resources,
// 	})

// 	const file1 = await env.$fs.readFile("./en.json", { encoding: "utf-8" })
// 	const file2 = await env.$fs.readFile("./fr.json", { encoding: "utf-8" })

// 	expect(file1).toBe(withNewLine)
// 	expect(file2).toBe(withoutNewLine)
// })

// it("should correctly identify placeholders", async () => {
// 	const enResource = `{
//     "test": "Hello {{username}}"
// }`

// 	const env = await mockEnvironment({})

// 	await env.$fs.writeFile("./en.json", enResource)

// 	const x = plugin({ pathPattern: "./{language}.json", variableReferencePattern: ["{{", "}}"] })(
// 		env,
// 	)
// 	const config = await x.config({})
// 	config.sourceLanguageTag = "en"
// 	config.languageTags = ["en"]
// 	const resources = await config.readResources!({
// 		config: config as InlangConfig,
// 	})
// 	expect(resources[0]?.body[0]?.pattern?.elements[0]?.type).toBe("Text")
// 	expect(resources[0]?.body[0]?.pattern?.elements[1]?.type).toBe("Placeholder")
// })

// it("should correctly identify placeholders with only no trailing pattern", async () => {
// 	const enResource = `{
//     "test": "Hello @:username"
// }`

// 	const env = await mockEnvironment({})

// 	await env.$fs.writeFile("./en.json", enResource)

// 	const x = plugin({ pathPattern: "./{language}.json", variableReferencePattern: ["@:"] })(env)
// 	const config = await x.config({})
// 	config.sourceLanguageTag = "en"
// 	config.languageTags = ["en"]
// 	const resources = await config.readResources!({
// 		config: config as InlangConfig,
// 	})
// 	await config.writeResources!({
// 		resources: resources,
// 		config: config as InlangConfig,
// 	})
// 	const newResources = await config.readResources!({
// 		config: config as InlangConfig,
// 	})
// 	expect(newResources[0]?.body[0]?.pattern?.elements[0]?.type).toBe("Text")
// 	expect(newResources[0]?.body[0]?.pattern?.elements[1]?.type).toBe("Placeholder")
// })

// it("should parse Placeholders without adding Text elements around it", async () => {
// 	const enResource = `{
//     "test": "{{username}}"
// }`

// 	const env = await mockEnvironment({})

// 	await env.$fs.writeFile("./en.json", enResource)

// 	const x = plugin({ pathPattern: "./{language}.json", variableReferencePattern: ["{{", "}}"] })(
// 		env,
// 	)
// 	const config = await x.config({})
// 	config.sourceLanguageTag = "en"
// 	config.languageTags = ["en"]
// 	const resources = await config.readResources!({
// 		config: config as InlangConfig,
// 	})
// 	await config.writeResources!({
// 		resources: resources,
// 		config: config as InlangConfig,
// 	})
// 	const newResources = await config.readResources!({
// 		config: config as InlangConfig,
// 	})
// 	expect(newResources[0]?.body[0]?.pattern?.elements[0]?.type).toBe("Placeholder")
// 	expect(newResources[0]?.body[0]?.pattern?.elements[1]).toBe(undefined)
// })

// it("should serialize newly added messages", async () => {
// 	const enResource = `{
//     "test": "{{username}}"
// }`

// 	const env = await mockEnvironment({})

// 	await env.$fs.writeFile("./en.json", enResource)

// 	const x = plugin({ pathPattern: "./{language}.json", variableReferencePattern: ["{{", "}}"] })(
// 		env,
// 	)
// 	const config = await x.config({})
// 	config.sourceLanguageTag = "en"
// 	config.languageTags = ["en"]
// 	const resources = await config.readResources!({
// 		config: config as InlangConfig,
// 	})
// 	const [newResource] = query(resources[0]!).create({
// 		message: {
// 			type: "Message",
// 			id: { type: "Identifier", name: "test2" },
// 			pattern: { type: "Pattern", elements: [{ type: "Text", value: "Hello world" }] },
// 		},
// 	})
// 	await config.writeResources!({
// 		config: config as InlangConfig,
// 		resources: [newResource!],
// 	})
// 	const newFile = (await env.$fs.readFile("./en.json", { encoding: "utf-8" })) as string
// 	const json = JSON.parse(newFile)
// 	expect(json.test).toBe("{{username}}")
// 	expect(json.test2).toBe("Hello world")
// })

// it("should return languages of a pathPattern string", async () => {
// 	const enResource = `{
//     "test": "hello"
// }`

// 	const env = await mockEnvironment({})

// 	await env.$fs.writeFile("./en.json", enResource)

// 	const x = plugin({ pathPattern: "./{language}.json" })(env)
// 	const config = await x.config({})
// 	config.sourceLanguageTag = "en"

// 	const languages = config.languageTags
// 	expect(languages).toStrictEqual(["en"])
// })

// it("should return languages of a pathPattern object", async () => {
// 	const testResource = `{
//     "test": "hello"
// }`

// 	const env = await mockEnvironment({})
// 	await env.$fs.mkdir("./en")
// 	await env.$fs.mkdir("./de")
// 	await env.$fs.writeFile("./en/common.json", testResource)
// 	await env.$fs.writeFile("./en/vital.json", testResource)
// 	await env.$fs.writeFile("./de/common.json", testResource)
// 	await env.$fs.writeFile("./de/vital.json", testResource)

// 	const x = plugin({
// 		pathPattern: {
// 			common: "./{language}/common.json",
// 			vital: "./{language}/vital.json",
// 		},
// 	})(env)
// 	const config = await x.config({})
// 	config.sourceLanguageTag = "en"

// 	const languages = config.languageTags
// 	expect(languages).toStrictEqual(["en", "de"])
// })

// it("should return languages of a pathPattern object in monorepo", async () => {
// 	const testResource = `{
//     "test": "hello"
// }`

// 	const env = await mockEnvironment({})
// 	await env.$fs.mkdir("./projectA")
// 	await env.$fs.mkdir("./projectA/en")
// 	await env.$fs.mkdir("./projectA/de")
// 	await env.$fs.mkdir("./projectB")
// 	await env.$fs.mkdir("./projectB/en")
// 	await env.$fs.mkdir("./projectB/de")
// 	await env.$fs.mkdir("./projectB/fr")
// 	await env.$fs.writeFile("./projectA/en/common.json", testResource)
// 	await env.$fs.writeFile("./projectA/de/common.json", testResource)
// 	await env.$fs.writeFile("./projectB/en/common.json", testResource)
// 	await env.$fs.writeFile("./projectB/de/common.json", testResource)
// 	await env.$fs.writeFile("./projectB/fr/common.json", testResource)

// 	const x = plugin({
// 		pathPattern: {
// 			"projectA-common": "./projectA/{language}/common.json",
// 			"projectB-common": "./projectB/{language}/common.json",
// 		},
// 	})(env)
// 	const config = await x.config({})
// 	config.sourceLanguageTag = "en"

// 	const languages = config.languageTags
// 	expect(languages).toStrictEqual(["en", "de", "fr"])
// })

// it("should correctly parse resources with pathPattern that contain namespaces", async () => {
// 	const testResource = `{
//     "test": "test"
// }`

// 	const env = await mockEnvironment({})

// 	await env.$fs.mkdir("./en")
// 	await env.$fs.writeFile("./en/common.json", testResource)

// 	const x = plugin({
// 		pathPattern: {
// 			common: "./{language}/common.json",
// 		},
// 	})(env)
// 	const config = await x.config({})
// 	config.sourceLanguageTag = "en"

// 	const resources = await config.readResources!({
// 		config: config as InlangConfig,
// 	})

// 	const reference = [
// 		{
// 			type: "Resource",
// 			languageTag: {
// 				type: "LanguageTag",
// 				name: "en",
// 			},
// 			body: [
// 				{
// 					type: "Message",
// 					id: {
// 						type: "Identifier",
// 						name: "common:test",
// 					},
// 					pattern: {
// 						type: "Pattern",
// 						elements: [
// 							{
// 								type: "Text",
// 								value: "test",
// 							},
// 						],
// 					},
// 				},
// 			],
// 		},
// 	]

// 	expect(resources).toStrictEqual(reference)
// })

// it("should add a new language for pathPattern string", async () => {
// 	const enResource = `{
//     "test": "test"
// }`

// 	const env = await mockEnvironment({})

// 	await env.$fs.writeFile("./en.json", enResource)

// 	const x = plugin({ pathPattern: "./{language}.json" })(env)
// 	const config = await x.config({})
// 	config.sourceLanguageTag = "en"
// 	config.languageTags = ["en"]
// 	const resources = await config.readResources!({
// 		config: config as InlangConfig,
// 	})
// 	resources.push({
// 		type: "Resource",
// 		languageTag: {
// 			type: "LanguageTag",
// 			name: "de",
// 		},
// 		body: [],
// 	})

// 	await config.writeResources!({
// 		config: config as InlangConfig,
// 		resources: resources,
// 	})

// 	const newFile = (await env.$fs.readFile("./de.json", { encoding: "utf-8" })) as string
// 	const json = JSON.parse(newFile)
// 	expect(json).toStrictEqual({})
// })

// it("should add a new language for pathPattern with namespaces", async () => {
// 	const enResource = `{
//     "test": "test"
// }`

// 	const env = await mockEnvironment({})

// 	await env.$fs.mkdir("./en")
// 	await env.$fs.writeFile("./en/common.json", enResource)

// 	const x = plugin({
// 		pathPattern: { common: "./{language}/common.json" },
// 	})(env)
// 	const config = await x.config({})
// 	config.sourceLanguageTag = "en"
// 	config.languageTags = ["en"]
// 	const resources = await config.readResources!({
// 		config: config as InlangConfig,
// 	})
// 	resources.push({
// 		type: "Resource",
// 		languageTag: {
// 			type: "LanguageTag",
// 			name: "de",
// 		},
// 		body: [],
// 	})

// 	await config.writeResources!({
// 		config: config as InlangConfig,
// 		resources: resources,
// 	})

// 	const dir = await env.$fs.readdir("./de")
// 	expect(dir).toStrictEqual([])
// })

// it("should escape `.` in flattened json structures", async () => {
// 	const enResource = `{
//     "test.": "test",
// 	"test.test": "test"
// }`

// 	const env = await mockEnvironment({})

// 	await env.$fs.mkdir("./en")
// 	await env.$fs.writeFile("./en/common.json", enResource)

// 	const x = plugin({
// 		pathPattern: { common: "./{language}/common.json" },
// 	})(env)
// 	const config = await x.config({})
// 	config.sourceLanguageTag = "en"
// 	config.languageTags = ["en"]
// 	const resources = await config.readResources!({
// 		config: config as InlangConfig,
// 	})

// 	const reference = [
// 		{
// 			type: "Resource",
// 			languageTag: {
// 				type: "LanguageTag",
// 				name: "en",
// 			},
// 			body: [
// 				{
// 					type: "Message",
// 					id: {
// 						type: "Identifier",
// 						name: "common:test.",
// 					},
// 					pattern: {
// 						type: "Pattern",
// 						elements: [
// 							{
// 								type: "Text",
// 								value: "test",
// 							},
// 						],
// 					},
// 				},
// 				{
// 					type: "Message",
// 					id: {
// 						type: "Identifier",
// 						name: "common:test.test",
// 					},
// 					pattern: {
// 						type: "Pattern",
// 						elements: [
// 							{
// 								type: "Text",
// 								value: "test",
// 							},
// 						],
// 					},
// 				},
// 			],
// 		},
// 	]

// 	expect(resources).toStrictEqual(reference)
// })

// it("should escape `.` in nested json structures", async () => {
// 	const enResource = `{
// 	"a.": {
// 		"b": "test"
// 	},
// 	"c.": "test"
// }`

// 	const env = await mockEnvironment({})

// 	await env.$fs.mkdir("./en")
// 	await env.$fs.writeFile("./en/common.json", enResource)

// 	const x = plugin({
// 		pathPattern: { common: "./{language}/common.json" },
// 	})(env)
// 	const config = await x.config({})
// 	config.sourceLanguageTag = "en"
// 	config.languageTags = ["en"]
// 	const resources = await config.readResources!({
// 		config: config as InlangConfig,
// 	})

// 	const reference = [
// 		{
// 			type: "Resource",
// 			languageTag: {
// 				type: "LanguageTag",
// 				name: "en",
// 			},
// 			body: [
// 				{
// 					type: "Message",
// 					id: {
// 						type: "Identifier",
// 						name: "common:a..b",
// 					},
// 					pattern: {
// 						type: "Pattern",
// 						elements: [
// 							{
// 								type: "Text",
// 								value: "test",
// 							},
// 						],
// 					},
// 				},
// 				{
// 					type: "Message",
// 					id: {
// 						type: "Identifier",
// 						name: "common:c.",
// 					},
// 					pattern: {
// 						type: "Pattern",
// 						elements: [
// 							{
// 								type: "Text",
// 								value: "test",
// 							},
// 						],
// 					},
// 				},
// 			],
// 		},
// 	]

// 	expect(resources).toStrictEqual(reference)

// 	await config.writeResources!({
// 		resources: resources,
// 		config: config as InlangConfig,
// 	})

// 	const file = await env.$fs.readFile("./en/common.json", { encoding: "utf-8" })
// 	const json = JSON.parse(file as string)
// 	expect(json["a."].b).toStrictEqual("test")
// 	expect(json["c."]).toStrictEqual("test")
// })

// it("should correctly detect the nesting in a file and determine a default based on the majority for newly added resources", async () => {
// 	const withNesting = JSON.stringify(
// 		{
// 			test: {
// 				test: "test",
// 			},
// 		},
// 		undefined,
// 		2,
// 	)

// 	const withoutNesting = JSON.stringify(
// 		{
// 			"test.test": "test",
// 		},
// 		undefined,
// 		4,
// 	)

// 	const env = await mockEnvironment({})

// 	await env.$fs.writeFile("./en.json", withNesting)
// 	await env.$fs.writeFile("./fr.json", withNesting)
// 	await env.$fs.writeFile("./de.json", withoutNesting)

// 	const x = plugin({ pathPattern: "./{language}.json" })(env)
// 	const config = await x.config({})
// 	config.sourceLanguageTag = "en"
// 	config.languageTags = ["en", "de", "fr"]

// 	const resources = await config.readResources!({
// 		config: config as InlangConfig,
// 	})

// 	resources.push({
// 		type: "Resource",
// 		languageTag: {
// 			type: "LanguageTag",
// 			name: "es",
// 		},
// 		body: [
// 			{
// 				type: "Message",
// 				id: {
// 					type: "Identifier",
// 					name: "test.test",
// 				},
// 				pattern: {
// 					type: "Pattern",
// 					elements: [
// 						{
// 							type: "Text",
// 							value: "test",
// 						},
// 					],
// 				},
// 			},
// 		],
// 	})

// 	await config.writeResources!({
// 		config: config as InlangConfig,
// 		resources,
// 	})

// 	const file1 = await env.$fs.readFile("./en.json", { encoding: "utf-8" })
// 	const file2 = await env.$fs.readFile("./fr.json", { encoding: "utf-8" })
// 	const file3 = await env.$fs.readFile("./de.json", { encoding: "utf-8" })
// 	const file4 = await env.$fs.readFile("./es.json", { encoding: "utf-8" })

// 	expect(file1).toBe(withNesting)
// 	expect(file2).toBe(withNesting)
// 	expect(file3).toBe(withoutNesting)
// 	expect(file4).toBe(withNesting)
// })

// it("should throw if element type is not known", async () => {
// 	const resources: ast.Resource[] = [
// 		{
// 			type: "Resource",
// 			languageTag: {
// 				type: "LanguageTag",
// 				name: "en",
// 			},
// 			body: [
// 				{
// 					type: "Message",
// 					id: {
// 						type: "Identifier",
// 						name: "test",
// 					},
// 					pattern: {
// 						type: "Pattern",
// 						elements: [
// 							{
// 								// @ts-ignore
// 								type: "FalseType",
// 								value: "test",
// 							},
// 						],
// 					},
// 				},
// 			],
// 		},
// 	]
// 	const env = await mockEnvironment({})
// 	await env.$fs.writeFile("./en.json", "{}")

// 	const x = plugin({
// 		pathPattern: { common: "./{language}.json" },
// 	})(env)
// 	const config = await x.config({})
// 	config.sourceLanguageTag = "en"
// 	config.languageTags = ["en"]

// 	try {
// 		await config.writeResources!({
// 			resources: resources,
// 			config: config as InlangConfig,
// 		})
// 	} catch (e) {
// 		expect((e as Error).message).toContain("Unknown message pattern element of type")
// 	}
// })

// it("should successfully do a roundtrip with complex content", async () => {
// 	const complexContent = JSON.stringify(
// 		{
// 			"//multiLineString": {
// 				multiline: "This is a\nmulti-line\nstring.",
// 			},
// 			unicodeCharacters: {
// 				emoji: "\uD83D\uDE00",
// 				currency: "€",
// 			},
// 			test: 'Single "quote" test',
// 		},
// 		undefined,
// 		4,
// 	)
// 	const env = await mockEnvironment({})
// 	await env.$fs.writeFile("./en.json", complexContent)

// 	const x = plugin({
// 		pathPattern: { common: "./{language}.json" },
// 	})(env)
// 	const config = await x.config({})
// 	config.sourceLanguageTag = "en"
// 	config.languageTags = ["en"]

// 	const resources = await config.readResources!({
// 		config: config as InlangConfig,
// 	})

// 	await config.writeResources!({
// 		resources: resources,
// 		config: config as InlangConfig,
// 	})

// 	const newResources = await config.readResources!({
// 		config: config as InlangConfig,
// 	})

// 	expect(newResources).toStrictEqual(resources)
// })

// it("should add default namespace if required by pathPattern", async () => {
// 	const resources: ast.Resource[] = [
// 		{
// 			type: "Resource",
// 			languageTag: {
// 				type: "LanguageTag",
// 				name: "en",
// 			},
// 			body: [
// 				{
// 					type: "Message",
// 					id: {
// 						type: "Identifier",
// 						name: "test",
// 					},
// 					pattern: {
// 						type: "Pattern",
// 						elements: [
// 							{
// 								type: "Text",
// 								value: "test",
// 							},
// 						],
// 					},
// 				},
// 			],
// 		},
// 	]
// 	const env = await mockEnvironment({})
// 	await env.$fs.writeFile("./en.json", "{}")

// 	const x = plugin({
// 		pathPattern: { common: "./{language}.json" },
// 	})(env)
// 	const config = await x.config({})
// 	config.sourceLanguageTag = "en"
// 	config.languageTags = ["en"]

// 	await config.writeResources!({
// 		resources: resources,
// 		config: config as InlangConfig,
// 	})

// 	const newResources = await config.readResources!({
// 		config: config as InlangConfig,
// 	})

// 	expect(newResources[0]?.body[0]?.id.name).toStrictEqual("common:test")
// })

// it("should not throw an error when read Resources with empty namespaces", async () => {
// 	const test = JSON.stringify({
// 		test: "test",
// 	})

// 	const env = await mockEnvironment({})
// 	await env.$fs.mkdir("./en")
// 	await env.$fs.mkdir("./de")
// 	await env.$fs.writeFile("./en/common.json", test)
// 	await env.$fs.writeFile("./en/vital.json", test)
// 	await env.$fs.writeFile("./de/common.json", test)

// 	const x = plugin({
// 		pathPattern: {
// 			common: "./{language}/common.json",
// 			vital: "./{language}/vital.json",
// 		},
// 	})(env)
// 	const config = await x.config({})
// 	config.sourceLanguageTag = "en"

// 	expect(config.languageTags).toStrictEqual(["en", "de"])

// 	let isThrown = false

// 	try {
// 		await config.readResources!({
// 			config: config as InlangConfig,
// 		})
// 	} catch (e) {
// 		isThrown = true
// 	}

// 	expect(isThrown).toBe(false)
// })

// it("should get the correct languages, when single namespace is defined as a pathPattern string 'pathPattern: `public/locales/{language}/translation.json`'", async () => {
// 	const test = JSON.stringify({
// 		test: "test",
// 	})

// 	const env = await mockEnvironment({})
// 	await env.$fs.mkdir("./en")
// 	await env.$fs.mkdir("./de")
// 	await env.$fs.writeFile("./en/common.json", test)
// 	await env.$fs.writeFile("./de/common.json", test)

// 	const x = plugin({
// 		pathPattern: "./{language}/common.json",
// 	})(env)
// 	const config = await x.config({})
// 	config.sourceLanguageTag = "en"

// 	expect(config.languageTags).toStrictEqual(["en", "de"])

// 	let isThrown = false

// 	try {
// 		await config.readResources!({
// 			config: config as InlangConfig,
// 		})
// 	} catch (e) {
// 		isThrown = true
// 	}

// 	expect(isThrown).toBe(false)
// })

// // TODO test empty string<|MERGE_RESOLUTION|>--- conflicted
+++ resolved
@@ -6,10 +6,6 @@
 	it("should throw if the path pattern does not include the {language} placeholder", async () => {
 		const env = await createMockEnvironment({})
 		await env.$fs.writeFile("./en.json", "{}")
-<<<<<<< HEAD
-
-=======
->>>>>>> 832cfcdf
 		try {
 			plugin.setup({ options: { pathPattern: "./resources/" }, fs: env.$fs })
 			throw new Error("should not reach this")
@@ -109,13 +105,8 @@
 			pathPattern: "./{language}.json",
 		}
 		plugin.setup({ options, fs: env.$fs })
-<<<<<<< HEAD
 		const messages = await plugin.loadMessages!({ languageTags })
 		console.log(getVariant(messages[0]!, { languageTag: "en" }))
-=======
-		const messages = await plugin.loadMessages!({ languageTags: config.languageTags })
-		// console.log(getVariant(messages[0]!, { languageTag: "en" }))
->>>>>>> 832cfcdf
 		expect(
 			messages[0]?.body["en"]?.find((v) => Object.keys(v.match).length === 0)?.pattern[0]?.type,
 		).toBe("Text")
