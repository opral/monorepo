import { newProject } from "./newProject.js";
import { loadProjectInMemory } from "./loadProjectInMemory.js";
import { type Lix } from "@lix-js/sdk";
// eslint-disable-next-line no-restricted-imports
import fs from "node:fs";
// eslint-disable-next-line no-restricted-imports
import nodePath from "node:path";
import type {
	InlangPlugin,
	NodeFsPromisesSubsetLegacy,
} from "../plugin/schema.js";
import { insertBundleNested } from "../query-utilities/insertBundleNested.js";
import { fromMessageV1 } from "../json-schema/old-v1-message/fromMessageV1.js";
import type { ProjectSettings } from "../json-schema/settings.js";
import type { PreprocessPluginBeforeImportFunction } from "../plugin/importPlugins.js";
import { PluginImportError } from "../plugin/errors.js";
import type { InlangProject, ResourceFile } from "./api.js";

/**
 * Loads a project from a directory.
 *
 * Main use case are dev tools that want to load a project from a directory
 * that is stored in git.
 */
export async function loadProjectFromDirectory(
	args: { path: string; fs: typeof fs; syncInterval?: number } & Omit<
		Parameters<typeof loadProjectInMemory>[0],
		"blob"
	>
) {
	const localImport = await importLocalPlugins({
		fs: args.fs,
		path: args.path,
	});

	const providePluginsWithLocalPlugins = [
		...(args.providePlugins ?? []),
		...localImport.locallyImportedPlugins,
	];

	// TODO call tempProject.lix.settled() to wait for the new settings file, and remove reload of the proejct as soon as reactive settings has landed
	// NOTE: we need to ensure two things:
	// 1. settled needs to include the changes from the copyFiles call
	// 2. the changes created from the copyFiles call need to be realized and lead to a signal on the settings
	const project = await loadProjectInMemory({
		...args,
		providePlugins: providePluginsWithLocalPlugins,
		blob: await newProject(),
	});

	await syncLixFsFiles({
		fs: args.fs,
		path: args.path,
		lix: project.lix,
		syncInterval: args.syncInterval,
	});

	const {
		loadMessagesPlugins,
		saveMessagesPlugins,
		importPlugins,
		exportPlugins,
	} = categorizePlugins(await project.plugins.get());

	// TODO i guess we should move this validation logic into sdk2/src/project/loadProject.ts
	// Two scenarios could arise:
	// 1. set settings is called from an app - it should detect and reject the setting of settings -> app need to be able to validate before calling set
	// 2. the settings file loaded from disc here is corrupted -> user has to fix the file on disc
	if (loadMessagesPlugins.length > 1 || saveMessagesPlugins.length > 1) {
		throw new Error(
			"Max one loadMessages (found: " +
				loadMessagesPlugins.length +
				") and one saveMessages plugins (found: " +
				saveMessagesPlugins.length +
				") are allowed "
		);
	}

	if (
		(loadMessagesPlugins.length > 0 || saveMessagesPlugins.length > 0) &&
		(exportPlugins.length > 0 || importPlugins.length > 0)
	) {
		throw new Error(
			"Plugins for loadMessages (found: " +
				loadMessagesPlugins.length +
				") and saveMessages plugins (found: " +
				saveMessagesPlugins.length +
				") must not coexist with import (found: " +
				importPlugins.length +
				") or export (found: " +
				exportPlugins.length +
				") "
		);
<<<<<<< HEAD
	} else if (loadMessagesPlugins.length > 1 || saveMessagesPlugins.length > 1) {
		throw new Error(
			"Max one loadMessages (found: " +
				loadMessagesPlugins.length +
				") and one saveMessages plugins (found: " +
				saveMessagesPlugins.length +
				") are allowed "
		);
	} else if (importPlugins[0]) {
		const importer = importPlugins[0]
		const files = importer.toBeImportedFiles
			? await importer.toBeImportedFiles({
					settings: await project.settings.get(),
					nodeFs: args.fs.promises,
			  })
			: [];
=======
	}

	const importedResourceFileErrors: Error[] = [];

	for (const importer of importPlugins) {
		const files: ResourceFile[] = [];

		if (importer.toBeImportedFiles) {
			const paths = await importer.toBeImportedFiles({
				settings: await project.settings.get(),
				nodeFs: args.fs,
			});
			for (const path of paths) {
				const absolute = absolutePathFromProject(args.path, path);
				try {
					const data = await args.fs.readFile(absolute);
					files.push({ path, content: data, pluginKey: importer.key });
				} catch (e) {
					importedResourceFileErrors.push(
						new ResourceFileImportError({ cause: e as Error, path })
					);
				}
			}
		}
>>>>>>> 964faa0e

		await project.importFiles({
			pluginKey: importer.key,
			files,
		});
	}


	const chosenLegacyPlugin = loadMessagesPlugins[0];

	if (chosenLegacyPlugin) {
		await loadLegacyMessages({
			project,
			projectPath: args.path,
			fs: args.fs,
			pluginKey: chosenLegacyPlugin.key ?? chosenLegacyPlugin.id,
			loadMessagesFn: chosenLegacyPlugin.loadMessages,
		});
	}

	return {
		...project,
		errors: {
			get: async () => {
				const errors = await project.errors.get();
				return [
					...withLocallyImportedPluginWarning(errors),
					...localImport.errors,
					...importedResourceFileErrors,
				];
			},
			subscribe: (
				callback: Parameters<InlangProject["errors"]["subscribe"]>[0]
			) => {
				return project.errors.subscribe((value) => {
					callback([
						...withLocallyImportedPluginWarning(value),
						...localImport.errors,
						...importedResourceFileErrors,
					]);
				});
			},
		},
	};
}

async function loadLegacyMessages(args: {
	project: Awaited<ReturnType<typeof loadProjectInMemory>>;
	pluginKey: NonNullable<InlangPlugin["key"] | InlangPlugin["id"]>;
	loadMessagesFn: Required<InlangPlugin>["loadMessages"];
	projectPath: string;
	fs: typeof fs;
}) {
	const loadedLegacyMessages = await args.loadMessagesFn({
		settings: await args.project.settings.get(),
		// @ts-ignore
		nodeishFs: withAbsolutePaths(args.fs.promises, args.projectPath),
	});
	const insertQueries = [];

	for (const legacyMessage of loadedLegacyMessages) {
		const messageBundle = fromMessageV1(legacyMessage, args.pluginKey);
		insertQueries.push(insertBundleNested(args.project.db, messageBundle));
	}

	return Promise.all(insertQueries);
}

type FsFileState = Record<
	string,
	{
		/*mtime: number, hash: string, */ content: ArrayBuffer;
		state: "known" | "unknown" | "updated" | "gone";
	}
>;

function arrayBuffersEqual(a: ArrayBuffer, b: ArrayBuffer) {
	if (a.byteLength !== b.byteLength) return false;

	// Create views for byte-by-byte comparison
	const view1 = new Uint8Array(a);
	const view2 = new Uint8Array(b);

	// Compare each byte
	for (const [i, element] of view1.entries()) {
		if (element !== view2[i]) {
			return false;
		}
	}

	return true;
}

/**
 * Watches a directory and copies files into lix, keeping them in sync.
 */
async function syncLixFsFiles(args: {
	fs: typeof fs;
	path: string;
	lix: Lix;
	syncInterval?: number;
}) {
	// NOTE this function is async - while it runs 100% sync in the naiv implementation - we may want to change to an async version to optimize
	async function checkFsStateRecursive(
		dirPath: string,
		currentState: FsFileState
	) {
		const entries = args.fs.readdirSync(dirPath, { withFileTypes: true });

		for (const entry of entries) {
			const fullPath = nodePath.join(dirPath, entry.name);
			if (entry.isDirectory()) {
				checkFsStateRecursive(fullPath, currentState);
			} else {
				// NOTE we could start with comparing the mdate and skip file read completely...
				const data = args.fs.readFileSync(fullPath);

				const relativePath = "/" + nodePath.relative(args.path, fullPath);

				if (!currentState[relativePath]) {
					currentState[relativePath] = {
						content: data,
						state: "unknown",
					};
				} else {
					if (arrayBuffersEqual(currentState[relativePath].content, data)) {
						currentState[relativePath].state = "known";
					} else {
						currentState[relativePath].state = "updated";
						currentState[relativePath].content = data;
					}
				}
			}
		}
	}

	async function checkLixState(currentLixState: FsFileState) {
		// go through all files in lix and check there state
		const filesInLix = await args.lix.db
			.selectFrom("file_internal")
			.where("path", "not like", "%db.sqlite")
			.selectAll()
			.execute();

		for (const fileInLix of filesInLix) {
			const currentStateOfFileInLix = currentLixState[fileInLix.path];
			// NOTE we could start with comparing the mdate and skip file read completely...
			if (!currentStateOfFileInLix) {
				currentLixState[fileInLix.path] = {
					content: new Uint8Array(fileInLix.data),
					state: "unknown",
				};
			} else {
				if (
					arrayBuffersEqual(currentStateOfFileInLix.content, fileInLix.data)
				) {
					currentStateOfFileInLix.state = "known";
				} else {
					currentStateOfFileInLix.state = "updated";
					currentStateOfFileInLix.content = fileInLix.data;
				}
			}
		}
	}

	async function syncUpFsAndLixFiles(statesToSync: {
		fsFileStates: FsFileState;
		lixFileStates: FsFileState;
	}) {
		// for (const file of Object.keys(statesToSync.fsFileStates)) {
		// 	if (file.includes("gitignore"))
		// 		console.log(
		// 			"fsFileStates : " +
		// 				file +
		// 				" fs " +
		// 				statesToSync.fsFileStates[file]?.state +
		// 				" lix " +
		// 				statesToSync.lixFileStates[file]?.state
		// 		);
		// }

		// Sync cases:
		//                          fs - no state for file | fs - unkonwn   | fs - known    | fs - updated | fs - gone
		// lix - no state for file      	NOTHING	(1)	   | ADD TO LIX(2)  |  ERROR (3)    | ERROR  (4)   | ERROR (5)
		// lix - unknown					ADD TO FS (6)  | USE FS VER.(7) |  ERROR (8)    | CASE (9)     | CASE (10)
		// lix - known                      ERROR (11)     | ERROR (12)     |  NOTHING(13)  | ERROR (14)   | ERROR (15)
		// lix - updated					ERROR (16)     | ERROR (17)     | USE LIX (18)  | CASE (19)    | CASE (20)
		// lix - gone  						ERROR (21)     | ERROR (22)     | DELETE FS (23)| CASE (24)    | CASE (25)

		// TODO check export import from saveFileToDirectory

		for (const [path, fsState] of Object.entries(statesToSync.fsFileStates)) {
			// no state for file in LIX
			if (!statesToSync.lixFileStates[path]) {
				if (fsState.state === "unknown") {
					// ADD TO LIX(2)
					await upsertFileInLix(args, path, fsState.content);
					statesToSync.lixFileStates[path] = {
						state: "known",
						content: fsState.content,
					};
					fsState.state = "known";
				} else {
					// ERROR (3), ERROR (4), ERROR (5)
					// The file does not exist in lix but its state differs from unknown?
					throw new Error(
						"Illeagal lix<->fs sync state. The file [" +
							path +
							"] that was " +
							fsState.state +
							" on disc did not exit in lix"
					);
				}
			} else {
				const lixState = statesToSync.lixFileStates[path];
				if (fsState.state === "unknown") {
					if (lixState.state === "unknown") {
						if (arrayBuffersEqual(lixState.content, fsState.content)) {
							lixState.state = "known";
							fsState.state = "known";
						} else {
							await upsertFileInLix(args, path, fsState.content);
							lixState.content = fsState.content;
							lixState.state = "known";
							fsState.state = "known";
						}
					} else {
						// ERROR 12, 17, 22
						throw new Error(
							"Illeagal lix<->fs sync state. The file [" +
								path +
								"] that was " +
								fsState.state +
								" but did exist in lix already"
						);
					}
				} else if (fsState.state === "known") {
					if (lixState.state === "known") {
						// NO OP  - NOTHING(13)
					} else if (lixState.state === "updated") {
						// USE LIX (18)
						args.fs.writeFileSync(
							// TODO check platform dependent folder separator
							args.path + path,
							Buffer.from(lixState.content)
						);
						fsState.content = lixState.content;
						fsState.state = "known";
						lixState.state = "known";
					} else if (lixState.state === "gone") {
						// DELETE FS (23)
						args.fs.unlinkSync(args.path + path);
						fsState.state = "gone";
						lixState.state = "gone";
					}
				} else if (fsState.state === "updated") {
					if (lixState.state === "unknown") {
						// TODO A file was added to lix while a known file from fs was updated?
						throw new Error(
							"Illeagal lix<->fs sync state. The file [" +
								path +
								"] that was " +
								fsState.state +
								" but it was not known by lix yet?"
						);
					} else if (lixState.state === "known") {
						await upsertFileInLix(args, path, fsState.content);
						lixState.content = fsState.content;

						fsState.state = "known";
					} else if (lixState.state === "updated") {
						// seems like we saw an update on the file in fs while some changes on lix have not been reached fs? FS -> Winns?
						console.warn(
							"seems like we saw an update on the file " +
								path +
								" in fs while some changes on lix have not been reached fs? FS -> Winns?"
						);
						await upsertFileInLix(args, path, fsState.content);
						lixState.content = fsState.content;
						lixState.state = "known";
						fsState.state = "known";
					} else if (lixState.state === "gone") {
						console.warn(
							"seems like we saw an delete in lix while some changes on fs have not been reached fs? FS -> Winns?"
						);
						// TODO update the lix state
						lixState.content = fsState.content;
						lixState.state = "known";
						fsState.state = "known";
					}
				} else if (fsState.state === "gone") {
					if (lixState.state === "unknown") {
						// TODO A file was added to lix while a known file from fs was removed?
						throw new Error(
							"Illeagal lix<->fs sync state. The file [" +
								path +
								"] that was " +
								fsState.state +
								" but it was not known by lix yet?"
						);
					} else if (lixState.state === "known") {
						// file is in known state with lix - means we have only changes on the fs - easy
						await args.lix.db
							.deleteFrom("file_internal")
							.where("path", "=", path)
							.execute();
						// NOTE: states where both are gone will get removed in the lix state loop
						lixState.state = "gone";
					} else if (lixState.state === "updated") {
						// seems like we saw an update on the file in fs while some changes on lix have not been reached fs? FS -> Winns?
						console.warn(
							"seems like we saw an update on the file in fs while some changes on lix have not been reached fs? FS -> Winns?"
						);
						await args.lix.db
							.deleteFrom("file_internal")
							.where("path", "=", path)
							.execute();
						// NOTE: states where both are gone will get removed in the lix state loop
						lixState.state = "gone";
						fsState.state = "gone";
					} else if (lixState.state === "gone") {
						console.warn(
							"seems like we saw an delete in lix while we have a delete in lix simultaniously?"
						);
						lixState.state = "gone";
						fsState.state = "gone";
					}
				}
			}
		}

		for (const [path, lixState] of Object.entries(statesToSync.lixFileStates)) {
			// no state for file in fs
			if (!statesToSync.fsFileStates[path]) {
				if (lixState.state == "unknown") {
					// ADD TO FS (6)
					args.fs.writeFileSync(
						// TODO check platform dependent folder separator
						args.path + path,
						Buffer.from(lixState.content)
					);
					statesToSync.fsFileStates[path] = {
						state: "known",
						content: lixState.content,
					};
				} else {
					// ERROR (11) 16 21
					// The file does not exist on fs but its state differs from unknown?
					throw new Error(
						"Illeagal lix<->fs sync state. The file [" +
							path +
							"] that was in the state" +
							lixState.state +
							" for lix did not exist on disk"
					);
				}
			} else {
				if (
					lixState.state === "gone" &&
					statesToSync.fsFileStates[path].state === "gone"
				) {
					delete statesToSync.lixFileStates[path];
					delete statesToSync.fsFileStates[path];
				} else if (lixState.state !== statesToSync.fsFileStates[path].state) {
					throw new Error(
						"At this stage both states should be in sync lix state " +
							lixState.state +
							" fs state " +
							statesToSync.fsFileStates[path].state
					);
				}
			}
		}
	}

	async function syncFiles(
		dirPath: string,
		fileStates: {
			lixFileStates: FsFileState;
			fsFileStates: FsFileState;
		},
		interval?: number
	) {
		// mark all states as removed - checkFsStateRecursive will update those that exist on the disc correspondingly
		for (const fsState of Object.values(fileStates.fsFileStates)) {
			fsState.state = "gone";
		}

		// mark all states as removed - checkFsStateRecursive will update those that exist on the disc correspondingly
		for (const lixState of Object.values(fileStates.lixFileStates)) {
			lixState.state = "gone";
		}

		// read states from disc - detect changes
		await checkFsStateRecursive(dirPath, fileStates.fsFileStates);

		// read states form lix - detect changes
		await checkLixState(fileStates.lixFileStates);

		// sync fs<->lix
		await syncUpFsAndLixFiles(fileStates);

		if (interval) {
			setTimeout(() => {
				syncFiles(dirPath, fileStates, interval);
			}, interval);
		}

		return;
	}

	// Initial copy of all files
	await syncFiles(
		args.path,
		{ fsFileStates: {}, lixFileStates: {} },
		args.syncInterval
	);

	return;
}

async function upsertFileInLix(
	args: { fs: typeof fs; path: string; lix: Lix },
	path: string,
	data: ArrayBuffer
) {
	// file is in known state with lix - means we have only changes on the fs - easy
	// NOTE we use file_internal for now see: https://linear.app/opral/issue/LIXDK-102/re-visit-simplifying-the-change-queue-implementation#comment-65eb3485
	// This means we don't see changes for the file we update via this method!
	await args.lix.db
		.insertInto("file_internal") // change queue
		.values({
			path: path,
			data,
		})
		.onConflict((oc) => oc.column("path").doUpdateSet({ data }))
		.execute();
}

// TODO i guess we should move this validation logic into sdk2/src/project/loadProject.ts
function categorizePlugins(plugins: readonly InlangPlugin[]): {
	loadMessagesPlugins: (InlangPlugin &
		Required<Pick<InlangPlugin, "loadMessages">>)[];
	saveMessagesPlugins: (InlangPlugin &
		Required<Pick<InlangPlugin, "saveMessages">>)[];
	importPlugins: (InlangPlugin &
		Required<Pick<InlangPlugin, "importFiles" | "toBeImportedFiles">>)[];
	exportPlugins: (InlangPlugin & Required<Pick<InlangPlugin, "exportFiles">>)[];
} {
	const loadMessagesPlugins = plugins.filter(
		(
			plugin
		): plugin is InlangPlugin & Required<Pick<InlangPlugin, "loadMessages">> =>
			plugin.loadMessages !== undefined
	);

	const saveMessagesPlugins = plugins.filter(
		(
			plugin
		): plugin is InlangPlugin & Required<Pick<InlangPlugin, "saveMessages">> =>
			plugin.saveMessages !== undefined
	);

	const importPlugins = plugins.filter(
		(
			plugin
		): plugin is InlangPlugin &
			Required<Pick<InlangPlugin, "importFiles" | "toBeImportedFiles">> =>
			plugin.importFiles !== undefined && plugin.toBeImportedFiles !== undefined
	);

	const exportPlugins = plugins.filter(
		(
			plugin
		): plugin is InlangPlugin & Required<Pick<InlangPlugin, "exportFiles">> =>
			plugin.exportFiles !== undefined
	);

	return {
		loadMessagesPlugins,
		saveMessagesPlugins,
		importPlugins,
		exportPlugins,
	};
}

/**
 * Imports local plugins for backwards compatibility.
 *
 * https://github.com/opral/inlang-sdk/issues/171
 */
async function importLocalPlugins(args: {
	fs: typeof fs;
	path: string;
	preprocessPluginBeforeImport?: PreprocessPluginBeforeImportFunction;
}) {
	const errors: Error[] = [];
	const locallyImportedPlugins = [];
	const settingsPath = nodePath.join(args.path, "settings.json");
	const settings = JSON.parse(
		await args.fs.promises.readFile(settingsPath, "utf8")
	) as ProjectSettings;
	for (const module of settings.modules ?? []) {
		const modulePath = absolutePathFromProject(args.path, module);
		try {
			let moduleAsText = await args.fs.promises.readFile(modulePath, "utf8");
			if (moduleAsText.includes("messageLintRule")) {
				errors.push(new WarningDeprecatedLintRule(module));
				continue;
			}
			if (args.preprocessPluginBeforeImport) {
				moduleAsText = await args.preprocessPluginBeforeImport(moduleAsText);
			}
			const moduleWithMimeType =
				"data:application/javascript," + encodeURIComponent(moduleAsText);
			const { default: plugin } = await import(
				/* @vite-ignore */ moduleWithMimeType
			);
			locallyImportedPlugins.push(plugin);
		} catch (e) {
			errors.push(new PluginImportError({ plugin: module, cause: e as Error }));
			continue;
		}
	}
	return {
		errors,
		locallyImportedPlugins,
	};
}

function withLocallyImportedPluginWarning(errors: readonly Error[]) {
	return errors.map((error) => {
		if (
			error instanceof PluginImportError &&
			error.plugin.startsWith("http") === false
		) {
			return new WarningLocalPluginImport(error.plugin);
		}
		return error;
	});
}

export class WarningLocalPluginImport extends Error {
	constructor(module: string) {
		super(
			`Plugin ${module} is imported from a local path. This will work fine in dev tools like Sherlock or Paraglide JS but is not portable. Web apps like Fink or Parrot won't be able to import this plugin. It is recommended to use an http url to import plugins. The plugins are cached locally and will be available offline.`
		);
		this.name = "WarningLocalImport";
	}
}

export class WarningDeprecatedLintRule extends Error {
	constructor(module: string) {
		super(
			`The lint rule ${module} is deprecated. Please remove the lint rule from the settings. Lint rules are interim built into apps and will be succeeded by more generilizable lix validation rules.`
		);
		this.name = "WarningDeprecatedLintRule";
	}
}

/**
 * Resolving absolute paths for fs functions.
 *
 * This mapping is required for backwards compatibility.
 * Relative paths in the project.inlang/settings.json
 * file are resolved to absolute paths with `*.inlang`
 * being pruned.
 *
 * @example
 *   "/website/project.inlang"
 *   "./local-plugins/mock-plugin.js"
 *   -> "/website/local-plugins/mock-plugin.js"
 *
 */
export function withAbsolutePaths(
	fs: NodeFsPromisesSubsetLegacy,
	projectPath: string
): NodeFsPromisesSubsetLegacy {
	return {
		// @ts-expect-error
		readFile: (path, options) => {
			return fs.readFile(absolutePathFromProject(projectPath, path), options);
		},
		writeFile: (path, data) => {
			return fs.writeFile(absolutePathFromProject(projectPath, path), data);
		},
		mkdir: (path) => {
			return fs.mkdir(absolutePathFromProject(projectPath, path));
		},
		readdir: (path) => {
			return fs.readdir(absolutePathFromProject(projectPath, path));
		},
	};
}

/**
 * Joins a path from a project path.
 *
 * @example
 *   joinPathFromProject("/project.inlang", "./local-plugins/mock-plugin.js") -> "/local-plugins/mock-plugin.js"
 *
 *   joinPathFromProject("/website/project.inlang", "./mock-plugin.js") -> "/website/mock-plugin.js"
 */
export function absolutePathFromProject(projectPath: string, path: string) {
	// need to remove the project path from the module path for legacy reasons
	// "/project.inlang/local-plugins/mock-plugin.js" -> "/local-plugins/mock-plugin.js"
	const pathWithoutProject = projectPath
		.split(nodePath.sep)
		.slice(0, -1)
		.join(nodePath.sep);

	const resolvedPath = nodePath.resolve(pathWithoutProject, path);

	return resolvedPath;
}

export class ResourceFileImportError extends Error {
	path: string;

	constructor(args: { cause: Error; path: string }) {
		super("Could not import a resource file");
		this.name = "ResourceFileImportError";
		this.cause = args.cause;
		this.path = args.path;
	}
}<|MERGE_RESOLUTION|>--- conflicted
+++ resolved
@@ -75,6 +75,7 @@
 				") are allowed "
 		);
 	}
+	const importedResourceFileErrors: Error[] = [];
 
 	if (
 		(loadMessagesPlugins.length > 0 || saveMessagesPlugins.length > 0) &&
@@ -91,7 +92,6 @@
 				exportPlugins.length +
 				") "
 		);
-<<<<<<< HEAD
 	} else if (loadMessagesPlugins.length > 1 || saveMessagesPlugins.length > 1) {
 		throw new Error(
 			"Max one loadMessages (found: " +
@@ -101,46 +101,32 @@
 				") are allowed "
 		);
 	} else if (importPlugins[0]) {
-		const importer = importPlugins[0]
-		const files = importer.toBeImportedFiles
+		const importer = importPlugins[0];
+		const filePaths = importer.toBeImportedFiles
 			? await importer.toBeImportedFiles({
 					settings: await project.settings.get(),
 					nodeFs: args.fs.promises,
 			  })
 			: [];
-=======
-	}
-
-	const importedResourceFileErrors: Error[] = [];
-
-	for (const importer of importPlugins) {
 		const files: ResourceFile[] = [];
 
-		if (importer.toBeImportedFiles) {
-			const paths = await importer.toBeImportedFiles({
-				settings: await project.settings.get(),
-				nodeFs: args.fs,
-			});
-			for (const path of paths) {
-				const absolute = absolutePathFromProject(args.path, path);
-				try {
-					const data = await args.fs.readFile(absolute);
-					files.push({ path, content: data, pluginKey: importer.key });
-				} catch (e) {
-					importedResourceFileErrors.push(
-						new ResourceFileImportError({ cause: e as Error, path })
-					);
-				}
+		for (const path of filePaths) {
+			const absolute = absolutePathFromProject(args.path, path);
+			try {
+				const data = await args.fs.promises.readFile(absolute);
+				files.push({ path, content: data, pluginKey: importer.key });
+			} catch (e) {
+				importedResourceFileErrors.push(
+					new ResourceFileImportError({ cause: e as Error, path })
+				);
 			}
 		}
->>>>>>> 964faa0e
 
 		await project.importFiles({
 			pluginKey: importer.key,
 			files,
 		});
 	}
-
 
 	const chosenLegacyPlugin = loadMessagesPlugins[0];
 
