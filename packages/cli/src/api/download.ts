--- conflicted
+++ resolved
@@ -4,10 +4,6 @@
 export function download(args: {
   adapter: AdapterInterface;
   apiKey: string;
-<<<<<<< HEAD
-}): Result<void, Error> {
-  return Result.ok(undefined);
-=======
 }): Promise<Result<TranslationFile[], Error>> {
   return fetch(
     process.env.VITE_PUBLIC_AUTH_REDIRECT_URL === undefined
@@ -21,5 +17,4 @@
   )
     .then((res) => res.json())
     .then((json) => Result.ok((json as { files: TranslationFile[] }).files));
->>>>>>> 4b6e6cef
 }