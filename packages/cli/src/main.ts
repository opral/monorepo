import { Command } from "commander"
import { machine } from "./commands/machine/index.js"
import { module } from "./commands/module/index.js"
import { version } from "../package.json"
import { initErrorMonitoring } from "./services/error-monitoring/implementation.js"
<<<<<<< HEAD
import { open } from "./commands/open/index.js"
import { lint } from "./commands/lint/index.js"
=======
import fetchPolyfill from "node-fetch"
>>>>>>> d6377f07
import { validate } from "./commands/validate/index.js"
import { capture } from "./telemetry/capture.js"
import { lastUsedProject } from "./utilities/getInlangProject.js"

// --------------- INIT ---------------

initErrorMonitoring()
// checks whether the gitOrigin corresponds to the pattern

// beautiful logging
// ;(consola as unknown as Consola).wrapConsole()

// --------------- CLI ---------------

export const cli = new Command()
	// Settings
	.name("inlang")
	.version(version)
	.description("CLI for inlang.")
	// Commands
	.addCommand(validate)
	.addCommand(machine)
	.addCommand(module)
	// Hooks
	.hook("postAction", async (command) => {
		// name enables better grouping in the telemetry dashboard
		const name = command.args.filter(
			// shouldn't start with a flag and the previous arg shouldn't be a flag
			(arg, i) => !arg.startsWith("-") && !command.args[i - 1]?.startsWith("-")
		)

		await capture({
			event: `CLI command executed`,
			projectId: await lastUsedProject?.id.get(),
			properties: {
				name: name.join(" "),
				args: command.args.join(" "),
				node_version: process.versions.node,
				platform: process.platform,
				version,
			},
		})
		// process should exit by itself once promises are resolved
	})<|MERGE_RESOLUTION|>--- conflicted
+++ resolved
@@ -3,12 +3,6 @@
 import { module } from "./commands/module/index.js"
 import { version } from "../package.json"
 import { initErrorMonitoring } from "./services/error-monitoring/implementation.js"
-<<<<<<< HEAD
-import { open } from "./commands/open/index.js"
-import { lint } from "./commands/lint/index.js"
-=======
-import fetchPolyfill from "node-fetch"
->>>>>>> d6377f07
 import { validate } from "./commands/validate/index.js"
 import { capture } from "./telemetry/capture.js"
 import { lastUsedProject } from "./utilities/getInlangProject.js"
