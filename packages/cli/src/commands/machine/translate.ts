--- conflicted
+++ resolved
@@ -49,11 +49,7 @@
 		const projectConfig = args.project.settings()
 
 		if (!projectConfig) {
-<<<<<<< HEAD
 			log.error(`No inlang project found`)
-=======
-			log.error(`No inlang settings file found, please add a project.inlang.json file`)
->>>>>>> 8b3e1adb
 			return
 		}
 
