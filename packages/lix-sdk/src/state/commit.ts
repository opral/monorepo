--- conflicted
+++ resolved
@@ -66,59 +66,6 @@
 		changesByVersion.get(change.version_id)!.push(change);
 	}
 
-<<<<<<< HEAD
-	// Process each version's changes to create changesets
-	const changesetIdsByVersion = new Map<string, string>();
-	
-	// First pass: Create changesets for non-global versions
-	for (const [version_id, versionChanges] of changesByVersion) {
-		if (version_id !== "global") {
-			// Create changeset and edges for this version's transaction
-			const changesetId = createChangesetForTransaction(
-				args.lix.sqlite,
-				args.lix.db as any,
-				timestamp({ lix: args.lix }),
-				version_id,
-				versionChanges
-			);
-			changesetIdsByVersion.set(version_id, changesetId);
-		}
-	}
-	
-	// Second pass: Handle global version
-	// At this point, any version updates from the first pass are in the transaction
-	// with version_id: "global", so we need to re-query
-	if (changesetIdsByVersion.size > 0 || changesByVersion.has("global")) {
-		// Get all changes for global version (including version updates from first pass)
-		const globalChanges = executeSync({
-			lix: args.lix,
-			query: (args.lix.db as unknown as Kysely<LixInternalDatabaseSchema>)
-				.selectFrom("internal_change_in_transaction")
-				.select([
-					"id",
-					"entity_id",
-					"schema_key",
-					"schema_version",
-					"file_id",
-					"plugin_key",
-					"version_id",
-					sql<string | null>`json(snapshot_content)`.as("snapshot_content"),
-					"created_at",
-				])
-				.where("version_id", "=", "global"),
-		});
-		
-		if (globalChanges.length > 0) {
-			const globalChangesetId = createChangesetForTransaction(
-				args.lix.sqlite,
-				args.lix.db as any,
-				timestamp({ lix: args.lix }),
-				"global",
-				globalChanges
-			);
-			changesetIdsByVersion.set("global", globalChangesetId);
-		}
-=======
 	// Process each version's changes to create changesets and commits
 	const commitIdsByVersion = new Map<string, string>();
 	for (const [version_id, versionChanges] of changesByVersion) {
@@ -131,7 +78,6 @@
 			versionChanges
 		);
 		commitIdsByVersion.set(version_id, commitId);
->>>>>>> 4a5a87e8
 	}
 
 	// Use the same changes we already queried at the beginning
@@ -315,6 +261,7 @@
 		},
 		createChangeAuthors: false,
 	}).data;
+	
 
 	// Create commit edge from previous commit to new commit
 	const commitEdgeChange = insertTransactionState({
@@ -334,7 +281,6 @@
 		},
 		createChangeAuthors: false,
 	}).data;
-	
 
 	// Update version with new commit
 	const versionChange = insertTransactionState({
@@ -574,10 +520,5 @@
 		}
 	}
 
-<<<<<<< HEAD
-	return nextChangeSetId;
-}
-=======
 	return nextCommitId;
 }
->>>>>>> 4a5a87e8
