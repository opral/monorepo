import type { Lix } from "../../lix/open-lix.js";

export function applyStateCacheSchema(lix: Pick<Lix, "sqlite">): void {
	lix.sqlite.exec(`
    CREATE TABLE IF NOT EXISTS internal_state_cache (
    entity_id TEXT NOT NULL,
    schema_key TEXT NOT NULL,
    file_id TEXT NOT NULL,
    version_id TEXT NOT NULL,
    plugin_key TEXT NOT NULL,
    snapshot_content TEXT, -- Allow NULL for deletions
    schema_version TEXT NOT NULL,
    created_at TEXT NOT NULL,
    updated_at TEXT NOT NULL,
    inherited_from_version_id TEXT,
    inheritance_delete_marker INTEGER DEFAULT 0, -- Flag for copy-on-write deletion markers
<<<<<<< HEAD
    change_id TEXT, 
    change_set_id TEXT, -- Allow NULL until changeset is created at commit
=======
    change_id TEXT, -- Allow NULL during migration and for deletion markers 
    commit_id TEXT, -- Allow NULL until commit is created
>>>>>>> 4a5a87e8
    PRIMARY KEY (entity_id, schema_key, file_id, version_id)
  );
`);
}

export type InternalStateCacheTable = {
	entity_id: string;
	schema_key: string;
	file_id: string;
	version_id: string;
	plugin_key: string;
	snapshot_content: string | null; // JSON string, NULL for deletions
	schema_version: string;
	created_at: string;
	updated_at: string;
	inherited_from_version_id: string | null;
	inheritance_delete_marker: number; // 1 for copy-on-write deletion markers, 0 otherwise
	change_id: string;
	commit_id: string | null;
};<|MERGE_RESOLUTION|>--- conflicted
+++ resolved
@@ -14,13 +14,8 @@
     updated_at TEXT NOT NULL,
     inherited_from_version_id TEXT,
     inheritance_delete_marker INTEGER DEFAULT 0, -- Flag for copy-on-write deletion markers
-<<<<<<< HEAD
-    change_id TEXT, 
-    change_set_id TEXT, -- Allow NULL until changeset is created at commit
-=======
     change_id TEXT, -- Allow NULL during migration and for deletion markers 
     commit_id TEXT, -- Allow NULL until commit is created
->>>>>>> 4a5a87e8
     PRIMARY KEY (entity_id, schema_key, file_id, version_id)
   );
 `);
