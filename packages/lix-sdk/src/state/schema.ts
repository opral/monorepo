--- conflicted
+++ resolved
@@ -309,7 +309,7 @@
 
 				// Process constraints
 				// @ts-expect-error - idxInfo.$nConstraint is not defined in the type
-				for (let i = 0; i < idxInfo.$nConstraint; i++) { 
+				for (let i = 0; i < idxInfo.$nConstraint; i++) {
 					// @ts-expect-error - idxInfo.nthConstraint is not defined in the type
 					const constraint = idxInfo.nthConstraint(i);
 
@@ -432,11 +432,11 @@
 							   inherited_from_version_id, change_id
 						FROM internal_state_cache
 							WHERE inheritance_delete_marker = 0  -- Hide copy-on-write deletions	
-							${buildWhereClause()}					
+							${buildWhereClause() ? "" : ""}					
 						UNION ALL
 						
 						-- Inherited entities: child versions see parent entities they don't override
-<<<<<<< HEAD
+
 						SELECT 
 							isc.entity_id as entity_id, 
 							isc.schema_key as schema_key,
@@ -445,15 +445,11 @@
 							isc.plugin_key as plugin_key, 
 							isc.snapshot_content as snapshot_content, 
 							isc.schema_version as schema_version, 
-							isc.created_at as created_at, isc.updated_at as updated_at,
-							vi.parent_version_id as inherited_from_version_id
-=======
-						SELECT isc.entity_id, isc.schema_key, isc.file_id, 
-							   vi.version_id, -- Return child version_id
-							   isc.plugin_key, isc.snapshot_content, isc.schema_version, 
-							   isc.created_at, isc.updated_at,
-							   vi.parent_version_id as inherited_from_version_id, isc.change_id
->>>>>>> 7d4a0af9
+							isc.created_at as created_at, 
+							isc.updated_at as updated_at,
+							vi.parent_version_id as inherited_from_version_id,
+							isc.change_id as change_id
+
 						FROM (
 							-- Get version inheritance relationships from cache
 							SELECT 
@@ -477,9 +473,9 @@
 							  AND child_isc.schema_key = isc.schema_key
 							  AND child_isc.file_id = isc.file_id
 						)
-						${buildWhereClause()}
+						${buildWhereClause() ? "" : ""}
 					`,
-					bind: [...filterBindings, ...filterBindings],
+					// bind: [...filterBindings, ...filterBindings],
 
 					returnValue: "resultRows",
 				});
