import type { Lix } from "../lix/open-lix.js";
import { pushToServer } from "./push-to-server.js";
import { pullFromServer } from "./pull-from-server.js";


export async function initSyncProcess(args: {
	lix: Pick<Lix, "db" | "plugin">;
}): Promise<
	| {
			stop: () => void;
	  }
	| undefined
> {
	console.log("initializing sync process")
	const { value: id } = await args.lix.db
		.selectFrom("key_value")
		.where("key", "=", "lix-id")
		.select("value")
		.executeTakeFirstOrThrow();

	let url = await args.lix.db
		.selectFrom("key_value")
		// saved in key value because simpler for experimentation
		.where("key", "=", "lix-experimental-server-url")
		.select("value")
		.executeTakeFirst();

	// if you want to test sync, restart the lix app
	// to make sure the experimental-sync-url is set
	if (!url) {
		console.log(
			'no "lix-experimental-server-url" set, setting it to "http://localhost:3000"'
		);
		url = await args.lix.db
			.insertInto("key_value")
			.values({
				key: "lix-experimental-server-url",
				value: "http://localhost:3000",
			})
			.returning("value")
			.executeTakeFirstOrThrow();
	}

	let stoped = false;

	const pullAndPush = async () => {
		console.log("----------- PULL FROM SERVER -------------");
		const serverState = await pullFromServer({
			serverUrl: url.value,
			lix: args.lix,
			id,
		});
		console.log(
			"----------- DONE PULL FROM SERVER ------------- New known Server state: ",
			serverState
		);
		console.log("----------- PUSH TO SERVER -------------");
		await pushToServer({
			serverUrl: url.value,
			lix: args.lix,
			id,
			targetVectorClock: serverState,
		});
<<<<<<< HEAD
		console.log("pushed and pulled from server");
=======
		console.log("----------- DONE PUSH TO SERVER -------------");
>>>>>>> e15cf07d
	};

	// naive implementation that syncs every second

	async function schedulePullAndPush() {
		if (!stoped) {
			await pullAndPush();
		}
		setTimeout(() => {
			schedulePullAndPush();
		}, 1000);
	}

	schedulePullAndPush();

	return {
		stop: () => {
			stoped = true;
		},
	};
}<|MERGE_RESOLUTION|>--- conflicted
+++ resolved
@@ -61,11 +61,7 @@
 			id,
 			targetVectorClock: serverState,
 		});
-<<<<<<< HEAD
-		console.log("pushed and pulled from server");
-=======
 		console.log("----------- DONE PUSH TO SERVER -------------");
->>>>>>> e15cf07d
 	};
 
 	// naive implementation that syncs every second
