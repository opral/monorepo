import type { LixPlugin } from "../plugin/lix-plugin.js";
import { type SqliteWasmDatabase } from "sqlite-wasm-kysely";
import { initDb } from "../database/init-db.js";
import { sql, type Kysely } from "kysely";
import type { LixDatabaseSchema } from "../database/schema.js";
import type { LixKeyValue } from "../key-value/schema.js";
import { capture } from "../services/telemetry/capture.js";
import { ENV_VARIABLES } from "../services/env-variables/index.js";
import { applyFileDatabaseSchema } from "../file/schema.js";
import type { NewState } from "../entity-views/types.js";
import type { LixAccount } from "../account/schema.js";
import { InMemoryStorage } from "./storage/in-memory.js";
import type { LixStorageAdapter } from "./storage/lix-storage-adapter.js";
import { createHooks, type LixHooks } from "../hooks/create-hooks.js";
import { createObserve } from "../observe/create-observe.js";
import { enableQueryLogging } from "../database/enable-query-logging.js";

export type Lix = {
	skipLogging?: boolean;
	/**
	 * The raw SQLite instance.
	 *
	 * Required for advanced use cases that can't be
	 * expressed with the db API.
	 *
	 * Use with caution, automatic transformation of
	 * results like parsing json (similar to the db API)
	 * is not guaranteed.
	 */
	sqlite: SqliteWasmDatabase;
	db: Kysely<LixDatabaseSchema>;
	plugin: {
		getAll: () => Promise<LixPlugin[]>;
		getAllSync: () => LixPlugin[];
	};
	/**
	 * Hooks for listening to database lifecycle events.
	 *
	 * Allows registering callbacks that fire at specific points
	 * in Lix's execution, such as when state changes are committed.
	 */
	hooks: LixHooks;
	/**
	 * Closes the lix instance and its storage.
	 */
	close: () => Promise<void>;
	observe: ReturnType<typeof createObserve>;
	/**
	 * Serialises the Lix into a {@link Blob}.
	 *
	 * Use this helper to persist the current state to disk or send it to a
	 * server. The blob contains the raw SQLite file representing the Lix
	 * project.
	 *
	 * @example
	 * ```ts
	 * const blob = await lix.toBlob()
	 * download(blob)
	 * ```
	 */
	toBlob: () => Promise<Blob>;
};

/**
 * Opens a Lix instance.
 *
 * Creates an in-memory database by default. If a blob is provided,
 * the database is initialized with that data. If a database is provided,
 * uses that database directly.
 *
 * @example
 * ```ts
 * // In-memory (default)
 * const lix = await openLix({})
 *
 * // From existing data
 * const lix = await openLix({ blob: existingLixFile })
 *
 * // With custom storage adapter
 * import { MyCustomStorage } from "./my-custom-storage.js"
 * const lix = await openLix({
 *   storage: new MyCustomStorage()
 * })
 * ```
 */
export async function openLix(args: {
	/**
	 * The account that is opening this lix.
	 *
	 * Lix will automatically set the active account to the provided account.
	 *
	 * @example
	 *   const account = localStorage.getItem("account")
	 *   const lix = await openLix({ account })
	 */
	account?: LixAccount;
	/**
	 * Lix file data to initialize the database with.
	 */
	blob?: Blob;
	/**
	 * Storage adapter for persisting lix data.
	 *
	 * @default InMemoryStorage
	 */
	storage?: LixStorageAdapter;
	/**
	 * Usecase are lix apps that define their own file format,
	 * like inlang (unlike a markdown, csv, or json plugin).
	 *
	 * (+) avoids separating app code from plugin code and
	 *     resulting bundling logic.
	 *
	 * (-) such a file format must always be opened with the
	 *     file format sdk. the file is not portable
	 *
	 * @example
	 *   const lix = await openLix({ providePlugins: [myPlugin] })
	 */
	providePlugins?: LixPlugin[];
	/**
	 * Set the key values when opening the lix.
	 *
	 * @example
	 *   const lix = await openLix({ keyValues: [{ key: "lix_sync", value: "false" }] })
	 */
	keyValues?: NewState<LixKeyValue>[];
}): Promise<Lix> {
	const storage = args.storage ?? (new InMemoryStorage() as LixStorageAdapter);
	const database = await storage.open();

	// Import blob data if provided
	if (args.blob) {
		await storage.import(args.blob);
	}

	// Create hooks before initializing database so they can be used in schema setup
	const hooks = createHooks();

	const db = initDb({ sqlite: database, hooks });

	if (args.keyValues && args.keyValues.length > 0) {
		for (const keyValue of args.keyValues) {
			// Check if the key already exists
			const existing = await db
				.selectFrom("key_value")
				.select("key")
				.where("key", "=", keyValue.key)
				.executeTakeFirst();

			if (existing) {
				// Update existing key
				await db
					.updateTable("key_value")
					.set({ value: keyValue.value })
					.where("key", "=", keyValue.key)
					.execute();
			} else {
				// Insert new key
				await db.insertInto("key_value").values(keyValue).execute();
			}
		}
	}

	// Check if storage has persisted state
	const persistedState = await storage.getPersistedState?.();
	const accountToSet = args.account ?? persistedState?.activeAccounts?.[0];

	if (accountToSet) {
		await db.transaction().execute(async (trx) => {
			// delete the existing active account
			await trx.deleteFrom("active_account").execute();
			await trx.insertInto("active_account").values(accountToSet).execute();
		});
	}

	const plugins: LixPlugin[] = [];
	if (args.providePlugins && args.providePlugins.length > 0) {
		plugins.push(...args.providePlugins);
	}

	const plugin = {
		getAll: async () => plugins,
		getAllSync: () => plugins,
	};

	captureOpened({ db });

	const observe = createObserve({ hooks });

	const lix = {
		db,
		sqlite: database,
		plugin,
		hooks,
		observe,
		close: async () => {
			await storage.close();
		},
		toBlob: async () => {
			return storage.export();
		},
	};

	// Apply file and account schemas now that we have the full lix object with plugins
	applyFileDatabaseSchema(lix);

<<<<<<< HEAD
	// Enable query logging (can be configured via environment or options)
	enableQueryLogging(lix, {
		enabled: true,
		logSlowQueriesOnly: false,
	});
=======
	// Connect storage to Lix if the adapter supports it
	if (storage.connect) {
		storage.connect({ lix });
	}
>>>>>>> 2d02c765

	return lix;
}

async function captureOpened(args: { db: Kysely<LixDatabaseSchema> }) {
	try {
		const telemetry = await args.db
			.selectFrom("key_value")
			.select("value")
			.where("key", "=", "lix_telemetry")
			.executeTakeFirst();

		if (telemetry?.value === "off") {
			return;
		}

		const activeAccount = await args.db
			.selectFrom("active_account")
			.select("id")
			.executeTakeFirstOrThrow();

		const lixId = await args.db
			.selectFrom("key_value")
			.select("value")
			.where("key", "=", "lix_id")
			.executeTakeFirstOrThrow();

		const fileExtensions = await usedFileExtensions(args.db);
		if (Math.random() > 0.1) {
			await capture("LIX-SDK lix opened", {
				accountId: activeAccount.id,
				lixId: lixId.value as string,
				telemetryKeyValue: (telemetry?.value ?? "on") as string,
				properties: {
					lix_sdk_version: ENV_VARIABLES.LIX_SDK_VERSION,
					stored_file_extensions: fileExtensions,
				},
			});
		}
	} catch {
		// ignore
	}
}

/**
 * Get all used file extensions.
 */
export async function usedFileExtensions(
	db: Kysely<LixDatabaseSchema>
): Promise<any> {
	const result = await sql`
	WITH RECURSIVE numbers(i) AS (
		SELECT 1
		UNION ALL
		SELECT i + 1 FROM numbers WHERE i < 1000 -- Limit to 1000 characters for path length
	),
	REVERSED AS (
		SELECT id,
					GROUP_CONCAT(SUBSTR(path, LENGTH(path) - i + 1, 1), '') AS reversed_path
		FROM file, numbers
		WHERE i <= LENGTH(path)
		GROUP BY id, path
	),
	EXTENSIONS AS (
		SELECT DISTINCT SUBSTR(path, LENGTH(path) - INSTR(reversed_path, '.') + 2) AS extension
		FROM file
		JOIN REVERSED ON file.id = REVERSED.id
		WHERE INSTR(reversed_path, '.') > 0
	)
	SELECT extension FROM EXTENSIONS;
	`.execute(db);

	return result.rows.map((row) => (row as any).extension);
}<|MERGE_RESOLUTION|>--- conflicted
+++ resolved
@@ -205,18 +205,16 @@
 	// Apply file and account schemas now that we have the full lix object with plugins
 	applyFileDatabaseSchema(lix);
 
-<<<<<<< HEAD
 	// Enable query logging (can be configured via environment or options)
 	enableQueryLogging(lix, {
 		enabled: true,
 		logSlowQueriesOnly: false,
 	});
-=======
+
 	// Connect storage to Lix if the adapter supports it
 	if (storage.connect) {
 		storage.connect({ lix });
 	}
->>>>>>> 2d02c765
 
 	return lix;
 }
