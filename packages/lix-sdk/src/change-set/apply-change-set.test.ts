--- conflicted
+++ resolved
@@ -436,10 +436,7 @@
 	const contentAfterAdd = JSON.parse(
 		new TextDecoder().decode(fileAfterAdd.data)
 	);
-<<<<<<< HEAD
-
-=======
->>>>>>> 909adbc3
+
 	expect(contentAfterAdd).toEqual({
 		e1: "Entity 1",
 		e2: "Entity 2",
