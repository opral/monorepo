--- conflicted
+++ resolved
@@ -44,15 +44,9 @@
 				.columns(["version_id", "change_id"])
 				.expression((eb) =>
 					eb
-<<<<<<< HEAD
-						.selectFrom("change_set_element")
-						.select([eb.val(changeSet.id).as("change_set_id"), "change_id"])
-						.where("change_set_id", "=", args.parent!.change_set_id)
-=======
 						.selectFrom("version_change")
 						.select([eb.val(newVersion.id).as("version_id"), "change_id"])
 						.where("version_id", "=", args.parent!.id),
->>>>>>> 2ebdf432
 				)
 				.execute();
 
@@ -63,16 +57,8 @@
 				.expression((eb) =>
 					eb
 						.selectFrom("version_change_conflict")
-<<<<<<< HEAD
 						.select([eb.val(Version.id).as("Version_id"), "change_conflict_id"])
-						.where("version_id", "=", args.parent!.id)
-=======
-						.select([
-							eb.val(newVersion.id).as("version_id"),
-							"change_conflict_id",
-						])
 						.where("version_id", "=", args.parent!.id),
->>>>>>> 2ebdf432
 				)
 				.execute();
 		}
