--- conflicted
+++ resolved
@@ -177,7 +177,6 @@
     AND schema_key = 'lix_active_version';
   END;
 
-<<<<<<< HEAD
   -- Create change sets for global version if they don't exist
 	INSERT OR IGNORE INTO change_set (id, state_version_id) VALUES ('${INITIAL_GLOBAL_VERSION_CHANGE_SET_ID}', 'global');
 	INSERT OR IGNORE INTO change_set (id, state_version_id) VALUES ('${INITIAL_GLOBAL_VERSION_WORKING_CHANGE_SET_ID}', 'global');
@@ -207,13 +206,6 @@
 		);
 
   -- Create change set for default version if missing
-=======
-
-  `);
-	sqlite.exec(`
-
-   -- Insert the default change set if missing
->>>>>>> 909adbc3
   -- (this is a workaround for not having a separate creation and migration schema's)
   INSERT INTO change_set (id, state_version_id)
   SELECT '${INITIAL_CHANGE_SET_ID}', 'global'
@@ -263,11 +255,6 @@
   );
 
 
-<<<<<<< HEAD
-=======
-  `);
-	sqlite.exec(`
->>>>>>> 909adbc3
   -- Set the default current version to 'main' if both tables are empty
   -- (this is a workaround for not having a separata creation and migration schema's)
   INSERT INTO state (
