--- conflicted
+++ resolved
@@ -1,72 +1,11 @@
 import type { Lix } from "@lix-js/sdk";
 import { createConversation, createConversationMessage } from "@lix-js/sdk";
-<<<<<<< HEAD
 import { fromPlainText } from "@lix-js/sdk/dependency/zettel-ast";
 import type {
 	AgentConversation,
 	AgentConversationMessage,
 	AgentConversationMessageMetadata,
 } from "./types.js";
-=======
-import { fromPlainText, toPlainText } from "@lix-js/sdk/dependency/zettel-ast";
-import type { ChatMessage } from "./send-message.js";
-
-const POINTER_KEY = "lix_agent_conversation_id";
-
-export async function getOrCreateDefaultAgentConversationId(
-	lix: Lix
-): Promise<string> {
-	const row = await lix.db
-		.selectFrom("key_value_by_version")
-		.where("lixcol_version_id", "=", "global")
-		.where("key", "=", POINTER_KEY)
-		.select(["value"])
-		.executeTakeFirst();
-
-	const id =
-		(row?.value as any)?.value ??
-		(row?.value as any)?.id ??
-		(row as any)?.value;
-	if (id && typeof id === "string") return id;
-
-	const conv = await createConversation({ lix, versionId: "global" });
-	await upsertConversationPointer(lix, conv.id);
-	return conv.id;
-}
-
-export async function upsertConversationPointer(
-	lix: Lix,
-	conversationId: string
-): Promise<void> {
-	await lix.db.transaction().execute(async (trx) => {
-		const exists = await trx
-			.selectFrom("key_value_by_version")
-			.where("lixcol_version_id", "=", "global")
-			.where("key", "=", POINTER_KEY)
-			.select(["key"])
-			.executeTakeFirst();
-
-		if (exists) {
-			await trx
-				.updateTable("key_value_by_version")
-				.set({ value: conversationId, lixcol_untracked: true })
-				.where("key", "=", POINTER_KEY)
-				.where("lixcol_version_id", "=", "global")
-				.execute();
-		} else {
-			await trx
-				.insertInto("key_value_by_version")
-				.values({
-					key: POINTER_KEY,
-					value: conversationId,
-					lixcol_version_id: "global",
-					lixcol_untracked: true,
-				})
-				.execute();
-		}
-	});
-}
->>>>>>> d9a6f62c
 
 export async function appendUserMessage(
 	lix: Lix,
@@ -221,7 +160,7 @@
 
 	if (requestedId) {
 		const existing = await lix.db
-			.selectFrom("conversation_all")
+			.selectFrom("conversation_by_version")
 			.where("id", "=", requestedId)
 			.where("lixcol_inherited_from_version_id", "is", null)
 			.select(["id"])
