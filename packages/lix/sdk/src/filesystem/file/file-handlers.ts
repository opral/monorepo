import type { LixFile } from "./schema.js";
import { LixFileDescriptorSchema } from "./schema-definition.js";
import { createLixOwnLogSync } from "../../log/create-lix-own-log.js";
import { lixUnknownFileFallbackPlugin } from "./unknown-file-fallback-plugin.js";
import { storeDetectedChangeSchema } from "./store-detected-change-schema.js";
import { createQuerySync } from "../../plugin/query-sync.js";
import { clearFileDataCache } from "./cache/clear-file-data-cache.js";
import { updateFilePathCache } from "./cache/update-file-path-cache.js";
import type { LixEngine } from "../../engine/boot.js";
import {
	ensureDirectoryAncestors,
	assertNoDirectoryAtFilePath,
} from "../directory/ensure-directories.js";
import { matchesGlob } from "../util/glob.js";
import { normalizeFilePath } from "../path.js";
import { deriveDescriptorFieldsFromPath } from "./descriptor-utils.js";
import { internalQueryBuilder } from "../../engine/internal-query-builder.js";

type FileMutationInput = {
	id: string;
	path: string;
	data: Uint8Array;
	metadata: unknown;
	hidden?: boolean;
};

const normalizeMetadataValue = (value: unknown): unknown => {
	if (value === null || value === undefined) {
		return null;
	}

	if (Array.isArray(value)) {
		return value.map((item) => normalizeMetadataValue(item));
	}

	if (typeof value === "object") {
		return Object.keys(value as Record<string, unknown>)
			.sort()
			.reduce<Record<string, unknown>>((acc, key) => {
				acc[key] = normalizeMetadataValue(
					(value as Record<string, unknown>)[key]
				);
				return acc;
			}, {});
	}

	return value;
};

const metadataEquals = (left: unknown, right: unknown): boolean => {
	return (
		JSON.stringify(normalizeMetadataValue(left)) ===
		JSON.stringify(normalizeMetadataValue(right))
	);
};

export function handleFileInsert(args: {
	engine: Pick<
		LixEngine,
		"hooks" | "getAllPluginsSync" | "executeSync" | "sqlite"
	>;
	file: FileMutationInput;
	versionId: string;
	untracked?: boolean;
}): 0 | 1 {
	const { rows: skipRows } = args.engine.executeSync(
		internalQueryBuilder
			.selectFrom("key_value")
			.where("key", "=", "lix_skip_file_handlers")
			.select("value")
			.compile()
	);
	const shouldSkip = skipRows[0]?.value;

	if (shouldSkip) {
		// If skip flag is set, do not process the file
		createLixOwnLogSync({
			engine: args.engine,
			key: "lix_file_skipped_insert_handler",
			level: "debug",
			message: "Skipping file insert; file handlers disabled",
			payload: {
				path: args.file.path,
				reason: "lix_skip_file_handlers",
			},
		});
		return 1; // Indicate no changes were made
	}

	const normalizedPath = normalizeFilePath(args.file.path);

	ensureDirectoryAncestors({
		engine: args.engine,
		versionId: args.versionId,
		filePath: normalizedPath,
	});

	assertNoDirectoryAtFilePath({
		engine: args.engine,
		versionId: args.versionId,
		filePath: normalizedPath,
	});

	const descriptorFields = deriveDescriptorFieldsFromPath({
		engine: args.engine,
		versionId: args.versionId,
		path: normalizedPath,
		metadata: args.file.metadata,
		hidden: args.file.hidden ?? false,
	});

	const pluginFile: LixFile = {
		id: args.file.id,
		path: normalizedPath,
		directory_id: descriptorFields.directoryId,
		name: descriptorFields.name,
		extension: descriptorFields.extension ?? null,
		metadata: descriptorFields.metadata ?? null,
		hidden: descriptorFields.hidden,
		data: args.file.data,
	};

	// Insert the file metadata into state table
	args.engine.executeSync(
		internalQueryBuilder
			.insertInto("state_by_version")
			.values({
				entity_id: args.file.id,
				schema_key: LixFileDescriptorSchema["x-lix-key"],
				file_id: args.file.id,
				plugin_key: "lix_sdk",
				snapshot_content: {
					id: args.file.id,
					directory_id: descriptorFields.directoryId,
					name: descriptorFields.name,
					extension: descriptorFields.extension ?? null,
					metadata: descriptorFields.metadata ?? null,
					hidden: descriptorFields.hidden,
				},
				schema_version: LixFileDescriptorSchema["x-lix-version"],
				version_id: args.versionId,
				metadata: descriptorFields.metadata ?? null,
				untracked: args.untracked || false,
			})
			.compile()
	);

	updateFilePathCache({
		engine: args.engine,
		fileId: args.file.id,
		versionId: args.versionId,
		directoryId: descriptorFields.directoryId,
		name: descriptorFields.name,
		extension: descriptorFields.extension ?? null,
		path: normalizedPath,
	});

	const querySync = createQuerySync({ engine: args.engine });

	const plugins = args.engine.getAllPluginsSync();
	let foundPlugin = false;
	let hasChanges = false;

	for (const plugin of plugins) {
		// Check if plugin glob matches file path
		if (
			!plugin.detectChangesGlob ||
			!matchesGlob({
				engine: args.engine,
				path: normalizedPath,
				pattern: plugin.detectChangesGlob,
			})
		) {
			continue;
		}

		foundPlugin = true;

		if (plugin.detectChanges === undefined) {
			createLixOwnLogSync({
				engine: args.engine,
				key: "lix_file_no_plugin",
				level: "warn",
				message: "Plugin matched insert but cannot detect changes",
				payload: {
					operation: "insert",
					path: normalizedPath,
					pluginKey: plugin.key,
				},
			});
			continue;
		}

		// Detect changes with the plugin

		const detectedChanges = plugin.detectChanges({
			after: pluginFile,
			querySync,
		});

		if (detectedChanges.length > 0) {
			hasChanges = true;
			// Validate and store schemas for all detected changes
			for (const change of detectedChanges) {
				storeDetectedChangeSchema({
					engine: args.engine,
					schema: change.schema,
					untracked: args.untracked || false,
				});
			}

			// Store plugin detected changes in state table
			for (const change of detectedChanges) {
				args.engine.executeSync(
					internalQueryBuilder
						.insertInto("state_by_version")
						.values({
							entity_id: change.entity_id,
							schema_key: change.schema["x-lix-key"],
							file_id: args.file.id,
							plugin_key: plugin.key,
							snapshot_content: change.snapshot_content as any,
							schema_version: change.schema["x-lix-version"],
							version_id: args.versionId,
							untracked: args.untracked || false,
						})
						.compile()
				);
			}
		}
	}

	// Log appropriate messages based on what happened
	if (!foundPlugin) {
		createLixOwnLogSync({
			engine: args.engine,
			key: "lix_file_no_plugin",
			level: "warn",
			message: "No plugin matched file insert",
			payload: {
				operation: "insert",
				path: normalizedPath,
			},
		});

		// Use fallback plugin to handle the file
		if (lixUnknownFileFallbackPlugin.detectChanges) {
			const detectedChanges = lixUnknownFileFallbackPlugin.detectChanges({
				after: pluginFile,
				querySync,
			});

			if (detectedChanges.length > 0) {
				// Validate and store schemas for fallback plugin changes
				for (const change of detectedChanges) {
					storeDetectedChangeSchema({
						engine: args.engine,
						schema: change.schema,
					});
				}

				for (const change of detectedChanges) {
					args.engine.executeSync(
						internalQueryBuilder
							.insertInto("state_by_version")
							.values({
								entity_id: change.entity_id,
								schema_key: change.schema["x-lix-key"],
								file_id: args.file.id,
								plugin_key: lixUnknownFileFallbackPlugin.key,
								snapshot_content: change.snapshot_content as any,
								schema_version: change.schema["x-lix-version"],
								version_id: args.versionId,
								untracked: args.untracked || false,
							})
							.compile()
					);
				}
			}
		}
	} else {
		if (!hasChanges) {
			createLixOwnLogSync({
				engine: args.engine,
				key: "lix_file_no_changes_detected",
				level: "debug",
				message: "Plugin detected no changes during insert",
				payload: {
					operation: "insert",
					path: normalizedPath,
				},
			});
		}
		// Do NOT invoke fallback plugin if a plugin was found, even if it returned no changes
	}

	// Don't cache data here - the data needs to be materialized by plugins first
	// Data caching happens in selectFileData after materialization

	// Don't cache lixcol metadata here either - the commit_id will change after auto-commit
	// The cache will be populated on first read via selectFileLixcol

	return 0;
}

export function handleFileUpdate(args: {
	engine: Pick<
		LixEngine,
		"sqlite" | "hooks" | "getAllPluginsSync" | "executeSync"
	>;
	file: FileMutationInput;
	versionId: string;
	untracked?: boolean;
}): 0 | 1 {
	const { rows: skipRowsUpdate } = args.engine.executeSync(
		internalQueryBuilder
			.selectFrom("key_value")
			.where("key", "=", "lix_skip_file_handlers")
			.select("value")
			.compile()
	);
	const shouldSkip = skipRowsUpdate[0]?.value;

	if (shouldSkip) {
		// If skip flag is set, do not process the file
		createLixOwnLogSync({
			engine: args.engine,
			key: "lix_file_skipped_update_handler",
			level: "debug",
			message: "Skipping file update; file handlers disabled",
			payload: {
				path: args.file.path,
				reason: "lix_skip_file_handlers",
			},
		});
		return 1; // Indicate no changes were made
	}

	const normalizedPath = normalizeFilePath(args.file.path);

	ensureDirectoryAncestors({
		engine: args.engine,
		versionId: args.versionId,
		filePath: normalizedPath,
	});

	assertNoDirectoryAtFilePath({
		engine: args.engine,
		versionId: args.versionId,
		filePath: normalizedPath,
	});

	const descriptorFields = deriveDescriptorFieldsFromPath({
		engine: args.engine,
		versionId: args.versionId,
		path: normalizedPath,
		metadata: args.file.metadata,
		hidden: args.file.hidden ?? false,
	});

	const pluginFile: LixFile = {
		id: args.file.id,
		path: normalizedPath,
		directory_id: descriptorFields.directoryId,
		name: descriptorFields.name,
		extension: descriptorFields.extension ?? null,
		metadata: descriptorFields.metadata ?? null,
		hidden: descriptorFields.hidden,
		data: args.file.data,
	};

	// Only fetch descriptor-related columns to determine if descriptor needs updating
	const currentDescriptorRows = args.engine.executeSync(
		internalQueryBuilder
			.selectFrom("file_by_version")
			.where("id", "=", args.file.id)
			.where("lixcol_version_id", "=", args.versionId)
			.select(["directory_id", "name", "extension", "metadata", "hidden"])
			.compile()
	).rows as Pick<
		LixFile,
		"directory_id" | "name" | "extension" | "metadata" | "hidden"
	>[];
	const currentDescriptor = currentDescriptorRows[0];

	const descriptorChanged =
		!currentDescriptor ||
		currentDescriptor.directory_id !== pluginFile.directory_id ||
		currentDescriptor.name !== pluginFile.name ||
		currentDescriptor.extension !== pluginFile.extension ||
		Boolean(currentDescriptor.hidden) !== pluginFile.hidden ||
		!metadataEquals(
			currentDescriptor.metadata ?? null,
			pluginFile.metadata ?? null
		);

	if (descriptorChanged) {
		args.engine.executeSync(
			internalQueryBuilder
				.updateTable("state_by_version")
				.set({
					snapshot_content: {
						id: args.file.id,
						directory_id: descriptorFields.directoryId,
						name: descriptorFields.name,
						extension: descriptorFields.extension ?? null,
						metadata: descriptorFields.metadata ?? null,
						hidden: descriptorFields.hidden,
					},
					metadata: descriptorFields.metadata ?? null,
					untracked: args.untracked || false,
				})
				.where("entity_id", "=", args.file.id)
				.where("schema_key", "=", "lix_file_descriptor")
				.where("version_id", "=", args.versionId)
				.compile()
		);
	}

<<<<<<< HEAD
	// Fetch the full file row for plugin diffing and other mutation handling
=======
	updateFilePathCache({
		engine: args.engine,
		fileId: args.file.id,
		versionId: args.versionId,
		directoryId: descriptorFields.directoryId,
		name: descriptorFields.name,
		extension: descriptorFields.extension ?? null,
		path: normalizedPath,
	});

	// Get current file data for comparison
>>>>>>> f5c4ab86
	const currentFileRows = args.engine.executeSync(
		internalQueryBuilder
			.selectFrom("file_by_version")
			.where("id", "=", args.file.id)
			.where("lixcol_version_id", "=", args.versionId)
			.selectAll()
			.compile()
	).rows as LixFile[];
	const currentFile = currentFileRows[0];

	if (currentFile) {
		// Create querySync once per handler invocation
		const querySync = createQuerySync({ engine: args.engine });
		const plugins = args.engine.getAllPluginsSync();
		let foundPlugin = false;
		let hasChanges = false;

		for (const plugin of plugins) {
			// Check if plugin glob matches file path
			if (
				!plugin.detectChangesGlob ||
				!matchesGlob({
					engine: args.engine,
					path: normalizedPath,
					pattern: plugin.detectChangesGlob,
				})
			) {
				continue;
			}

			foundPlugin = true;

			if (plugin.detectChanges === undefined) {
				createLixOwnLogSync({
					engine: args.engine,
					key: "lix_file_no_plugin",
					level: "warn",
					message: "Plugin matched update but cannot detect changes",
					payload: {
						operation: "update",
						path: normalizedPath,
						pluginKey: plugin.key,
					},
				});
				continue;
			}

			// Detect changes between current and updated file
			const detectedChanges = plugin.detectChanges({
				before: currentFile,
				after: pluginFile,
				querySync,
			});

			if (detectedChanges.length > 0) {
				hasChanges = true;
				// Validate and store schemas for all detected changes
				for (const change of detectedChanges) {
					storeDetectedChangeSchema({
						engine: args.engine,
						schema: change.schema,
						untracked: args.untracked || false,
					});
				}

				// Update plugin detected changes in state table
				for (const change of detectedChanges) {
					if (change.snapshot_content === null) {
						// Handle deletion: remove the entity from state table
						args.engine.executeSync(
							internalQueryBuilder
								.deleteFrom("state_by_version")
								.where("entity_id", "=", change.entity_id)
								.where("schema_key", "=", change.schema["x-lix-key"])
								.where("file_id", "=", args.file.id)
								.where("version_id", "=", args.versionId)
								.compile()
						);
					} else {
						// Handle update/insert: upsert the entity in state table
						args.engine.executeSync(
							internalQueryBuilder
								.insertInto("state_by_version")
								.values({
									entity_id: change.entity_id,
									schema_key: change.schema["x-lix-key"],
									file_id: args.file.id,
									plugin_key: plugin.key,
									snapshot_content: change.snapshot_content as any,
									schema_version: change.schema["x-lix-version"],
									version_id: args.versionId,
									untracked: args.untracked || false,
								})
								.compile()
						);
					}
				}
			}
		}

		// Log appropriate messages based on what happened
		if (!foundPlugin) {
			createLixOwnLogSync({
				engine: args.engine,
				key: "lix_file_no_plugin",
				level: "warn",
				message: "No plugin matched file update",
				payload: {
					operation: "update",
					path: normalizedPath,
				},
			});

			// Use fallback plugin to handle the file
			if (lixUnknownFileFallbackPlugin.detectChanges) {
				const detectedChanges = lixUnknownFileFallbackPlugin.detectChanges({
					before: currentFile,
					after: pluginFile,
					querySync,
				});

				if (detectedChanges.length > 0) {
					// Validate and store schemas for fallback plugin changes
					for (const change of detectedChanges) {
						storeDetectedChangeSchema({
							engine: args.engine,
							schema: change.schema,
							untracked: args.untracked || false,
						});
					}

					for (const change of detectedChanges) {
						if (change.snapshot_content === null) {
							// Handle deletion: remove the entity from state table
							args.engine.executeSync(
								internalQueryBuilder
									.deleteFrom("state_by_version")
									.where("entity_id", "=", change.entity_id)
									.where("schema_key", "=", change.schema["x-lix-key"])
									.where("file_id", "=", args.file.id)
									.where("version_id", "=", args.versionId)
									.compile()
							);
						} else {
							// Handle update/insert: upsert the entity in state table
							args.engine.executeSync(
								internalQueryBuilder
									.insertInto("state_by_version")
									.values({
										entity_id: change.entity_id,
										schema_key: change.schema["x-lix-key"],
										file_id: args.file.id,
										plugin_key: lixUnknownFileFallbackPlugin.key,
										snapshot_content: change.snapshot_content as any,
										schema_version: change.schema["x-lix-version"],
										version_id: args.versionId,
										untracked: args.untracked || false,
									})
									.compile()
							);
						}
					}
				}
			}
		} else if (!hasChanges) {
			createLixOwnLogSync({
				engine: args.engine,
				key: "lix_file_no_changes_detected",
				level: "debug",
				message: "Plugin detected no changes during update",
				payload: {
					operation: "update",
					path: normalizedPath,
				},
			});
		}
	}

	// Clear data cache AFTER all updates are complete
	clearFileDataCache({
		engine: args.engine,
		fileId: args.file.id,
		versionId: args.versionId,
	});

	return 0;
}<|MERGE_RESOLUTION|>--- conflicted
+++ resolved
@@ -417,9 +417,6 @@
 		);
 	}
 
-<<<<<<< HEAD
-	// Fetch the full file row for plugin diffing and other mutation handling
-=======
 	updateFilePathCache({
 		engine: args.engine,
 		fileId: args.file.id,
@@ -430,8 +427,7 @@
 		path: normalizedPath,
 	});
 
-	// Get current file data for comparison
->>>>>>> f5c4ab86
+	// Fetch the full file row for plugin diffing and other mutation handling
 	const currentFileRows = args.engine.executeSync(
 		internalQueryBuilder
 			.selectFrom("file_by_version")
