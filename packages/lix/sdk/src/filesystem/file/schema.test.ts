import { expect, expectTypeOf } from "vitest";
import { createVersion } from "../../version/create-version.js";
import { createCheckpoint } from "../../state/create-checkpoint.js";
import { switchVersion } from "../../version/switch-version.js";
import { mockJsonPlugin } from "../../plugin/mock-json-plugin.js";
import type { LixPlugin } from "../../plugin/lix-plugin.js";
import type { LixFile } from "./schema.js";
import { simulationTest } from "../../test-utilities/simulation-test/simulation-test.js";
import { withWriterKey } from "../../state/writer.js";
import { Kysely } from "kysely";
import type { LixInternalDatabaseSchema } from "../../database/schema.js";

simulationTest(
	"insert, update, delete on the file view",
	async ({ openSimulatedLix }) => {
		const lix = await openSimulatedLix({
			providePlugins: [mockJsonPlugin],
		});

		await lix.db
			.insertInto("file")
			.values([
				{
					id: "file0",
					path: "/path/to/file.json",
					data: new TextEncoder().encode(
						JSON.stringify({
							prop0: "file0-value0",
						})
					),
				},
			])
			.execute();

		let viewAfterInsert = await lix.db.selectFrom("file").selectAll().execute();
		viewAfterInsert = viewAfterInsert.map((row) => ({
			...row,
			data: JSON.parse(new TextDecoder().decode(row.data)),
		}));

		expect(viewAfterInsert).toMatchObject([
			{
				id: "file0",
				path: "/path/to/file.json",
				lixcol_inherited_from_version_id: null,
				lixcol_created_at: expect.any(String),
				lixcol_updated_at: expect.any(String),
				lixcol_change_id: expect.any(String),
				lixcol_untracked: 0,
				data: { prop0: "file0-value0" },
				metadata: null,
			},
		]);

		await lix.db
			.updateTable("file")
			.where("id", "=", "file0")
			.set({
				path: "/path/to/renamed_file.json",
				data: new TextEncoder().encode(
					JSON.stringify({ prop0: "file0-value1" })
				),
			})
			.execute();

		let viewAfterUpdate = await lix.db
			.selectFrom("file")
			.orderBy("id")
			.selectAll()
			.execute();

		viewAfterUpdate = viewAfterUpdate.map((row) => ({
			...row,
			data: JSON.parse(new TextDecoder().decode(row.data)),
		}));

		expect(viewAfterUpdate).toMatchObject([
			{
				id: "file0",
				path: "/path/to/renamed_file.json",
				lixcol_inherited_from_version_id: null,
				lixcol_created_at: expect.any(String),
				lixcol_updated_at: expect.any(String),
				lixcol_change_id: expect.any(String),
				lixcol_untracked: 0,
				data: { prop0: "file0-value1" },
				metadata: null,
			},
		]);

		await lix.db.deleteFrom("file").where("id", "=", "file0").execute();

		const viewAfterDelete = await lix.db
			.selectFrom("file")
			.orderBy("id")
			.select(["id", "path"])
			.execute();

		expect(viewAfterDelete).toEqual([]);

		const changes = await lix.db
			.selectFrom("change")
			.where("file_id", "in", ["file0", "file1"])
			.select(["entity_id", "snapshot_content", "schema_key"])
			.execute();

		expect(changes).toEqual(
			expect.arrayContaining([
				// insert
				expect.objectContaining({
					schema_key: "lix_file_descriptor",
					entity_id: "file0",
					snapshot_content: expect.any(Object),
				}),
				expect.objectContaining({
					schema_key: "mock_json_property",
					entity_id: "prop0",
					snapshot_content: {
						value: "file0-value0",
					},
				}),
				// update
				expect.objectContaining({
					schema_key: "lix_file_descriptor",
					entity_id: "file0",
					snapshot_content: expect.any(Object),
				}),
				expect.objectContaining({
					schema_key: "mock_json_property",
					entity_id: "prop0",
					snapshot_content: {
						value: "file0-value1",
					},
				}),
				// delete (file‑level)
				expect.objectContaining({
					schema_key: "lix_file_descriptor",
					entity_id: "file0",
					snapshot_content: null,
				}),
				// delete (all plugin entities that existed in the file)
				expect.objectContaining({
					schema_key: "mock_json_property",
					entity_id: "prop0",
					snapshot_content: null,
				}),
			])
		);
		expect(changes).toHaveLength(6);
	}
);

simulationTest(
	"file insert data materialization",
	async ({ openSimulatedLix }) => {
		const lix = await openSimulatedLix({
			providePlugins: [mockJsonPlugin],
		});

		await lix.db
			.insertInto("file")
			.values({
				id: "file0",
				path: "/path/to/file.json",
				data: new TextEncoder().encode(
					JSON.stringify({
						prop0: "file0-value0",
					})
				),
			})
			.execute();

		let viewAfterInsert = await lix.db.selectFrom("file").selectAll().execute();
		viewAfterInsert = viewAfterInsert.map((row) => ({
			...row,
			data: JSON.parse(new TextDecoder().decode(row.data)),
		}));

		expect(viewAfterInsert).toMatchObject([
			{
				id: "file0",
				path: "/path/to/file.json",
				lixcol_inherited_from_version_id: null,
				lixcol_created_at: expect.any(String),
				lixcol_updated_at: expect.any(String),
				lixcol_change_id: expect.any(String),
				lixcol_untracked: 0,
				data: { prop0: "file0-value0" },
				metadata: null,
			},
		]);
	}
);

simulationTest(
	"file ids should have a default",
	async ({ openSimulatedLix }) => {
		const lix = await openSimulatedLix({
			providePlugins: [mockJsonPlugin],
		});

		await lix.db
			.insertInto("file")
			.values({
				path: "/mock.json",
				data: new Uint8Array(),
			})
			.execute();

		const file = await lix.db
			.selectFrom("file")
			.where("path", "=", "/mock.json")
			.selectAll()
			.executeTakeFirstOrThrow();

		expect(file.id).toBeDefined();
	}
);

simulationTest(
	"files should be able to have metadata",
	async ({ openSimulatedLix }) => {
		const lix = await openSimulatedLix({
			providePlugins: [mockJsonPlugin],
		});

		await lix.db
			.insertInto("file")
			.values({
				path: "/mock.json",
				data: new Uint8Array(),
				metadata: {
					primary_key: "email",
				},
			})
			.execute();

		const file = await lix.db
			.selectFrom("file")
			.where("path", "=", "/mock.json")
			.selectAll()
			.executeTakeFirstOrThrow();

		expect(file.metadata?.primary_key).toBe("email");

		const updatedFile = await lix.db
			.updateTable("file")
			.where("path", "=", "/mock.json")
			.set({
				metadata: {
					primary_key: "something-else",
				},
			})
			.returningAll()
			.executeTakeFirstOrThrow();

		expect(updatedFile.metadata?.primary_key).toBe("something-else");
	}
);

simulationTest(
	"invalid file paths should be rejected",
	async ({ openSimulatedLix }) => {
		const lix = await openSimulatedLix({
			providePlugins: [mockJsonPlugin],
		});

		await expect(
			lix.db
				.insertInto("file")
				.values({
					path: "invalid-path",
					data: new Uint8Array(),
				})
				.execute()
		).rejects.toThrowError("Invalid file path");
	}
);

// Future-proofing: ensure glob logic never admits leading/trailing dot segments.
simulationTest(
	"file paths cannot contain dot segments",
	async ({ openSimulatedLix }) => {
		const lix = await openSimulatedLix({
			providePlugins: [mockJsonPlugin],
		});

		const payload = new TextEncoder().encode(JSON.stringify({ note: "dot" }));

		await expect(
			lix.db
				.insertInto("file")
				.values({ path: "/./readme.json", data: payload })
				.execute()
		).rejects.toThrow(/Invalid (directory|file) path/);

		await expect(
			lix.db
				.insertInto("file")
				.values({ path: "/docs/../readme.json", data: payload })
				.execute()
		).rejects.toThrow(/Invalid (directory|file) path/);
	}
);

simulationTest(
	"files should have hidden property defaulting to false",
	async ({ openSimulatedLix }) => {
		const lix = await openSimulatedLix({
			providePlugins: [mockJsonPlugin],
		});

		await lix.db
			.insertInto("file")
			.values({
				path: "/hidden-default.json",
				data: new Uint8Array(),
			})
			.execute();

		const file = await lix.db
			.selectFrom("file")
			.where("path", "=", "/hidden-default.json")
			.selectAll()
			.executeTakeFirstOrThrow();

		expect(file.hidden).toBe(0);
	}
);

simulationTest(
	"can explicitly set hidden to true",
	async ({ openSimulatedLix }) => {
		const lix = await openSimulatedLix({
			providePlugins: [mockJsonPlugin],
		});

		await lix.db
			.insertInto("file")
			.values({
				path: "/hidden.json",
				data: new Uint8Array(),
				hidden: true,
			})
			.execute();

		const file = await lix.db
			.selectFrom("file")
			.where("path", "=", "/hidden.json")
			.selectAll()
			.executeTakeFirstOrThrow();

		expect(file.hidden).toBe(1);
	}
);

simulationTest(
	"file_by_version operations are version specific and isolated",
	async ({ openSimulatedLix }) => {
		const lix = await openSimulatedLix({
			providePlugins: [mockJsonPlugin],
		});

		const versionA = await createVersion({
			lix,
			id: "versionA",
		});

		const versionB = await createVersion({
			lix,
			id: "versionB",
		});

		// Insert file in version A
		await lix.db
			.insertInto("file_by_version")
			.values({
				id: "fileA",
				path: "/shared/file.json",
				data: new TextEncoder().encode(JSON.stringify({ content: "versionA" })),
				lixcol_version_id: versionA.id,
			})
			.execute();

		// Insert file in version B with same path but different content
		await lix.db
			.insertInto("file_by_version")
			.values({
				id: "fileB",
				path: "/shared/file.json",
				data: new TextEncoder().encode(JSON.stringify({ content: "versionB" })),
				lixcol_version_id: versionB.id,
			})
			.execute();

		// Verify both versions have their own files
		const filesInVersionA = await lix.db
			.selectFrom("file_by_version")
			.where("lixcol_version_id", "=", versionA.id)
			.selectAll()
			.execute();

		const filesInVersionB = await lix.db
			.selectFrom("file_by_version")
			.where("lixcol_version_id", "=", versionB.id)
			.selectAll()
			.execute();

		expect(filesInVersionA).toHaveLength(1);
		expect(filesInVersionB).toHaveLength(1);
		expect(
			JSON.parse(new TextDecoder().decode(filesInVersionA[0]?.data))
		).toEqual({ content: "versionA" });
		expect(
			JSON.parse(new TextDecoder().decode(filesInVersionB[0]?.data))
		).toEqual({ content: "versionB" });

		// Update file in version A
		await lix.db
			.updateTable("file_by_version")
			.where("id", "=", "fileA")
			.where("lixcol_version_id", "=", versionA.id)
			.set({
				data: new TextEncoder().encode(
					JSON.stringify({ content: "versionA-updated" })
				),
			})
			.execute();

		// Verify update only affected version A
		const updatedFilesA = await lix.db
			.selectFrom("file_by_version")
			.where("lixcol_version_id", "=", versionA.id)
			.selectAll()
			.execute();

		const unchangedFilesB = await lix.db
			.selectFrom("file_by_version")
			.where("lixcol_version_id", "=", versionB.id)
			.selectAll()
			.execute();

		expect(
			JSON.parse(new TextDecoder().decode(updatedFilesA[0]?.data))
		).toEqual({
			content: "versionA-updated",
		});
		expect(
			JSON.parse(new TextDecoder().decode(unchangedFilesB[0]?.data))
		).toEqual({ content: "versionB" });

		// Delete file from version A
		await lix.db
			.deleteFrom("file_by_version")
			.where("id", "=", "fileA")
			.where("lixcol_version_id", "=", versionA.id)
			.execute();

		// Verify deletion only affected version A
		const remainingFilesA = await lix.db
			.selectFrom("file_by_version")
			.where("lixcol_version_id", "=", versionA.id)
			.selectAll()
			.execute();

		const remainingFilesB = await lix.db
			.selectFrom("file_by_version")
			.where("lixcol_version_id", "=", versionB.id)
			.selectAll()
			.execute();

		expect(remainingFilesA).toHaveLength(0);
		expect(remainingFilesB).toHaveLength(1);
		expect(
			JSON.parse(new TextDecoder().decode(remainingFilesB[0]?.data))
		).toEqual({ content: "versionB" });
	}
);

simulationTest(
	"the plugin is the source of truth. the fallback plugin is not invoked if a plugin is configured for the file type",
	async ({ openSimulatedLix }) => {
		const mockTxtPlugin: LixPlugin = {
			key: "mock-txt",
			detectChanges: () => {
				return [];
			},
			applyChanges: () => ({ fileData: new Uint8Array() }),
			detectChangesGlob: "*.txt",
		};

		const lix = await openSimulatedLix({
			providePlugins: [mockTxtPlugin],
		});

		await lix.db
			.insertInto("file")
			.values({
				id: "mock-file",
				path: "/mock.txt",
				data: new TextEncoder().encode("some content"),
			})
			.execute();

		const fileAfterInsert = await lix.db
			.selectFrom("file")
			.where("id", "=", "mock-file")
			.select("data")
			.executeTakeFirstOrThrow();

		expect(fileAfterInsert.data).toEqual(new Uint8Array());

		await lix.db
			.updateTable("file")
			.set({ data: new TextEncoder().encode("some other content") })
			.where("id", "=", "mock-file")
			.execute();

		const fileAfterUpdate = await lix.db
			.selectFrom("file")
			.where("id", "=", "mock-file")
			.select("data")
			.executeTakeFirstOrThrow();

		expect(fileAfterUpdate.data).toEqual(new Uint8Array());

		await lix.db.deleteFrom("file").where("id", "=", "mock-file").execute();

		const fileAfterDelete = await lix.db
			.selectFrom("file")
			.where("id", "=", "mock-file")
			.select("data")
			.executeTakeFirst();

		expect(fileAfterDelete).toBeUndefined();
	}
);

simulationTest(
	"file_history provides access to historical file data",
	async ({ openSimulatedLix }) => {
		const lix = await openSimulatedLix({
			providePlugins: [mockJsonPlugin],
		});

		// 1. Insert file
		const initialData = { prop0: "initial-value" };
		await lix.db
			.insertInto("file")
			.values({
				id: "test-file",
				path: "/test.json",
				data: new TextEncoder().encode(JSON.stringify(initialData)),
			})
			.execute();

		// 2. Create checkpoint
		const insertCheckpoint = await createCheckpoint({
			lix,
		});

		// 3. Update file
		const updatedData = { prop0: "updated-value" };
		await lix.db
			.updateTable("file")
			.where("id", "=", "test-file")
			.set({
				data: new TextEncoder().encode(JSON.stringify(updatedData)),
			})
			.execute();

		const updateCheckpoint = await createCheckpoint({
			lix,
		});

		// 4. Query file, assert that file equals update
		const currentFile = await lix.db
			.selectFrom("file")
			.where("id", "=", "test-file")
			.selectAll()
			.executeTakeFirstOrThrow();

		const currentFileData = JSON.parse(
			new TextDecoder().decode(currentFile.data)
		);
		expect(currentFileData).toEqual(updatedData);

		// 5. Query history at checkpoint and assert is initial
		const fileHistoryAtInsert = await lix.db
			.selectFrom("file_history")
			.where("id", "=", "test-file")
			.where("lixcol_root_commit_id", "=", insertCheckpoint.id)
			.where("lixcol_depth", "=", 0)
			.selectAll()
			.execute();

		expect(fileHistoryAtInsert).toHaveLength(1);

		const historicalFileAtInsert = fileHistoryAtInsert[0]!;
		const historicalFileAtInsertData = JSON.parse(
			new TextDecoder().decode(historicalFileAtInsert.data)
		);

		expect(historicalFileAtInsertData).toEqual(initialData);
		expect(historicalFileAtInsert.id).toBe("test-file");
		expect(historicalFileAtInsert.path).toBe("/test.json");
		expect(historicalFileAtInsert.lixcol_commit_id).toBe(insertCheckpoint.id);

		// 6. Query history at update checkpoint and assert is updated
		const fileHistoryAtUpdate = await lix.db
			.selectFrom("file_history")
			.where("id", "=", "test-file")
			.where("lixcol_root_commit_id", "=", updateCheckpoint.id)
			.where("lixcol_depth", "=", 0)
			.selectAll()
			.execute();

		expect(fileHistoryAtUpdate).toHaveLength(1);
		const historicalFileAtUpdate = fileHistoryAtUpdate[0]!;
		const historicalFileAtUpdateData = JSON.parse(
			new TextDecoder().decode(historicalFileAtUpdate.data)
		);
		expect(historicalFileAtUpdateData).toEqual(updatedData);
		expect(historicalFileAtUpdate.id).toBe("test-file");
		expect(historicalFileAtUpdate.path).toBe("/test.json");
		expect(historicalFileAtUpdate.lixcol_commit_id).toBe(updateCheckpoint.id);
	}
);

simulationTest(
	"file_history reflects directory renames across commits",
	async ({ openSimulatedLix }) => {
		const lix = await openSimulatedLix({
			providePlugins: [mockJsonPlugin],
		});

		const initialData = new TextEncoder().encode(
			JSON.stringify({ content: "hello" })
		);

		await lix.db
			.insertInto("file")
			.values({ path: "/docs/readme.json", data: initialData })
			.execute();

		const fileDescriptor = await lix.db
			.selectFrom("file")
			.where("path", "=", "/docs/readme.json")
			.select(["id"])
			.executeTakeFirstOrThrow();
		const fileId = fileDescriptor.id;

		const firstCheckpoint = await createCheckpoint({ lix });

		await lix.db
			.updateTable("directory")
			.where("name", "=", "docs")
			.set({ name: "guides" })
			.execute();

		await lix.db
			.updateTable("file")
			.where("id", "=", fileId)
			.set({ metadata: { stage: "after-rename" } })
			.execute();

		const secondCheckpoint = await createCheckpoint({ lix });

		const historyBeforeRename = await lix.db
			.selectFrom("file_history")
			.where("id", "=", fileId)
			.where("lixcol_root_commit_id", "=", firstCheckpoint.id)
			.where("lixcol_depth", "=", 0)
			.select(["path", "id"])
			.executeTakeFirstOrThrow();

		const historyAfterRename = await lix.db
			.selectFrom("file_history")
			.where("id", "=", fileId)
			.where("lixcol_root_commit_id", "=", secondCheckpoint.id)
			.where("lixcol_depth", "=", 0)
			.select(["path", "id"])
			.executeTakeFirstOrThrow();

		const historyAfterRenameDepthOne = await lix.db
			.selectFrom("file_history")
			.where("id", "=", fileId)
			.where("lixcol_root_commit_id", "=", secondCheckpoint.id)
			.where("lixcol_depth", "=", 1)
			.select(["path"])
			.executeTakeFirstOrThrow();

		expect(historyBeforeRename.path).toBe("/docs/readme.json");
		expect(historyAfterRename.path).toBe("/guides/readme.json");
		expect(historyAfterRenameDepthOne.path).toBe("/docs/readme.json");
	}
);

simulationTest(
	"file_history tracks directory moves across commits",
	async ({ openSimulatedLix }) => {
		const lix = await openSimulatedLix({
			providePlugins: [mockJsonPlugin],
		});

		const payload = new TextEncoder().encode(JSON.stringify({ note: "move" }));

		await lix.db
			.insertInto("file")
			.values({ path: "/docs/guides/intro.json", data: payload })
			.execute();

		const insertedFile = await lix.db
			.selectFrom("file")
			.where("path", "=", "/docs/guides/intro.json")
			.select(["id"])
			.executeTakeFirstOrThrow();
		const fileId = insertedFile.id;

		await lix.db
			.insertInto("directory")
			.values({ name: "articles", parent_id: null })
			.execute();

		const docsDirectory = await lix.db
			.selectFrom("directory")
			.where("name", "=", "docs")
			.select(["id"])
			.executeTakeFirstOrThrow();

		const guidesDirectory = await lix.db
			.selectFrom("directory")
			.where("name", "=", "guides")
			.where("parent_id", "=", docsDirectory.id)
			.select(["id"])
			.executeTakeFirstOrThrow();

		const articlesDirectory = await lix.db
			.selectFrom("directory")
			.where("name", "=", "articles")
			.select(["id"])
			.executeTakeFirstOrThrow();

		const checkpointBeforeMove = await createCheckpoint({ lix });

		await lix.db
			.updateTable("directory")
			.where("id", "=", guidesDirectory.id)
			.set({ parent_id: articlesDirectory.id })
			.execute();

		// Touch the target directory so directory history captures it in the commit
		await lix.db
			.updateTable("directory")
			.where("id", "=", articlesDirectory.id)
			.set({ name: "articles" })
			.execute();

		await lix.db
			.updateTable("file")
			.where("id", "=", fileId)
			.set({ metadata: { stage: "after-move" } })
			.execute();

		const checkpointAfterMove = await createCheckpoint({ lix });

		const historyBeforeMove = await lix.db
			.selectFrom("file_history")
			.where("id", "=", fileId)
			.where("lixcol_root_commit_id", "=", checkpointBeforeMove.id)
			.where("lixcol_depth", "=", 0)
			.select(["path"])
			.executeTakeFirstOrThrow();

		const historyAfterMove = await lix.db
			.selectFrom("file_history")
			.where("id", "=", fileId)
			.where("lixcol_root_commit_id", "=", checkpointAfterMove.id)
			.where("lixcol_depth", "=", 0)
			.select(["path"])
			.executeTakeFirstOrThrow();

		const historyAfterMoveDepthOne = await lix.db
			.selectFrom("file_history")
			.where("id", "=", fileId)
			.where("lixcol_root_commit_id", "=", checkpointAfterMove.id)
			.where("lixcol_depth", "=", 1)
			.select(["path"])
			.executeTakeFirstOrThrow();

		expect(historyBeforeMove.path).toBe("/docs/guides/intro.json");
		expect(historyAfterMove.path).toBe("/articles/guides/intro.json");
		expect(historyAfterMoveDepthOne.path).toBe("/docs/guides/intro.json");
	},
	{ timeout: 100_000 }
);

// its super annoying to work with metadata otherwise
simulationTest("file metadata is Record<string, any>", async () => {
	const mockFile: LixFile = {
		id: "test-file",
		path: "/test.json",
		data: new TextEncoder().encode(JSON.stringify({ prop0: "value0" })),
		metadata: {
			author: "test-user",
			created_at: new Date().toISOString(),
		},
		directory_id: null,
		name: "test",
		extension: "json",
		hidden: false,
	};

	expectTypeOf(mockFile.metadata).toEqualTypeOf<
		Record<string, any> | null | undefined
	>();
});

simulationTest(
	"file and file_by_version views expose change_id for blame and diff functionality",
	async ({ openSimulatedLix }) => {
		const lix = await openSimulatedLix({
			providePlugins: [mockJsonPlugin],
			keyValues: [
				{
					key: "lix_deterministic_mode",
					value: {
						enabled: true,
						bootstrap: true,
					},
					lixcol_version_id: "global",
				},
			],
		});

		// Insert initial file using file view to ensure triggers are executed
		await lix.db
			.insertInto("file")
			.values({
				id: "change-id-test-file",
				path: "/test-change-id.json",
				data: new TextEncoder().encode(
					JSON.stringify({ prop: "initial value" })
				),
			})
			.execute();

		// Query file_by_version view to verify change_id is exposed
		const fileAllResult = await lix.db
			.selectFrom("file_by_version")
			.where("id", "=", "change-id-test-file")
			.selectAll()
			.execute();

		expect(fileAllResult).toHaveLength(1);
		expect(fileAllResult[0]?.lixcol_change_id).toBeDefined();
		expect(typeof fileAllResult[0]?.lixcol_change_id).toBe("string");

		// Query file view (filtered by active version) to verify change_id is exposed
		const fileResult = await lix.db
			.selectFrom("file")
			.where("id", "=", "change-id-test-file")
			.selectAll()
			.execute();

		expect(fileResult).toHaveLength(1);
		expect(fileResult[0]?.lixcol_change_id).toBeDefined();
		expect(typeof fileResult[0]?.lixcol_change_id).toBe("string");

		// Verify that change_id matches between file and file_by_version views
		expect(fileResult[0]?.lixcol_change_id).toBe(
			fileAllResult[0]?.lixcol_change_id
		);

		// Get the latest change for this file (could be descriptor or content)
		const latestChange = await lix.db
			.selectFrom("change")
			.where("file_id", "=", "change-id-test-file")
			.orderBy("created_at", "desc")
			.select(["id", "schema_key", "snapshot_content"])
			.executeTakeFirstOrThrow();

		// Verify that the change_id in the views matches the latest change
		expect(fileResult[0]?.lixcol_change_id).toBe(latestChange.id);
		expect(fileAllResult[0]?.lixcol_change_id).toBe(latestChange.id);

		// Verify that the file view shows correct file info
		expect(fileResult[0]?.id).toBe("change-id-test-file");
		expect(fileResult[0]?.path).toBe("/test-change-id.json");

		// Update the file to create a new change
		await lix.db
			.updateTable("file")
			.set({
				path: "/test-change-id-updated.json",
			})
			.where("id", "=", "change-id-test-file")
			.execute();

		// Query again to verify change_id updated after modification
		const updatedFileResult = await lix.db
			.selectFrom("file_by_version")
			.where("id", "=", "change-id-test-file")
			.selectAll()
			.execute();

		expect(updatedFileResult).toHaveLength(1);
		expect(updatedFileResult[0]?.lixcol_change_id).toBeDefined();
		// The change_id should be different after the update (new change created)
		expect(updatedFileResult[0]?.lixcol_change_id).not.toBe(
			fileResult[0]?.lixcol_change_id
		);

		// Get the new file entity change record
		const newFileChangeRecord = await lix.db
			.selectFrom("change")
			.where("file_id", "=", "change-id-test-file")
			.where("schema_key", "=", "lix_file_descriptor")
			.orderBy("created_at", "desc")
			.select(["id", "snapshot_content"])
			.executeTakeFirstOrThrow();

<<<<<<< HEAD
test("updating file data does not create additional file descriptor changes", async () => {
	const lix = await openLix({
		providePlugins: [mockJsonPlugin],
		keyValues: [
			{
				key: "lix_deterministic_mode",
				value: {
					enabled: true,
				},
				lixcol_version_id: "global",
			},
		],
	});

	const fileId = "data-only-descriptor-stability";

	await lix.db
		.insertInto("file")
		.values({
			id: fileId,
			path: "/data-only.json",
			data: new TextEncoder().encode(JSON.stringify({ content: "initial" })),
		})
		.execute();

	const fetchDescriptorChanges = async () =>
		await lix.db
			.selectFrom("change")
			.where("schema_key", "=", "lix_file_descriptor")
			.where("entity_id", "=", fileId)
			.orderBy("created_at", "desc")
			.select(["id", "created_at"])
			.execute();

	const descriptorChangesBefore = await fetchDescriptorChanges();
	expect(descriptorChangesBefore.length).toBeGreaterThan(0);

	await lix.db
		.updateTable("file")
		.where("id", "=", fileId)
		.set({
			data: new TextEncoder().encode(JSON.stringify({ content: "updated" })),
		})
		.execute();

	const descriptorChangesAfter = await fetchDescriptorChanges();

	expect(descriptorChangesAfter.length).toBe(descriptorChangesBefore.length);
	expect(descriptorChangesAfter[0]?.id).toBe(descriptorChangesBefore[0]?.id);

	const latestChange = await lix.db
		.selectFrom("change")
		.where("file_id", "=", fileId)
		.orderBy("created_at", "desc")
		.select(["id", "schema_key"])
		.executeTakeFirstOrThrow();

	expect(latestChange.id).not.toBe(descriptorChangesBefore[0]?.id);
	expect(latestChange.schema_key).not.toBe("lix_file_descriptor");
});

test("file views expose writer_key for descriptor rows", async () => {
	const lix = await openLix({ providePlugins: [mockJsonPlugin] });
	const db = lix.db as unknown as Kysely<LixInternalDatabaseSchema>;
	const writerKey = "writer:file#insert";
	const fileId = "writer-descriptor-file";
=======
		// Verify the new change_id matches the latest file change
		expect(updatedFileResult[0]?.lixcol_change_id).toBe(newFileChangeRecord.id);
>>>>>>> f5c4ab86

		// Verify that the updated snapshot content in the change matches the file view
		expect(newFileChangeRecord.snapshot_content).toMatchObject({
			id: "change-id-test-file",
			directory_id: null,
			name: "test-change-id-updated",
			extension: "json",
		});
		expect(updatedFileResult[0]?.path).toBe("/test-change-id-updated.json");
	}
);

simulationTest(
	"file views expose writer_key for descriptor rows",
	async ({ openSimulatedLix }) => {
		const lix = await openSimulatedLix({ providePlugins: [mockJsonPlugin] });
		const db = lix.db as unknown as Kysely<LixInternalDatabaseSchema>;
		const writerKey = "writer:file#insert";
		const fileId = "writer-descriptor-file";

		await withWriterKey(db, writerKey, async (trx) => {
			await trx
				.insertInto("file")
				.values({
					id: fileId,
					path: "/writer-descriptor.json",
					data: new TextEncoder().encode(JSON.stringify({ content: "writer" })),
				})
				.execute();
		});

		const fileRow = await lix.db
			.selectFrom("file")
			.where("id", "=", fileId)
			.select(["id", "lixcol_writer_key"])
			.executeTakeFirstOrThrow();

		expect(fileRow.lixcol_writer_key).toBe(writerKey);

		const fileAllRow = await lix.db
			.selectFrom("file_by_version")
			.where("id", "=", fileId)
			.select(["id", "lixcol_writer_key"])
			.executeTakeFirstOrThrow();

		expect(fileAllRow.lixcol_writer_key).toBe(writerKey);
	}
);

simulationTest(
	"file writer_key stays local to the version that wrote it",
	async ({ openSimulatedLix }) => {
		const lix = await openSimulatedLix({ providePlugins: [mockJsonPlugin] });
		const db = lix.db as unknown as Kysely<LixInternalDatabaseSchema>;
		const writerKey = "writer:file#inherit";
		const fileId = "inherit-writer-file";

		await withWriterKey(db, writerKey, async (trx) => {
			await trx
				.insertInto("file")
				.values({
					id: fileId,
					path: "/inherit.json",
					data: new TextEncoder().encode(JSON.stringify({ content: "base" })),
				})
				.execute();
		});

		const mainRow = await lix.db
			.selectFrom("file")
			.where("id", "=", fileId)
			.select(["id", "lixcol_writer_key"])
			.executeTakeFirstOrThrow();

		expect(mainRow.lixcol_writer_key).toBe(writerKey);

		const mainVersion = await lix.db
			.selectFrom("active_version")
			.select("version_id")
			.executeTakeFirstOrThrow();

		const branch = await createVersion({ lix, name: "writer-branch" });
		await switchVersion({ lix, to: branch });

		const branchRow = await lix.db
			.selectFrom("file")
			.where("id", "=", fileId)
			.select(["id", "lixcol_writer_key"])
			.executeTakeFirstOrThrow();

		// Writer keys are untracked metadata and only exist on the version
		// that performed the write. Branches inherit the file content but not
		// the writer attribution.
		expect(branchRow.lixcol_writer_key).toBeNull();

		const fileAllRows = await lix.db
			.selectFrom("file_by_version")
			.where("id", "=", fileId)
			.select(["lixcol_version_id", "lixcol_writer_key"])
			.execute();

		const versionWriterMap = new Map(
			fileAllRows.map((row) => [row.lixcol_version_id, row.lixcol_writer_key])
		);

		expect(versionWriterMap.get(mainVersion.version_id)).toBe(writerKey);
		expect(versionWriterMap.get(branch.id)).toBeNull();
	}
);

simulationTest(
	"file data updates create new change_id",
	async ({ openSimulatedLix }) => {
		const lix = await openSimulatedLix({
			providePlugins: [mockJsonPlugin],
		});

		// Insert initial file
		await lix.db
			.insertInto("file")
			.values({
				id: "data-change-test",
				path: "/data-test.json",
				data: new TextEncoder().encode(JSON.stringify({ content: "initial" })),
			})
			.execute();

		// Get initial change_id
		const initialFile = await lix.db
			.selectFrom("file")
			.where("id", "=", "data-change-test")
			.select(["lixcol_change_id"])
			.executeTakeFirstOrThrow();

		expect(initialFile.lixcol_change_id).toBeDefined();

		// Update only the file data
		await lix.db
			.updateTable("file")
			.set({
				data: new TextEncoder().encode(
					JSON.stringify({ content: "updated data" })
				),
			})
			.where("id", "=", "data-change-test")
			.execute();

		// Get updated change_id
		const updatedFile = await lix.db
			.selectFrom("file")
			.where("id", "=", "data-change-test")
			.select(["lixcol_change_id"])
			.executeTakeFirstOrThrow();

		// Verify that updating file data created a new change_id
		expect(updatedFile.lixcol_change_id).toBeDefined();
		expect(updatedFile.lixcol_change_id).not.toBe(initialFile.lixcol_change_id);

		// Verify the change record exists - this should be for the content entity, not the file entity
		// When file data changes, it creates changes for the plugin-managed entities within the file
		const contentChangeRecord = await lix.db
			.selectFrom("change")
			.where("file_id", "=", "data-change-test")
			.where("schema_key", "=", "mock_json_property")
			.where("entity_id", "=", "content")
			.orderBy("created_at", "desc")
			.select(["id", "entity_id", "schema_key", "snapshot_content"])
			.executeTakeFirst();

		expect(contentChangeRecord).toBeDefined();
		expect(contentChangeRecord?.entity_id).toBe("content");
		expect(contentChangeRecord?.schema_key).toBe("mock_json_property");
		expect(contentChangeRecord?.snapshot_content).toEqual({
			value: "updated data",
		});
	}
);

simulationTest(
	"file metadata updates create new change_id",
	async ({ openSimulatedLix }) => {
		const lix = await openSimulatedLix({
			providePlugins: [mockJsonPlugin],
		});

		// Insert initial file with metadata
		await lix.db
			.insertInto("file")
			.values({
				id: "metadata-change-test",
				path: "/metadata-test.json",
				data: new TextEncoder().encode(JSON.stringify({ content: "test" })),
				metadata: { author: "initial author" },
			})
			.execute();

		// Get initial change_id
		const initialFile = await lix.db
			.selectFrom("file")
			.where("id", "=", "metadata-change-test")
			.select(["lixcol_change_id", "path", "metadata"])
			.executeTakeFirstOrThrow();

		expect(initialFile.lixcol_change_id).toBeDefined();
		expect(initialFile.path).toBe("/metadata-test.json");
		expect(initialFile.metadata).toEqual({ author: "initial author" });

		// Update the file path (which is part of the file entity metadata)
		await lix.db
			.updateTable("file")
			.set({
				path: "/updated-metadata-test.json",
			})
			.where("id", "=", "metadata-change-test")
			.execute();

		// Get updated change_id after path change
		const updatedPathFile = await lix.db
			.selectFrom("file")
			.where("id", "=", "metadata-change-test")
			.select(["lixcol_change_id", "path"])
			.executeTakeFirstOrThrow();

		// Verify that updating file path created a new change_id
		expect(updatedPathFile.lixcol_change_id).toBeDefined();
		expect(updatedPathFile.lixcol_change_id).not.toBe(
			initialFile.lixcol_change_id
		);
		expect(updatedPathFile.path).toBe("/updated-metadata-test.json");

		// Update the file metadata
		await lix.db
			.updateTable("file")
			.set({
				metadata: { author: "updated author", version: "2.0" },
			})
			.where("id", "=", "metadata-change-test")
			.execute();

		// Get updated change_id after metadata change
		const updatedMetadataFile = await lix.db
			.selectFrom("file")
			.where("id", "=", "metadata-change-test")
			.select(["lixcol_change_id", "metadata"])
			.executeTakeFirstOrThrow();

		// Verify that updating file metadata created another new change_id
		expect(updatedMetadataFile.lixcol_change_id).toBeDefined();
		expect(updatedMetadataFile.lixcol_change_id).not.toBe(
			updatedPathFile.lixcol_change_id
		);
		expect(updatedMetadataFile.metadata).toEqual({
			author: "updated author",
			version: "2.0",
		});

		// Verify the final file entity change record exists and is correct
		const finalFileChangeRecord = await lix.db
			.selectFrom("change")
			.where("id", "=", updatedMetadataFile.lixcol_change_id)
			.where("entity_id", "=", "metadata-change-test")
			.where("schema_key", "=", "lix_file_descriptor")
			.selectAll()
			.executeTakeFirst();

		expect(finalFileChangeRecord).toBeDefined();
		expect(finalFileChangeRecord?.entity_id).toBe("metadata-change-test");
		expect(finalFileChangeRecord?.schema_key).toBe("lix_file_descriptor");
	}
);

simulationTest(
	"file view keeps lixcol_metadata in sync with metadata lifecycle",
	async ({ openSimulatedLix }) => {
		const lix = await openSimulatedLix({
			providePlugins: [mockJsonPlugin],
		});

		const fileId = "lixcol-metadata-lifecycle";
		const initialMetadata = { owner: "initial" };

		const fetchFile = async () =>
			await lix.db
				.selectFrom("file")
				.select(["id", "metadata", "lixcol_metadata", "lixcol_change_id"])
				.where("id", "=", fileId)
				.executeTakeFirstOrThrow();

		const fetchDescriptorChange = async () =>
			await lix.db
				.selectFrom("change")
				.select(["id", "metadata"])
				.where("entity_id", "=", fileId)
				.where("schema_key", "=", "lix_file_descriptor")
				.orderBy("created_at", "desc")
				.executeTakeFirstOrThrow();

		await lix.db
			.insertInto("file")
			.values({
				id: fileId,
				path: "/lixcol-metadata.json",
				data: new TextEncoder().encode(JSON.stringify({ content: "initial" })),
				metadata: initialMetadata,
			})
			.execute();

		const createdFile = await fetchFile();
		expect(createdFile.metadata).toEqual(initialMetadata);
		expect(createdFile.lixcol_metadata).toEqual(initialMetadata);

		const createdChange = await fetchDescriptorChange();
		expect(createdChange.metadata).toEqual(initialMetadata);

		const updatedMetadata = { owner: "updated", version: 2 };

		await lix.db
			.updateTable("file")
			.set({ metadata: updatedMetadata })
			.where("id", "=", fileId)
			.execute();

		const updatedFile = await fetchFile();
		expect(updatedFile.metadata).toEqual(updatedMetadata);
		expect(updatedFile.lixcol_metadata).toEqual(updatedMetadata);

		const updatedChange = await fetchDescriptorChange();
		expect(updatedChange.id).not.toBe(createdChange.id);
		expect(updatedChange.metadata).toEqual(updatedMetadata);

		await lix.db
			.updateTable("file")
			.set({ metadata: null })
			.where("id", "=", fileId)
			.execute();

		const clearedFile = await fetchFile();
		expect(clearedFile.metadata).toBeNull();
		expect(clearedFile.lixcol_metadata).toBeNull();

		const clearedChange = await fetchDescriptorChange();
		expect(clearedChange.id).not.toBe(updatedChange.id);
		expect(clearedChange.metadata).toBeNull();
	}
);

simulationTest(
	"direct state updates invalidate file data cache",
	async ({ openSimulatedLix }) => {
		const lix = await openSimulatedLix({
			providePlugins: [mockJsonPlugin],
		});

		// Seed a JSON file that the mock plugin materializes from state
		const fileId = "state-cache-file";
		await lix.db
			.insertInto("file")
			.values({
				id: fileId,
				path: "/state-cache.json",
				data: new TextEncoder().encode(JSON.stringify({ content: "Start" })),
			})
			.execute();

		// First read: populates lix_internal_file_data_cache via select_file_data
		const initial = await lix.db
			.selectFrom("file")
			.where("id", "=", fileId)
			.selectAll()
			.executeTakeFirstOrThrow();

		expect(JSON.parse(new TextDecoder().decode(initial.data))).toEqual({
			content: "Start",
		});

		// Simulate a direct state write (bypassing file handlers/applyChangeSet)
		// Update the plugin-managed entity directly in the `state` view
		await lix.db
			.updateTable("state")
			.set({ snapshot_content: { value: "New" } })
			.where("file_id", "=", fileId)
			.where("plugin_key", "=", "mock_json_plugin")
			.where("schema_key", "=", "mock_json_property")
			.where("entity_id", "=", "content")
			.execute();

		// Second read must reflect updated state, not stale cache
		const updated = await lix.db
			.selectFrom("file")
			.where("id", "=", fileId)
			.selectAll()
			.executeTakeFirstOrThrow();

		expect(JSON.parse(new TextDecoder().decode(updated.data))).toEqual({
			content: "New",
		});
	}
);

simulationTest(
	"direct state_by_version updates invalidate file data cache",
	async ({ openSimulatedLix }) => {
		const lix = await openSimulatedLix({
			providePlugins: [mockJsonPlugin],
		});

		const fileId = "state-all-cache-file";
		await lix.db
			.insertInto("file")
			.values({
				id: fileId,
				path: "/state-all-cache.json",
				data: new TextEncoder().encode(JSON.stringify({ content: "Start" })),
			})
			.execute();

		// Initial read to populate cache
		const initial = await lix.db
			.selectFrom("file")
			.where("id", "=", fileId)
			.selectAll()
			.executeTakeFirstOrThrow();
		expect(JSON.parse(new TextDecoder().decode(initial.data))).toEqual({
			content: "Start",
		});

		// Active version id for state_by_version write
		const active = await lix.db
			.selectFrom("active_version")
			.select(["version_id"])
			.executeTakeFirstOrThrow();

		// Update plugin entity directly in state_by_version for that version
		await lix.db
			.updateTable("state_by_version")
			.set({ snapshot_content: { value: "New" } })
			.where("file_id", "=", fileId)
			.where("version_id", "=", active.version_id)
			.where("plugin_key", "=", "mock_json_plugin")
			.where("schema_key", "=", "mock_json_property")
			.where("entity_id", "=", "content")
			.execute();

		// Next read must reflect updated state (cache invalidated by state_by_version trigger)
		const updated = await lix.db
			.selectFrom("file")
			.where("id", "=", fileId)
			.selectAll()
			.executeTakeFirstOrThrow();
		expect(JSON.parse(new TextDecoder().decode(updated.data))).toEqual({
			content: "New",
		});
	}
);

simulationTest(
	"file descriptor updates with untracked state",
	async ({ openSimulatedLix }) => {
		const lix = await openSimulatedLix({
			providePlugins: [mockJsonPlugin],
		});

		// Count changes before untracked insert
		const changesBefore = await lix.db
			.selectFrom("change")
			.selectAll()
			.execute();

		// Insert file with untracked=true
		await lix.db
			.insertInto("file")
			.values({
				id: "untracked-file",
				path: "/untracked-test.json",
				data: new TextEncoder().encode(JSON.stringify({ prop: "value" })),
				lixcol_untracked: true,
			})
			.execute();

		// Count changes after untracked insert
		const changesAfterInsert = await lix.db
			.selectFrom("change")
			.selectAll()
			.execute();

		// Verify no changes were created (untracked bypasses change control)
		expect(changesAfterInsert.length).toBe(changesBefore.length);

		// Verify file exists in view
		const fileResult = await lix.db
			.selectFrom("file")
			.where("id", "=", "untracked-file")
			.selectAll()
			.execute();

		expect(fileResult).toHaveLength(1);
		expect(fileResult[0]?.lixcol_untracked).toBe(1);
		expect(fileResult[0]?.path).toBe("/untracked-test.json");

		// Verify file data was processed by plugin
		const decodedData = JSON.parse(
			new TextDecoder().decode(fileResult[0]?.data)
		);
		expect(decodedData).toEqual({ prop: "value" });

		// Update file with untracked=true
		await lix.db
			.updateTable("file")
			.where("id", "=", "untracked-file")
			.set({
				path: "/updated-untracked-test.json",
				data: new TextEncoder().encode(JSON.stringify({ prop: "updated" })),
				lixcol_untracked: true,
			})
			.execute();

		// Count changes after untracked update
		const changesAfterUpdate = await lix.db
			.selectFrom("change")
			.selectAll()
			.execute();

		// Verify no new changes were created (untracked bypasses change control)
		expect(changesAfterUpdate.length).toBe(changesBefore.length);

		// Verify file was updated
		const updatedFile = await lix.db
			.selectFrom("file")
			.where("id", "=", "untracked-file")
			.selectAll()
			.execute();

		expect(updatedFile).toHaveLength(1);
		expect(updatedFile[0]?.lixcol_untracked).toBe(1);
		expect(updatedFile[0]?.path).toBe("/updated-untracked-test.json");

		// Verify updated file data was processed by plugin
		const updatedData = JSON.parse(
			new TextDecoder().decode(updatedFile[0]?.data)
		);
		expect(updatedData).toEqual({ prop: "updated" });

		// Delete the untracked file
		await lix.db
			.deleteFrom("file")
			.where("id", "=", "untracked-file")
			.execute();

		// Count changes after untracked delete
		const changesAfterDelete = await lix.db
			.selectFrom("change")
			.selectAll()
			.execute();

		// Verify no new changes were created (untracked bypasses change control)
		expect(changesAfterDelete.length).toBe(changesBefore.length);

		// Verify file was deleted
		const deletedFile = await lix.db
			.selectFrom("file")
			.where("id", "=", "untracked-file")
			.selectAll()
			.execute();

		expect(deletedFile).toHaveLength(0);
	}
);

simulationTest(
	"file data updates with untracked state",
	async ({ openSimulatedLix }) => {
		const lix = await openSimulatedLix({
			providePlugins: [mockJsonPlugin],
		});

		// Count changes before any operations
		const changesInitial = await lix.db
			.selectFrom("change")
			.selectAll()
			.execute();

		// Insert file with untracked=true from the start
		await lix.db
			.insertInto("file")
			.values({
				id: "untracked-data-file",
				path: "/untracked-data.json",
				data: new TextEncoder().encode(JSON.stringify({ content: "initial" })),
				lixcol_untracked: true,
			})
			.execute();

		// Count changes after untracked insert
		const changesAfterInsert = await lix.db
			.selectFrom("change")
			.selectAll()
			.execute();

		// Verify no changes were created (untracked bypasses change control)
		expect(changesAfterInsert.length).toBe(changesInitial.length);

		// Verify file was inserted and is untracked
		const insertedFile = await lix.db
			.selectFrom("file")
			.where("id", "=", "untracked-data-file")
			.selectAll()
			.execute();

		expect(insertedFile).toHaveLength(1);
		expect(insertedFile[0]?.lixcol_untracked).toBe(1);

		// Verify file data was processed by plugin
		const initialData = JSON.parse(
			new TextDecoder().decode(insertedFile[0]?.data)
		);
		expect(initialData).toEqual({ content: "initial" });

		// Update file data with untracked=true
		await lix.db
			.updateTable("file")
			.where("id", "=", "untracked-data-file")
			.set({
				data: new TextEncoder().encode(JSON.stringify({ content: "updated" })),
				lixcol_untracked: true,
			})
			.execute();

		// Count changes after untracked update
		const changesAfterUpdate = await lix.db
			.selectFrom("change")
			.selectAll()
			.execute();

		// Verify no new changes were created (untracked bypasses change control)
		expect(changesAfterUpdate.length).toBe(changesInitial.length);

		// Verify file data was updated and is still untracked
		const updatedFile = await lix.db
			.selectFrom("file")
			.where("id", "=", "untracked-data-file")
			.selectAll()
			.execute();

		expect(updatedFile).toHaveLength(1);
		expect(updatedFile[0]?.lixcol_untracked).toBe(1);

		// Verify file data was updated and processed by plugin
		const updatedData = JSON.parse(
			new TextDecoder().decode(updatedFile[0]?.data)
		);
		expect(updatedData).toEqual({ content: "updated" });

		// Delete the untracked file
		await lix.db
			.deleteFrom("file")
			.where("id", "=", "untracked-data-file")
			.execute();

		// Count changes after untracked delete
		const changesAfterDelete = await lix.db
			.selectFrom("change")
			.selectAll()
			.execute();

		// Verify no new changes were created (untracked bypasses change control)
		expect(changesAfterDelete.length).toBe(changesInitial.length);

		// Verify file was deleted
		const deletedFile = await lix.db
			.selectFrom("file")
			.where("id", "=", "untracked-data-file")
			.selectAll()
			.execute();

		expect(deletedFile).toHaveLength(0);
	}
);

simulationTest("file history", async ({ openSimulatedLix }) => {
	const lix = await openSimulatedLix({
		providePlugins: [mockJsonPlugin],
	});

	// Insert a JSON file
	const data = {
		name: "My Project",
		version: "1.0.0",
	};

	await lix.db
		.insertInto("file")
		.values({
			path: "/config.json",
			data: new TextEncoder().encode(JSON.stringify(data)),
		})
		.execute();

	// Make a change
	data.name = "My Cool Project";
	data.version = "1.1.0";

	await lix.db
		.updateTable("file")
		.where("path", "=", "/config.json")
		.set({
			data: new TextEncoder().encode(JSON.stringify(data)),
		})
		.execute();

	// 1. Get the last two versions of the JSON file from history
	const fileHistory = await lix.db
		.selectFrom("file_history")
		.where("file_history.path", "=", "/config.json")
		.where(
			"lixcol_root_commit_id",
			"=",
			lix.db
				.selectFrom("version")
				.select("commit_id")
				.where("version.name", "=", "main")
		)
		.orderBy("lixcol_depth", "asc")
		.selectAll()
		.execute();

	expect(fileHistory).toHaveLength(2);

	const afterState = JSON.parse(new TextDecoder().decode(fileHistory[0]!.data));
	const beforeState = JSON.parse(
		new TextDecoder().decode(fileHistory[1]!.data)
	);

	expect(afterState).toEqual({
		name: "My Cool Project",
		version: "1.1.0",
	});
	expect(beforeState).toEqual({
		name: "My Project",
		version: "1.0.0",
	});
});

// This test verifies that file_history correctly reconstructs files when only some properties change.
// The bug occurred when querying file_history at depth=0 after a partial update:
// - Changed entities appeared at depth=0
// - Unchanged entities remained at depth=1+
// The old implementation only returned entities at the exact depth, missing unchanged properties.
simulationTest(
	"file_history handles partial updates correctly",
	async ({ openSimulatedLix }) => {
		const lix = await openSimulatedLix({
			providePlugins: [mockJsonPlugin],
		});

		await lix.db
			.insertInto("file")
			.values({
				id: "abcdefg",
				path: "/test.json",
				data: new TextEncoder().encode(
					JSON.stringify({
						name: "test-item",
						value: 100,
					})
				),
			})
			.execute();

		const checkpoint0 = await createCheckpoint({ lix });

		await lix.db
			.updateTable("file")
			.where("path", "=", "/test.json")
			.set({
				data: new TextEncoder().encode(
					JSON.stringify({
						name: "test-item",
						value: 105,
					})
				),
			})
			.execute();

		const checkpoint1 = await createCheckpoint({ lix });

		const beforeFile = await lix.db
			.selectFrom("file_history")
			.where("path", "=", "/test.json")
			.where("lixcol_root_commit_id", "=", checkpoint0.id)
			.where("lixcol_depth", "=", 0)
			.select("data")
			.executeTakeFirstOrThrow();

		const afterFile = await lix.db
			.selectFrom("file_history")
			.where("path", "=", "/test.json")
			.where("lixcol_root_commit_id", "=", checkpoint1.id)
			.where("lixcol_depth", "=", 0)
			.select("data")
			.executeTakeFirstOrThrow();

		const beforeData = new TextDecoder().decode(beforeFile.data);
		const afterData = new TextDecoder().decode(afterFile.data);

		const beforeDoc = JSON.parse(beforeData);
		const afterDoc = JSON.parse(afterData);

		expect(beforeDoc).toEqual({
			name: "test-item",
			value: 100,
		});

		expect(afterDoc).toEqual({
			name: "test-item",
			value: 105,
		});
	}
);

simulationTest(
	"file views should expose same relevant lixcol_* columns as key_value view",
	async ({ openSimulatedLix }) => {
		const lix = await openSimulatedLix({
			providePlugins: [mockJsonPlugin],
		});

		// Create a file that will be available in all file views
		await lix.db
			.insertInto("file")
			.values({
				id: "lixcol-test-file",
				path: "/lixcol-test.json",
				data: new TextEncoder().encode(JSON.stringify({ test: "data" })),
			})
			.execute();

		// Create a key_value entry for comparison baseline
		await lix.db
			.insertInto("key_value")
			.values({ key: "lixcol-test-kv", value: "test_value" })
			.execute();

		// Create a checkpoint for view queries
		const checkpoint = await createCheckpoint({ lix });

		// Extract lixcol_* columns helper function
		const extractLixcols = (obj: Record<string, any>) => {
			const lixcols: Record<string, any> = {};
			for (const [key, value] of Object.entries(obj)) {
				if (key.startsWith("lixcol_")) {
					lixcols[key] = value;
				}
			}
			return lixcols;
		};

		// Filter out columns that don't make sense for file views (files are themselves entities).
		// These fields either duplicate intrinsic file identity (file/plugin/entity ids) or
		// are constants in state_history (version_id always resolves to 'global').
		const blacklist = [
			"lixcol_file_id",
			"lixcol_plugin_key",
			"lixcol_entity_id",
			"lixcol_version_id",
			"lixcol_writer_key",
		];

		const filterColumns = (lixcols: Record<string, any>) => {
			const filtered: Record<string, any> = {};
			for (const [key, value] of Object.entries(lixcols)) {
				if (!blacklist.includes(key)) {
					filtered[key] = value;
				}
			}
			return filtered;
		};

		// Test each file view type against corresponding key_value view
		const views = [
			{
				name: "file",
				fileQuery: () =>
					lix.db
						.selectFrom("file")
						.selectAll()
						.where("id", "=", "lixcol-test-file"),
				keyValueQuery: () =>
					lix.db
						.selectFrom("key_value")
						.selectAll()
						.where("key", "=", "lixcol-test-kv"),
			},
			{
				name: "file_by_version",
				fileQuery: () =>
					lix.db
						.selectFrom("file_by_version")
						.selectAll()
						.where("id", "=", "lixcol-test-file"),
				keyValueQuery: () =>
					lix.db
						.selectFrom("key_value_by_version")
						.selectAll()
						.where("key", "=", "lixcol-test-kv"),
			},
			{
				name: "file_history",
				fileQuery: () =>
					lix.db
						.selectFrom("file_history")
						.selectAll()
						.where("id", "=", "lixcol-test-file")
						.where("lixcol_root_commit_id", "=", checkpoint.id)
						.where("lixcol_depth", "=", 0),
				keyValueQuery: () =>
					lix.db
						.selectFrom("key_value_history")
						.selectAll()
						.where("key", "=", "lixcol-test-kv")
						.where("lixcol_root_commit_id", "=", checkpoint.id)
						.where("lixcol_depth", "=", 0),
			},
		];

		for (const view of views) {
			// Query both the file view and corresponding key_value view
			const fileResult = await view.fileQuery().executeTakeFirstOrThrow();
			const keyValueResult = await view
				.keyValueQuery()
				.executeTakeFirstOrThrow();

			// Extract and filter lixcol_* columns from both
			const fileLixcols = extractLixcols(fileResult);
			const keyValueLixcols = extractLixcols(keyValueResult);

			const fileFilteredLixcols = filterColumns(fileLixcols);
			const keyValueFilteredLixcols = filterColumns(keyValueLixcols);

			const fileFilteredKeys = Object.keys(fileFilteredLixcols).sort();
			const keyValueFilteredKeys = Object.keys(keyValueFilteredLixcols).sort();

			// File view should expose the same relevant lixcol_* columns as corresponding key_value view (excluding blacklisted ones)
			expect(fileFilteredKeys).toEqual(keyValueFilteredKeys);

			// Both should have the same number of relevant lixcol_* columns
			expect(fileFilteredKeys.length).toBe(keyValueFilteredKeys.length);

			// All lixcol_* values should be defined (can be null, but not undefined)
			const fileLixcolKeys = Object.keys(fileLixcols).sort();
			for (const key of fileLixcolKeys) {
				expect(fileLixcols[key]).toBeDefined();
			}

			// Verify that file views expose lix_file_descriptor as schema key
			expect(fileResult.lixcol_schema_key).toBe("lix_file_descriptor");
		}
	}
);

simulationTest(
	"file should expose lixcol columns based on file data AND the descriptor",
	async ({ openSimulatedLix }) => {
		const lix = await openSimulatedLix({
			providePlugins: [mockJsonPlugin],
			keyValues: [
				{
					key: "lix_deterministic_mode",
					value: {
						enabled: true,
					},
					lixcol_version_id: "global",
				},
			],
		});

		// Create a file with JSON content
		await lix.db
			.insertInto("file")
			.values({
				id: "aggregate-info-test",
				path: "/document.json",
				data: new TextEncoder().encode(
					JSON.stringify({
						title: "Original Title",
						content: "Original content",
					})
				),
			})
			.execute();

		// Get initial file info
		const fileAfterCreate = await lix.db
			.selectFrom("file")
			.where("id", "=", "aggregate-info-test")
			.selectAll()
			.executeTakeFirstOrThrow();

		const initialChangeId = fileAfterCreate.lixcol_change_id;
		const initialUpdatedAt = fileAfterCreate.lixcol_updated_at;

		// Verify that file view exposes lix_file_descriptor as schema key
		expect(fileAfterCreate.lixcol_schema_key).toBe("lix_file_descriptor");

		// Verify the initial change is either for the file descriptor or a content entity
		const initialChange = await lix.db
			.selectFrom("change")
			.where("id", "=", initialChangeId)
			.selectAll()
			.executeTakeFirstOrThrow();

		// When creating a file with content, the latest change could be either:
		// - The file descriptor change
		// - A content entity change (e.g., mock_json_property)
		expect(["lix_file_descriptor", "mock_json_property"]).toContain(
			initialChange.schema_key
		);

		// If it's a content change, verify it belongs to this file
		if (initialChange.schema_key !== "lix_file_descriptor") {
			expect(initialChange.file_id).toBe("aggregate-info-test");
		}

		// Update only the JSON content (not path or metadata)
		await lix.db
			.updateTable("file")
			.where("id", "=", "aggregate-info-test")
			.set({
				data: new TextEncoder().encode(
					JSON.stringify({
						title: "Updated Title", // Changed
						content: "Updated content", // Changed
					})
				),
			})
			.execute();

		// Get file info after content update
		const fileAfterContentUpdate = await lix.db
			.selectFrom("file")
			.where("id", "=", "aggregate-info-test")
			.selectAll()
			.executeTakeFirstOrThrow();

		// Get all changes related to this file (descriptor + content)
		const allFileChanges = await lix.db
			.selectFrom("change")
			.where((eb) =>
				eb.or([
					// File descriptor changes
					eb("entity_id", "=", "aggregate-info-test").and(
						"schema_key",
						"=",
						"lix_file_descriptor"
					),
					// Content changes (any entity within this file)
					eb("file_id", "=", "aggregate-info-test"),
				])
			)
			.orderBy("created_at", "desc")
			.selectAll()
			.execute();

		// There should be multiple changes (descriptor + content properties)
		expect(allFileChanges.length).toBeGreaterThan(1);

		const latestContentChange = allFileChanges[0]!;

		// The actual latest change is a content change, not the descriptor
		expect(latestContentChange.schema_key).not.toBe("lix_file_descriptor");

		// The file view should show the latest change across ALL entities in the file
		expect(fileAfterContentUpdate.lixcol_change_id).toBe(
			latestContentChange.id
		);

		// The updated_at should reflect when the file was last modified (including content)
		expect(fileAfterContentUpdate.lixcol_updated_at).toBe(
			latestContentChange.created_at
		);

		// The file's change_set_id should contain the latest content change
		// Get all changes in the file's current change_set
		// Join through commit to get the changeset since versions now point to commits
		const changesInFileChangeSet = await lix.db
			.selectFrom("change_set_element")
			.innerJoin(
				"commit",
				"commit.change_set_id",
				"change_set_element.change_set_id"
			)
			.where("commit.id", "=", fileAfterContentUpdate.lixcol_commit_id)
			.select("change_set_element.change_id")
			.execute();

		const changeIdsInSet = changesInFileChangeSet.map((el) => el.change_id);

		// The file's change_set_id should contain the latest content change
		expect(changeIdsInSet).toContain(latestContentChange.id);

		// Test file_by_version view shows the same aggregated behavior AT THIS POINT (before path update)
		// Re-query file_by_version after content update to verify it shows latest change
		const fileAllAfterContentUpdate = await lix.db
			.selectFrom("file_by_version")
			.where("id", "=", "aggregate-info-test")
			.selectAll()
			.executeTakeFirstOrThrow();

		// file_by_version should show the same change_id as the file view at this point
		expect(fileAllAfterContentUpdate.lixcol_change_id).toBe(
			fileAfterContentUpdate.lixcol_change_id
		);
		expect(fileAllAfterContentUpdate.lixcol_updated_at).toBe(
			fileAfterContentUpdate.lixcol_updated_at
		);

		// Verify that file_by_version view also exposes lix_file_descriptor as schema key
		expect(fileAllAfterContentUpdate.lixcol_schema_key).toBe(
			"lix_file_descriptor"
		);

		// Additional verification that descriptor changes DO work
		await lix.db
			.updateTable("file")
			.where("id", "=", "aggregate-info-test")
			.set({
				path: "/renamed-document.json", // This updates the descriptor
			})
			.execute();

		const fileAfterPathUpdate = await lix.db
			.selectFrom("file")
			.where("id", "=", "aggregate-info-test")
			.selectAll()
			.executeTakeFirstOrThrow();

		// Descriptor changes ARE reflected (this part works correctly)
		expect(fileAfterPathUpdate.lixcol_change_id).not.toBe(initialChangeId);
		// For string timestamps, use string comparison
		expect(fileAfterPathUpdate.lixcol_updated_at > initialUpdatedAt).toBe(true);

		// After path update, file_by_version should show the descriptor change
		const fileAllAfterPathUpdate = await lix.db
			.selectFrom("file_by_version")
			.where("id", "=", "aggregate-info-test")
			.selectAll()
			.executeTakeFirstOrThrow();

		expect(fileAllAfterPathUpdate.lixcol_change_id).toBe(
			fileAfterPathUpdate.lixcol_change_id
		);
		expect(fileAllAfterPathUpdate.path).toBe("/renamed-document.json");

		// Create a checkpoint to test file_history
		const checkpoint = await createCheckpoint({ lix });

		// Test file_history view also aggregates changes correctly
		const fileHistoryAtCheckpoint = await lix.db
			.selectFrom("file_history")
			.where("id", "=", "aggregate-info-test")
			.where("lixcol_root_commit_id", "=", checkpoint.id)
			.where("lixcol_depth", "=", 0)
			.selectAll()
			.executeTakeFirstOrThrow();

		// file_history should show the latest state including the path update
		expect(fileHistoryAtCheckpoint.path).toBe("/renamed-document.json");
		expect(fileHistoryAtCheckpoint.lixcol_change_id).toBe(
			fileAfterPathUpdate.lixcol_change_id
		);

		// Verify that file_history view also exposes lix_file_descriptor as schema key
		expect(fileHistoryAtCheckpoint.lixcol_schema_key).toBe(
			"lix_file_descriptor"
		);

		// The materialized data should reflect the content updates
		const historicalData = JSON.parse(
			new TextDecoder().decode(fileHistoryAtCheckpoint.data)
		);
		expect(historicalData).toEqual({
			title: "Updated Title",
			content: "Updated content",
		});
	}
);

simulationTest(
	"files should be identical across versions when versions have the same commit",
	async ({ openSimulatedLix }) => {
		const lix = await openSimulatedLix({
			providePlugins: [mockJsonPlugin],
		});

		const initialFile = new TextEncoder().encode(
			JSON.stringify({
				items: [{ id: 1, name: "T-Shirt", price: 29.99, stock: 100 }],
			})
		);

		// Create a file in the main version
		await lix.db
			.insertInto("file")
			.values({
				path: "/products.json",
				data: initialFile,
			})
			.execute();

		// Verify the file exists in main version
		const fileInMain = await lix.db
			.selectFrom("file")
			.where("path", "=", "/products.json")
			.selectAll()
			.executeTakeFirst();

		expect(fileInMain?.data).toEqual(initialFile);

		// Create a new version (should inherit from active version)
		const newVersion = await createVersion({
			lix,
			name: "price-update",
		});

		// Switch to the new version
		await switchVersion({ lix, to: newVersion });

		// Check if the file is inherited in the new version
		const fileInNewVersion = await lix.db
			.selectFrom("file")
			.where("path", "=", "/products.json")
			.selectAll()
			.executeTakeFirst();

		expect(fileInNewVersion?.data).toEqual(initialFile);

		// Update the file in the new version
		await lix.db
			.updateTable("file")
			.set({
				data: new TextEncoder().encode(
					JSON.stringify({
						items: [
							{ id: 1, name: "T-Shirt", price: 34.99, stock: 100 }, // Price changed
						],
					})
				),
			})
			.where("path", "=", "/products.json")
			.execute();

		// Verify the update worked
		const updatedFile = await lix.db
			.selectFrom("file")
			.where("path", "=", "/products.json")
			.selectAll()
			.executeTakeFirstOrThrow();

		const updatedData = JSON.parse(new TextDecoder().decode(updatedFile.data));
		expect(updatedData.items[0].price).toBe(34.99);

		// Query file_by_version to see both versions
		const filesAcrossVersions = await lix.db
			.selectFrom("file_by_version")
			.where("path", "=", "/products.json")
			.select(["lixcol_version_id", "data"])
			.execute();

		expect(filesAcrossVersions).toHaveLength(2);

		// Get version info for verification
		const versions = await lix.db
			.selectFrom("version")
			.select(["id", "name"])
			.execute();

		const mainVersionData = filesAcrossVersions.find((f) => {
			const version = versions.find((v) => v.id === f.lixcol_version_id);
			return version?.name === "main";
		});

		const newVersionData = filesAcrossVersions.find((f) => {
			const version = versions.find((v) => v.id === f.lixcol_version_id);
			return version?.name === "price-update";
		});

		expect(mainVersionData).toBeDefined();
		expect(newVersionData).toBeDefined();

		// Verify the prices are different
		const mainData = JSON.parse(
			new TextDecoder().decode(mainVersionData!.data)
		);
		const updatedVersionData = JSON.parse(
			new TextDecoder().decode(newVersionData!.data)
		);

		expect(mainData.items[0].price).toBe(29.99); // Original price
		expect(updatedVersionData.items[0].price).toBe(34.99); // Updated price
	}
);

simulationTest(
	"file view exposes the correct commit_id",
	async ({ openSimulatedLix }) => {
		const lix = await openSimulatedLix({
			keyValues: [
				{
					key: "lix_deterministic_mode",
					value: {
						enabled: true,
					},
					lixcol_version_id: "global",
				},
			],
			providePlugins: [mockJsonPlugin],
		});

		// Insert a file
		await lix.db
			.insertInto("file")
			.values({
				id: "test_commit_id_file",
				path: "/test/file.json",
				data: new TextEncoder().encode(JSON.stringify({ content: "initial" })),
			})
			.execute();

		// Get the current commit ID from the version
		const version = await lix.db
			.selectFrom("version")
			.innerJoin("active_version", "active_version.version_id", "version.id")
			.select("version.commit_id")
			.executeTakeFirstOrThrow();

		// Query the file and check its commit_id
		const file = await lix.db
			.selectFrom("file")
			.where("id", "=", "test_commit_id_file")
			.select(["id", "path", "lixcol_commit_id"])
			.executeTakeFirstOrThrow();

		// The file's commit_id should match the version's commit_id
		expect(file.lixcol_commit_id).toBe(version.commit_id);
		expect(file.lixcol_commit_id).toBeTruthy();
		expect(file.lixcol_commit_id).not.toBe("undefined");
	}
);

simulationTest(
	"file data writes stamp writer_key on materialized state (insert, update, delete)",
	async ({ openSimulatedLix }) => {
		const lix = await openSimulatedLix({ providePlugins: [mockJsonPlugin] });
		const db = lix.db as unknown as Kysely<LixInternalDatabaseSchema>;
		const fileId = "writer-file-json";

		// Insert file content with writer
		await withWriterKey(db, "writer:insert", async (trx) => {
			await trx
				.insertInto("file")
				.values({
					id: fileId,
					path: "/writer.json",
					data: new TextEncoder().encode(JSON.stringify({ prop0: "A" })),
				})
				.execute();
		});

		// The plugin should materialize state for prop0 with writer_key
		const afterInsert = await lix.db
			.selectFrom("state")
			.where("file_id", "=", fileId)
			.where("schema_key", "=", "mock_json_property")
			.selectAll()
			.executeTakeFirstOrThrow();

		expect(afterInsert.writer_key).toBe("writer:insert");
		expect((afterInsert as any).snapshot_content).toMatchObject({ value: "A" });

		// Update file content with a different writer
		await withWriterKey(db, "writer:update", async (trx) => {
			await trx
				.updateTable("file")
				.where("id", "=", fileId)
				.set({ data: new TextEncoder().encode(JSON.stringify({ prop0: "B" })) })
				.execute();
		});

		const afterUpdate = await lix.db
			.selectFrom("state")
			.where("file_id", "=", fileId)
			.where("schema_key", "=", "mock_json_property")
			.selectAll()
			.executeTakeFirstOrThrow();

		expect(afterUpdate.writer_key).toBe("writer:update");
		expect((afterUpdate as any).snapshot_content).toMatchObject({ value: "B" });

		// Delete the file with a third writer; tombstone should keep writer
		await withWriterKey(db, "writer:delete", async (trx) => {
			await trx.deleteFrom("file").where("id", "=", fileId).execute();
		});

		const tombstone = await lix.db
			.selectFrom("state_with_tombstones")
			.where("file_id", "=", fileId)
			.where("schema_key", "=", "mock_json_property")
			.selectAll()
			.executeTakeFirst();

		if (tombstone) {
			expect(tombstone.writer_key).toBe("writer:delete");
			expect((tombstone as any).snapshot_content).toBeNull();
		}
	}
);

simulationTest(
	"plugin emits state_commit on file data update and materializes state",
	async ({ openSimulatedLix }) => {
		const lix = await openSimulatedLix({ providePlugins: [mockJsonPlugin] });
		const fileId = "json-writer-file";

		// Capture state commit emissions for debugging
		const commits: Array<{ changes: any[] }> = [];
		const unsub = lix.hooks.onStateCommit((data) =>
			commits.push({ changes: data.changes })
		);

		// Seed a JSON file
		await lix.db
			.insertInto("file")
			.values({
				id: fileId,
				path: "/doc.json",
				data: new TextEncoder().encode(JSON.stringify({ prop0: "A" })),
			})
			.execute();

		// Clear any commits from insert to focus on the update
		commits.length = 0;

		// Update file blob; mock JSON plugin should detect and write state
		await lix.db
			.updateTable("file")
			.where("id", "=", fileId)
			.set({ data: new TextEncoder().encode(JSON.stringify({ prop0: "B" })) })
			.execute();

		// Expect at least one state_commit emission with changes for this file
		expect(commits.length).toBeGreaterThan(0);
		const combined = commits.flatMap((c) => c.changes);
		expect(combined.some((ch: any) => ch.file_id === fileId)).toBe(true);

		// Verify state rows exist for this file (materialized content from md plugin)
		const stateRows = await lix.db
			.selectFrom("state")
			.where("file_id", "=", fileId)
			.selectAll()
			.execute();
		expect(stateRows.length).toBeGreaterThan(0);

		unsub();
	}
);<|MERGE_RESOLUTION|>--- conflicted
+++ resolved
@@ -1,4 +1,4 @@
-import { expect, expectTypeOf } from "vitest";
+import { expect, expectTypeOf, test } from "vitest";
 import { createVersion } from "../../version/create-version.js";
 import { createCheckpoint } from "../../state/create-checkpoint.js";
 import { switchVersion } from "../../version/switch-version.js";
@@ -9,6 +9,7 @@
 import { withWriterKey } from "../../state/writer.js";
 import { Kysely } from "kysely";
 import type { LixInternalDatabaseSchema } from "../../database/schema.js";
+import { openLix } from "../../lix/open-lix.js";
 
 simulationTest(
 	"insert, update, delete on the file view",
@@ -795,6 +796,67 @@
 	{ timeout: 100_000 }
 );
 
+test("updating file data does not create additional file descriptor changes", async () => {
+	const lix = await openLix({
+		providePlugins: [mockJsonPlugin],
+		keyValues: [
+			{
+				key: "lix_deterministic_mode",
+				value: {
+					enabled: true,
+				},
+				lixcol_version_id: "global",
+			},
+		],
+	});
+
+	const fileId = "data-only-descriptor-stability";
+
+	await lix.db
+		.insertInto("file")
+		.values({
+			id: fileId,
+			path: "/data-only.json",
+			data: new TextEncoder().encode(JSON.stringify({ content: "initial" })),
+		})
+		.execute();
+
+	const fetchDescriptorChanges = async () =>
+		await lix.db
+			.selectFrom("change")
+			.where("schema_key", "=", "lix_file_descriptor")
+			.where("entity_id", "=", fileId)
+			.orderBy("created_at", "desc")
+			.select(["id", "created_at"])
+			.execute();
+
+	const descriptorChangesBefore = await fetchDescriptorChanges();
+	expect(descriptorChangesBefore.length).toBeGreaterThan(0);
+
+	await lix.db
+		.updateTable("file")
+		.where("id", "=", fileId)
+		.set({
+			data: new TextEncoder().encode(JSON.stringify({ content: "updated" })),
+		})
+		.execute();
+
+	const descriptorChangesAfter = await fetchDescriptorChanges();
+
+	expect(descriptorChangesAfter.length).toBe(descriptorChangesBefore.length);
+	expect(descriptorChangesAfter[0]?.id).toBe(descriptorChangesBefore[0]?.id);
+
+	const latestChange = await lix.db
+		.selectFrom("change")
+		.where("file_id", "=", fileId)
+		.orderBy("created_at", "desc")
+		.select(["id", "schema_key"])
+		.executeTakeFirstOrThrow();
+
+	expect(latestChange.id).not.toBe(descriptorChangesBefore[0]?.id);
+	expect(latestChange.schema_key).not.toBe("lix_file_descriptor");
+});
+
 // its super annoying to work with metadata otherwise
 simulationTest("file metadata is Record<string, any>", async () => {
 	const mockFile: LixFile = {
@@ -920,77 +982,8 @@
 			.select(["id", "snapshot_content"])
 			.executeTakeFirstOrThrow();
 
-<<<<<<< HEAD
-test("updating file data does not create additional file descriptor changes", async () => {
-	const lix = await openLix({
-		providePlugins: [mockJsonPlugin],
-		keyValues: [
-			{
-				key: "lix_deterministic_mode",
-				value: {
-					enabled: true,
-				},
-				lixcol_version_id: "global",
-			},
-		],
-	});
-
-	const fileId = "data-only-descriptor-stability";
-
-	await lix.db
-		.insertInto("file")
-		.values({
-			id: fileId,
-			path: "/data-only.json",
-			data: new TextEncoder().encode(JSON.stringify({ content: "initial" })),
-		})
-		.execute();
-
-	const fetchDescriptorChanges = async () =>
-		await lix.db
-			.selectFrom("change")
-			.where("schema_key", "=", "lix_file_descriptor")
-			.where("entity_id", "=", fileId)
-			.orderBy("created_at", "desc")
-			.select(["id", "created_at"])
-			.execute();
-
-	const descriptorChangesBefore = await fetchDescriptorChanges();
-	expect(descriptorChangesBefore.length).toBeGreaterThan(0);
-
-	await lix.db
-		.updateTable("file")
-		.where("id", "=", fileId)
-		.set({
-			data: new TextEncoder().encode(JSON.stringify({ content: "updated" })),
-		})
-		.execute();
-
-	const descriptorChangesAfter = await fetchDescriptorChanges();
-
-	expect(descriptorChangesAfter.length).toBe(descriptorChangesBefore.length);
-	expect(descriptorChangesAfter[0]?.id).toBe(descriptorChangesBefore[0]?.id);
-
-	const latestChange = await lix.db
-		.selectFrom("change")
-		.where("file_id", "=", fileId)
-		.orderBy("created_at", "desc")
-		.select(["id", "schema_key"])
-		.executeTakeFirstOrThrow();
-
-	expect(latestChange.id).not.toBe(descriptorChangesBefore[0]?.id);
-	expect(latestChange.schema_key).not.toBe("lix_file_descriptor");
-});
-
-test("file views expose writer_key for descriptor rows", async () => {
-	const lix = await openLix({ providePlugins: [mockJsonPlugin] });
-	const db = lix.db as unknown as Kysely<LixInternalDatabaseSchema>;
-	const writerKey = "writer:file#insert";
-	const fileId = "writer-descriptor-file";
-=======
 		// Verify the new change_id matches the latest file change
 		expect(updatedFileResult[0]?.lixcol_change_id).toBe(newFileChangeRecord.id);
->>>>>>> f5c4ab86
 
 		// Verify that the updated snapshot content in the change matches the file view
 		expect(newFileChangeRecord.snapshot_content).toMatchObject({
