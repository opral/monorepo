--- conflicted
+++ resolved
@@ -176,13 +176,9 @@
 			},
 
 			xCommit: () => {
-<<<<<<< HEAD
-				const rc = commit({ lix: { sqlite, db: db as any, hooks } });
+				const rc = commit({ engine: engine });
 				currentWriterKey = null; // clear after statement/txn
 				return rc;
-=======
-				return commit({ engine: engine });
->>>>>>> 0c8fe5bd
 			},
 
 			xRollback: () => {
@@ -485,8 +481,10 @@
 						// Compute writer on demand from internal_state_writer with inheritance fallback
 						try {
 							const key = executeSync({
-								lix,
-								query: (lix.db as unknown as Kysely<LixInternalDatabaseSchema>)
+								engine,
+								query: (
+									engine.db as unknown as Kysely<LixInternalDatabaseSchema>
+								)
 									.selectFrom("internal_state_writer")
 									.select(["writer_key"])
 									.where("file_id", "=", String(row.file_id))
@@ -501,9 +499,9 @@
 								const parent = row.inherited_from_version_id;
 								if (parent) {
 									const p = executeSync({
-										lix,
+										engine,
 										query: (
-											lix.db as unknown as Kysely<LixInternalDatabaseSchema>
+											engine.db as unknown as Kysely<LixInternalDatabaseSchema>
 										)
 											.selectFrom("internal_state_writer")
 											.select(["writer_key"])
@@ -522,7 +520,7 @@
 								capi.sqlite3_result_js(pContext, w);
 							}
 							return capi.SQLITE_OK;
-						} catch (_e) {
+						} catch {
 							capi.sqlite3_result_null(pContext);
 							return capi.SQLITE_OK;
 						}
@@ -572,24 +570,19 @@
 						// Use handleStateDelete for all cases - it handles both tracked and untracked
 						handleStateDelete(engine, oldPk, _timestamp);
 
-						// Persist writer for DELETE (tombstone writer)
-						try {
-							const { fileId, entityId, versionId } = parseStatePk(oldPk);
-							const schemaKey = resolveSchemaKey({
-								fileId,
-								entityId,
-								versionId,
-							});
-							persistWriter({
-								fileId,
-								versionId,
-								entityId,
-								schemaKey,
-								writer: currentWriterKey,
-							});
-						} catch {
-							// best effort
-						}
+						const { fileId, entityId, versionId } = parseStatePk(oldPk);
+						const schemaKey = resolveSchemaKey({
+							fileId,
+							entityId,
+							versionId,
+						});
+						persistWriter({
+							fileId,
+							versionId,
+							entityId,
+							schemaKey,
+							writer: currentWriterKey,
+						});
 
 						return capi.SQLITE_OK;
 					}
@@ -785,40 +778,36 @@
 		schemaKey: string;
 		writer: string | null;
 	}): void {
-		try {
-			if (args.writer && args.writer.length > 0) {
-				// UPSERT writer
-				executeSync({
-					lix,
-					query: (lix.db as unknown as Kysely<LixInternalDatabaseSchema>)
-						.insertInto("internal_state_writer")
-						.values({
-							file_id: args.fileId,
-							version_id: args.versionId,
-							entity_id: args.entityId,
-							schema_key: args.schemaKey,
-							writer_key: args.writer,
-						})
-						.onConflict((oc) =>
-							oc
-								.columns(["file_id", "version_id", "entity_id", "schema_key"])
-								.doUpdateSet({ writer_key: args.writer as any })
-						),
-				});
-			} else {
-				// DELETE writer row (no NULL storage)
-				executeSync({
-					lix,
-					query: (lix.db as unknown as Kysely<LixInternalDatabaseSchema>)
-						.deleteFrom("internal_state_writer")
-						.where("file_id", "=", args.fileId)
-						.where("version_id", "=", args.versionId)
-						.where("entity_id", "=", args.entityId)
-						.where("schema_key", "=", args.schemaKey),
-				});
-			}
-		} catch {
-			// ignore writer persistence errors
+		if (args.writer && args.writer.length > 0) {
+			// UPSERT writer
+			executeSync({
+				engine,
+				query: (engine.db as unknown as Kysely<LixInternalDatabaseSchema>)
+					.insertInto("internal_state_writer")
+					.values({
+						file_id: args.fileId,
+						version_id: args.versionId,
+						entity_id: args.entityId,
+						schema_key: args.schemaKey,
+						writer_key: args.writer,
+					})
+					.onConflict((oc) =>
+						oc
+							.columns(["file_id", "version_id", "entity_id", "schema_key"])
+							.doUpdateSet({ writer_key: args.writer as any })
+					),
+			});
+		} else {
+			// DELETE writer row (no NULL storage)
+			executeSync({
+				engine,
+				query: (engine.db as unknown as Kysely<LixInternalDatabaseSchema>)
+					.deleteFrom("internal_state_writer")
+					.where("file_id", "=", args.fileId)
+					.where("version_id", "=", args.versionId)
+					.where("entity_id", "=", args.entityId)
+					.where("schema_key", "=", args.schemaKey),
+			});
 		}
 	}
 
@@ -827,66 +816,44 @@
 		entityId: string;
 		versionId: string;
 	}): string {
-		try {
-			const res = executeSync({
-				lix,
-				query: (lix.db as unknown as Kysely<LixInternalDatabaseSchema>)
-					.selectFrom("internal_resolved_state_all")
+		const res = executeSync({
+			engine,
+			query: (engine.db as unknown as Kysely<LixInternalDatabaseSchema>)
+				.selectFrom("internal_resolved_state_all")
+				.select(["schema_key"])
+				.where("file_id", "=", args.fileId)
+				.where("entity_id", "=", args.entityId)
+				.where("version_id", "=", args.versionId)
+				.limit(1),
+		});
+		let sk = (res && res[0] && (res[0] as any).schema_key) || "";
+		if (!sk) {
+			const res2 = executeSync({
+				engine,
+				query: (engine.db as unknown as Kysely<LixInternalDatabaseSchema>)
+					.selectFrom("state_all")
 					.select(["schema_key"])
 					.where("file_id", "=", args.fileId)
 					.where("entity_id", "=", args.entityId)
 					.where("version_id", "=", args.versionId)
 					.limit(1),
 			});
-			let sk = (res && res[0] && (res[0] as any).schema_key) || "";
-			if (!sk) {
-				const res2 = executeSync({
-					lix,
-					query: (lix.db as unknown as Kysely<LixInternalDatabaseSchema>)
-						.selectFrom("state_all")
-						.select(["schema_key"])
-						.where("file_id", "=", args.fileId)
-						.where("entity_id", "=", args.entityId)
-						.where("version_id", "=", args.versionId)
-						.limit(1),
-				});
-				sk = (res2 && res2[0] && (res2[0] as any).schema_key) || "";
-			}
-			if (!sk) {
-				const res3 = executeSync({
-					lix,
-					query: (lix.db as unknown as Kysely<LixInternalDatabaseSchema>)
-						.selectFrom("internal_state_cache")
-						.select(["schema_key"])
-						.where("file_id", "=", args.fileId)
-						.where("entity_id", "=", args.entityId)
-						.where("version_id", "=", args.versionId)
-						.limit(1),
-				});
-				sk = (res3 && res3[0] && (res3[0] as any).schema_key) || "";
-			}
-			return sk;
-		} catch {
-			return "";
+			sk = (res2 && res2[0] && (res2[0] as any).schema_key) || "";
 		}
-	}
-
-	function extractSchemaKeyForPk(_pk: string): string {
-		// We don't have schema_key in the pk; fall back to resolving from the row itself.
-		// As a fallback, parse from internal_resolved_state_all using _pk.
-		try {
-			const res = executeSync({
-				lix,
-				query: (lix.db as unknown as Kysely<LixInternalDatabaseSchema>)
-					.selectFrom("internal_resolved_state_all")
+		if (!sk) {
+			const res3 = executeSync({
+				engine,
+				query: (engine.db as unknown as Kysely<LixInternalDatabaseSchema>)
+					.selectFrom("internal_state_cache")
 					.select(["schema_key"])
-					.where("_pk", "=", _pk)
+					.where("file_id", "=", args.fileId)
+					.where("entity_id", "=", args.entityId)
+					.where("version_id", "=", args.versionId)
 					.limit(1),
 			});
-			return (res && res[0] && (res[0] as any).schema_key) || "";
-		} catch {
-			return "";
+			sk = (res3 && res3[0] && (res3[0] as any).schema_key) || "";
 		}
+		return sk;
 	}
 
 	// Register the vtable under a clearer internal name
