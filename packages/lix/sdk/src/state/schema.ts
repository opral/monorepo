--- conflicted
+++ resolved
@@ -17,10 +17,9 @@
 	applyUntrackedStateSchema({ engine });
 	applyResolvedStateView({ engine });
 
-<<<<<<< HEAD
 	// Writer metadata table: stores last writer per (file, version, entity, schema).
 	// No NULL storage policy: absence of row = unknown writer.
-	lix.sqlite.exec(`
+	engine.sqlite.exec(`
 	  CREATE TABLE IF NOT EXISTS internal_state_writer (
 	    file_id    TEXT NOT NULL,
 	    version_id TEXT NOT NULL,
@@ -34,12 +33,8 @@
 	    ON internal_state_writer(file_id, version_id, writer_key);
 	`);
 
-	// Apply the virtual table
-	applyStateVTable(lix);
-=======
 	// Apply the virtual table (binds to the in-process engine)
 	applyStateVTable(engine);
->>>>>>> 0c8fe5bd
 
 	// Public views over the internal vtable
 	applyStateView({ engine });
