import type { InlangConfig, PluginSettings } from "@inlang/config"
import { TranslatedStrings } from "@inlang/language-tag"
import type { Message } from "@inlang/messages"
import { Type } from "@sinclair/typebox"
<<<<<<< HEAD
import type { NodeishFilesystem as LisaNodeishFilesystem } from "@inlang-git/fs"
import type {
	PluginApiAlreadyDefinedError,
	PluginError,
	PluginUsesReservedNamespaceError,
	PluginUsesInvalidApiError,
} from "./errors.js"
=======

import type { PluginError} from "./errors.js"
>>>>>>> a214bff3

type JSONSerializable<
	T extends Record<string, string | string[] | Record<string, string | string[]>> | unknown,
> = T

/**
 * The filesystem is a subset of the node:fs/promises module.
 *
 * Internally, the filesystem is implemented by project lisa.
 */
export type NodeishFilesystem = Pick<
	LisaNodeishFilesystem,
	"readFile" | "readdir" | "mkdir" | "rm" | "rmdir"
>

/**
 * The plugin API is used to extend inlang's functionality.
 */
export type Plugin<
	PluginOptions extends JSONSerializable<unknown> = Record<string, string> | unknown,
	AppSpecificApis extends Record<string, unknown> = Record<string, unknown>,
> = {
	// * Must be JSON serializable if we want an external plugin manifest in the future.
	meta: JSONSerializable<{
		id: `${string}.${string}`
		displayName: TranslatedStrings
		description: TranslatedStrings
		keywords: string[]
	}>
	/**
	 * Load messages.
	 */
	loadMessages?: (args: {
		languageTags: Readonly<InlangConfig["languageTags"]>
		options: PluginOptions
		nodeishFs: NodeishFilesystem
	}) => Promise<Message[]> | Message[]
	saveMessages?: (args: {
		messages: Message[]
		options: PluginOptions
		nodeishFs: NodeishFilesystem
	}) => Promise<void> | void
	/**
	 * Detect language tags in the project.
	 *
	 * Some projects use files or another config file as the source
	 * of truth for the language tags. This function allows plugins
	 * to detect language tags of those other sources.
	 *
	 * Apps use this function to prompt the user to update their
	 * language tags in the config if additional language tags are detected.
	 */
	detectedLanguageTags?: (args: {
		nodeishFs: NodeishFilesystem
		options: PluginOptions
	}) => Promise<string[]> | string[]
	/**
	 * Define app specific APIs.
	 *
	 * @example
	 * addAppSpecificApi: () => ({
	 * 	 "inlang.ide-extension": {
	 * 	   messageReferenceMatcher: () => {}
	 * 	 }
	 *  })
	 */
	addAppSpecificApi?: (args: { options: PluginOptions }) => AppSpecificApis
}

/**
 * Function that resolves (imports and initializes) the plugins.
 */
export type ResolvePluginsFunction = (args: {
	module: string
	plugins: Plugin[]
	pluginSettings: Record<Plugin["meta"]["id"], PluginSettings>
}) => Promise<{
	data: ResolvedPlugins
	errors: Array<PluginError>
}>

/**
 * The API after resolving the plugins.
 */
export type ResolvedPlugins = {
	loadMessages?: Plugin["loadMessages"]
	saveMessages?: Plugin["saveMessages"]
	detectedLanguageTags?: Plugin["detectedLanguageTags"]
	/**
	 * App specific APIs.
	 *
	 * @example
	 *  // define
	 *  appSpecificApi: ({ options }) => ({
	 * 	 "inlang.ide-extension": {
	 * 	   messageReferenceMatcher: () => {
	 * 		 // use options
	 * 		 options.pathPattern
	 * 		return
	 * 	   }
	 * 	 }
	 *  })
	 *  // use
	 *  appSpecificApi['inlang.ide-extension'].messageReferenceMatcher()
	 */
	appSpecificApi?: ReturnType<NonNullable<Plugin["addAppSpecificApi"]>>
	/**
	 * Metainformation for a specific plugin.
	 *
	 * @example
	 *   meta['inlang.plugin-i18next'].description['en']
	 *   meta['inlang.plugin-i18next'].module
	 */
	meta: Record<Plugin["meta"]["id"], Plugin["meta"] & { module: string }>
}

// ---------------------------- RUNTIME VALIDATION TYPES ---------------------------------------------

export const Plugin = Type.Object({
	meta: Type.Object({
		id: Type.String({ 
      pattern: "^[a-z0-9-]+\\.[a-z0-9-]+$",
      examples: ["example.my-plugin"]
    }),
		displayName: TranslatedStrings,
		description: TranslatedStrings,
		keywords: Type.Array(Type.String()),
	}),
	loadMessages: Type.Optional(Type.Any()),
	saveMessages: Type.Optional(Type.Any()),
	detectedLanguageTags: Type.Optional(Type.Any()),
	addAppSpecificApi: Type.Optional(Type.Any()),
})<|MERGE_RESOLUTION|>--- conflicted
+++ resolved
@@ -2,7 +2,6 @@
 import { TranslatedStrings } from "@inlang/language-tag"
 import type { Message } from "@inlang/messages"
 import { Type } from "@sinclair/typebox"
-<<<<<<< HEAD
 import type { NodeishFilesystem as LisaNodeishFilesystem } from "@inlang-git/fs"
 import type {
 	PluginApiAlreadyDefinedError,
@@ -10,10 +9,6 @@
 	PluginUsesReservedNamespaceError,
 	PluginUsesInvalidApiError,
 } from "./errors.js"
-=======
-
-import type { PluginError} from "./errors.js"
->>>>>>> a214bff3
 
 type JSONSerializable<
 	T extends Record<string, string | string[] | Record<string, string | string[]>> | unknown,
@@ -134,10 +129,10 @@
 
 export const Plugin = Type.Object({
 	meta: Type.Object({
-		id: Type.String({ 
-      pattern: "^[a-z0-9-]+\\.[a-z0-9-]+$",
-      examples: ["example.my-plugin"]
-    }),
+		id: Type.String({
+			pattern: "^[a-z0-9-]+\\.[a-z0-9-]+$",
+			examples: ["example.my-plugin"],
+		}),
 		displayName: TranslatedStrings,
 		description: TranslatedStrings,
 		keywords: Type.Array(Type.String()),
