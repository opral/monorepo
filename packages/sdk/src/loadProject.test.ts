/* eslint-disable @typescript-eslint/no-non-null-assertion */
import { describe, it, expect, vi } from "vitest"
import { loadProject } from "./loadProject.js"
import type { ProjectSettings, Plugin, MessageLintRule, Message } from "./versionedInterfaces.js"
import type { ImportFunction } from "./resolve-modules/index.js"
import type { InlangModule } from "@inlang/module"
import {
	ProjectSettingsFileJSONSyntaxError,
	ProjectSettingsFileNotFoundError,
	ProjectSettingsInvalidError,
} from "./errors.js"
import { createNodeishMemoryFs } from "@lix-js/fs"
import { createMessage } from "./test-utilities/createMessage.js"

// ------------------------------------------------------------------------------------------------

const getValue = <T>(subscribable: { subscribe: (subscriber: (value: T) => void) => void }): T => {
	let value: T
	subscribable.subscribe((v) => void (value = v))
	return value!
}

const settings: ProjectSettings = {
	sourceLanguageTag: "en",
	languageTags: ["en"],
	modules: ["plugin.js", "lintRule.js"],
	messageLintRuleLevels: {
		"messageLintRule.project.missingTranslation": "error",
	},
	"plugin.project.i18next": {
		pathPattern: "./examples/example01/{languageTag}.json",
		variableReferencePattern: ["{", "}"],
	},
}

const mockPlugin: Plugin = {
	id: "plugin.project.i18next",
	description: { en: "Mock plugin description" },
	displayName: { en: "Mock Plugin" },
	loadMessages: () => exampleMessages,
	saveMessages: () => undefined as any,
	addCustomApi: () => ({
		"app.project.ideExtension": {
			messageReferenceMatcher: (text: string) => text as any,
		},
	}),
}

// TODO: use `createMessage` utility
const exampleMessages: Message[] = [
	{
		id: "a",
		selectors: [],
		variants: [
			{
				languageTag: "en",
				match: [],
				pattern: [
					{
						type: "Text",
						value: "test",
					},
				],
			},
		],
	},
	{
		id: "b",
		selectors: [],
		variants: [
			{
				languageTag: "en",
				match: [],
				pattern: [
					{
						type: "Text",
						value: "test",
					},
				],
			},
		],
	},
]

const mockMessageLintRule: MessageLintRule = {
	id: "messageLintRule.project.mock",
	description: { en: "Mock lint rule description" },
	displayName: { en: "Mock Lint Rule" },
	run: () => undefined,
}

const _import: ImportFunction = async (name) =>
	({
		default: name === "plugin.js" ? mockPlugin : mockMessageLintRule,
	} satisfies InlangModule)

// ------------------------------------------------------------------------------------------------

describe("initialization", () => {
	describe("settings", () => {
		it("should return an error if settings file is not found", async () => {
			const fs = createNodeishMemoryFs()
			fs.mkdir("/user/project", { recursive: true })

			const project = await loadProject({
				settingsFilePath: "/user/project/test.json",
				nodeishFs: fs,
				_import,
			})

			expect(project.errors()![0]).toBeInstanceOf(ProjectSettingsFileNotFoundError)
		})

		it("should return an error if settings file is not a valid JSON", async () => {
			const fs = await createNodeishMemoryFs()
			await fs.mkdir("/user/project", { recursive: true })
			await fs.writeFile("/user/project/project.inlang.json", "invalid json")

			const project = await loadProject({
				settingsFilePath: "/user/project/project.inlang.json",
				nodeishFs: fs,
				_import,
			})

			expect(project.errors()![0]).toBeInstanceOf(ProjectSettingsFileJSONSyntaxError)
		})

		it("should return an error if settings file is does not match schema", async () => {
			const fs = await createNodeishMemoryFs()
			await fs.mkdir("/user/project", { recursive: true })
			await fs.writeFile("/user/project/project.inlang.json", JSON.stringify({}))

			const project = await loadProject({
				settingsFilePath: "/user/project/project.inlang.json",
				nodeishFs: fs,
				_import,
			})

			expect(project.errors()![0]).toBeInstanceOf(ProjectSettingsInvalidError)
		})

		it("should return the parsed settings", async () => {
			const fs = await createNodeishMemoryFs()
			await fs.mkdir("/user/project", { recursive: true })
			await fs.writeFile("/user/project/project.inlang.json", JSON.stringify(settings))
			const project = await loadProject({
				settingsFilePath: "/user/project/project.inlang.json",
				nodeishFs: fs,
				_import,
			})

			expect(project.settings()).toStrictEqual(settings)
		})

		it("should not re-write the settings to disk when initializing", async () => {
			const fs = await createNodeishMemoryFs()
			const settingsWithDeifferentFormatting = JSON.stringify(settings, undefined, 4)
			await fs.mkdir("/user/project", { recursive: true })
			await fs.writeFile("/user/project/project.inlang.json", settingsWithDeifferentFormatting)

			const project = await loadProject({
				settingsFilePath: "/user/project/project.inlang.json",
				nodeishFs: fs,
				_import,
			})

			const settingsOnDisk = await fs.readFile("/user/project/project.inlang.json", {
				encoding: "utf-8",
			})
			expect(settingsOnDisk).toBe(settingsWithDeifferentFormatting)

			project.setSettings(project.settings())
			// TODO: how can we await `setsettings` correctly
			await new Promise((resolve) => setTimeout(resolve, 0))

			const newsettingsOnDisk = await fs.readFile("/user/project/project.inlang.json", {
				encoding: "utf-8",
			})
			expect(newsettingsOnDisk).not.toBe(settingsWithDeifferentFormatting)
		})
	})

	describe("modules", () => {
		it("should return an error if an error occurs while resolving a plugin", async () => {
			const $badImport: ImportFunction = async () =>
				({
					default: {} as Plugin,
				} satisfies InlangModule)

			const fs = createNodeishMemoryFs()
			await fs.mkdir("/user/project", { recursive: true })
			await fs.writeFile("/user/project/project.inlang.json", JSON.stringify(settings))

			const project = await loadProject({
				settingsFilePath: "/user/project/project.inlang.json",
				nodeishFs: fs,
				_import: $badImport,
			})

			expect(project.errors()).not.toHaveLength(0)
		})
		// 	it.todo("should throw if lintRules contain errors ???")
		// 	it.todo("should return meta data")
		// 	it.todo("should return plugins")
		// 	it.todo("should return lint rules")
	})

	describe("flow", () => {
		it.todo("should not call functions multiple times")
		it.todo("should load modules after settings")
		it.todo("should not load messages")
		it.todo("should not call lint")
	})

	describe("instance object", () => {
		it.todo("should contain all fields")
	})
})

describe("functionality", () => {
	describe("settings", () => {
		it("should return the settings", async () => {
			const fs = await createNodeishMemoryFs()
			await fs.mkdir("/user/project", { recursive: true })
			await fs.writeFile("/user/project/project.inlang.json", JSON.stringify(settings))
			const project = await loadProject({
				settingsFilePath: "/user/project/project.inlang.json",
				nodeishFs: fs,
				_import,
			})

			expect(getValue(project.settings)).toStrictEqual(settings)
		})

		it("should set a new settings", async () => {
			const fs = await createNodeishMemoryFs()
			await fs.mkdir("/user/project", { recursive: true })
			await fs.writeFile("/user/project/project.inlang.json", JSON.stringify(settings))
			const project = await loadProject({
				settingsFilePath: "/user/project/project.inlang.json",
				nodeishFs: fs,
				_import,
			})

			expect(project.settings()).toStrictEqual(settings)

			project.setSettings({ ...settings, languageTags: ["en", "de"] })
			expect(getValue(project.settings)).toStrictEqual({ ...settings, languageTags: ["en", "de"] })
			expect(project.settings()!.languageTags).toStrictEqual(["en", "de"])

			project.setSettings({ ...settings, languageTags: ["en", "de", "fr"] })
			expect(getValue(project.settings)).toStrictEqual({
				...settings,
				languageTags: ["en", "de", "fr"],
			})
			expect(project.settings()!.languageTags).toStrictEqual(["en", "de", "fr"])
		})
	})

	describe("setSettings", () => {
		it("should fail if settings is not valid", async () => {
			const fs = await createNodeishMemoryFs()
			await fs.mkdir("/user/project", { recursive: true })
			await fs.writeFile("/user/project/project.inlang.json", JSON.stringify(settings))
			const project = await loadProject({
				settingsFilePath: "/user/project/project.inlang.json",
				nodeishFs: fs,
				_import,
			})

			const result = project.setSettings({} as ProjectSettings)
			expect(result.data).toBeUndefined()
			expect(result.error).toBeInstanceOf(ProjectSettingsInvalidError)
		})

		it("should write settings to disk", async () => {
			const fs = await createNodeishMemoryFs()
			await fs.mkdir("/user/project", { recursive: true })
			await fs.writeFile("/user/project/project.inlang.json", JSON.stringify(settings))
			const project = await loadProject({
				settingsFilePath: "/user/project/project.inlang.json",
				nodeishFs: fs,
				_import,
			})

			const before = await fs.readFile("/user/project/project.inlang.json", { encoding: "utf-8" })
			expect(before).toBeDefined()

			const result = project.setSettings({ ...settings, languageTags: [] })
			expect(result.data).toBeUndefined()
			expect(result.error).toBeUndefined()

			// TODO: how to wait for fs.writeFile to finish?
			await new Promise((resolve) => setTimeout(resolve, 0))

			const after = await fs.readFile("/user/project/project.inlang.json", { encoding: "utf-8" })
			expect(after).toBeDefined()
			expect(after).not.toBe(before)
		})
	})

	describe("installed", () => {
		it("should return the installed items", async () => {
			const fs = createNodeishMemoryFs()
			const settings: ProjectSettings = {
				sourceLanguageTag: "en",
				languageTags: ["en"],
				modules: ["plugin.js", "lintRule.js"],
			}
			await fs.mkdir("/user/project", { recursive: true })
			await fs.writeFile("/user/project/project.inlang.json", JSON.stringify(settings))
			const project = await loadProject({
				settingsFilePath: "/user/project/project.inlang.json",
				nodeishFs: fs,
				_import,
			})

			expect(project.installed.plugins()[0]).toStrictEqual({
				id: mockPlugin.id,
				description: mockPlugin.description,
				displayName: mockPlugin.displayName,
				module: settings.modules[0],
			})

			expect(project.installed.messageLintRules()[0]).toEqual({
				id: mockMessageLintRule.id,
				description: mockMessageLintRule.description,
				displayName: mockMessageLintRule.displayName,
				module: settings.modules[1],
				level: "warning",
			})
		})

		it("should apply 'warning' as default lint level to lint rules that have no lint level defined in the settings", async () => {
			const fs = createNodeishMemoryFs()

			const settings: ProjectSettings = {
				sourceLanguageTag: "en",
				languageTags: ["en"],
				modules: ["plugin.js", "lintRule.js"],
			}

			await fs.mkdir("/user/project", { recursive: true })
			await fs.writeFile("/user/project/project.inlang.json", JSON.stringify(settings))

			const project = await loadProject({
				settingsFilePath: "/user/project/project.inlang.json",
				nodeishFs: fs,
				_import,
			})

			expect(project.installed.messageLintRules()[0]?.level).toBe("warning")
		})

		// yep, this is a typical "hm, we have a bug here, let's write a test for it" test
		it("should return lint reports if disabled is not set", async () => {
			const _mockLintRule: MessageLintRule = {
				id: "messageLintRule.namespace.mock",
				description: { en: "Mock lint rule description" },
				displayName: { en: "Mock Lint Rule" },
				run: ({ report }) => {
					report({
						messageId: "some-message-1",
						languageTag: "en",
						body: { en: "lintrule1" },
					})
				},
			}
			const _mockPlugin: Plugin = {
				id: "plugin.project.i18next",
				description: { en: "Mock plugin description" },
				displayName: { en: "Mock Plugin" },
				loadMessages: () => [{ id: "some-message", selectors: [], variants: [] }],
				saveMessages: () => undefined,
			}
			const fs = await createNodeishMemoryFs()
			await fs.mkdir("/user/project", { recursive: true })
			await fs.writeFile(
				"/user/project/project.inlang.json",
				JSON.stringify({
					sourceLanguageTag: "en",
					languageTags: ["en"],
					modules: ["plugin.js", "lintRule.js"],
				} satisfies ProjectSettings)
			)

			const _import: ImportFunction = async (name) => {
				return {
					default: name === "plugin.js" ? _mockPlugin : _mockLintRule,
				} satisfies InlangModule
			}
			const project = await loadProject({
				settingsFilePath: "/user/project/project.inlang.json",
				nodeishFs: fs,
				_import,
			})

			await new Promise((resolve) => setTimeout(resolve, 510))

			expect(project.query.messageLintReports.getAll()).toHaveLength(1)
			expect(project.query.messageLintReports.getAll()?.[0]?.ruleId).toBe(_mockLintRule.id)
			expect(project.installed.messageLintRules()).toHaveLength(1)
		})

		it("should return lint reports for a single message", async () => {
			const _mockLintRule: MessageLintRule = {
				id: "messageLintRule.namepsace.mock",
				description: { en: "Mock lint rule description" },
				displayName: { en: "Mock Lint Rule" },
				run: ({ report }) => {
					report({
						messageId: "some-message",
						languageTag: "en",
						body: { en: "lintrule1" },
					})
				},
			}
			const _mockPlugin: Plugin = {
				id: "plugin.project.i18next",
				description: { en: "Mock plugin description" },
				displayName: { en: "Mock Plugin" },
				loadMessages: () => [{ id: "some-message", selectors: [], variants: [] }],
				saveMessages: () => undefined,
			}
			const fs = await createNodeishMemoryFs()
			await fs.mkdir("/user/project", { recursive: true })
			await fs.writeFile(
				"/user/project/project.inlang.json",
				JSON.stringify({
					sourceLanguageTag: "en",
					languageTags: ["en"],
					modules: ["plugin.js", "lintRule.js"],
				} satisfies ProjectSettings)
			)
			const _import: ImportFunction = async (name) => {
				return {
					default: name === "plugin.js" ? _mockPlugin : _mockLintRule,
				} satisfies InlangModule
			}

			const project = await loadProject({
				settingsFilePath: "/user/project/project.inlang.json",
				nodeishFs: fs,
				_import,
			})

			await new Promise((resolve) => setTimeout(resolve, 510))

			expect(
				project.query.messageLintReports.get({ where: { messageId: "some-message" } })
			).toHaveLength(1)
		})
	})

	describe("errors", () => {
		it("should return the errors", async () => {
			const fs = await createNodeishMemoryFs()
			await fs.mkdir("/user/project", { recursive: true })
			await fs.writeFile("/user/project/project.inlang.json", JSON.stringify(settings))
			const project = await loadProject({
				settingsFilePath: "/user/project/project.inlang.json",
				nodeishFs: fs,
				_import,
			})
			project.errors.subscribe((errors) => {
				expect(errors).toStrictEqual([])
			})
		})
	})

	describe("customApi", () => {
		it("should return the app specific api", async () => {
			const fs = await createNodeishMemoryFs()
			await fs.mkdir("/user/project", { recursive: true })
			await fs.writeFile("/user/project/project.inlang.json", JSON.stringify(settings))
			const project = await loadProject({
				settingsFilePath: "/user/project/project.inlang.json",
				nodeishFs: fs,
				_import,
			})

			project.customApi.subscribe((api) => {
				expect(api["app.project.ideExtension"]).toBeDefined()
			})
		})
	})

	describe("messages", () => {
		it("should return the messages", async () => {
			const fs = await createNodeishMemoryFs()
			await fs.mkdir("/user/project", { recursive: true })
			await fs.writeFile("/user/project/project.inlang.json", JSON.stringify(settings))
			const project = await loadProject({
				settingsFilePath: "/user/project/project.inlang.json",
				nodeishFs: fs,
				_import,
			})

			expect(Object.values(project.query.messages.getAll())).toEqual(exampleMessages)
		})
	})

	describe("query", () => {
		it("should call saveMessages() on updates", async () => {
			const fs = createNodeishMemoryFs()

			const settings: ProjectSettings = {
				sourceLanguageTag: "en",
				languageTags: ["en", "de"],
				modules: ["plugin.js"],
				"plugin.project.json": {
					pathPattern: "./resources/{languageTag}.json",
				},
			}

			await fs.mkdir("/user/project", { recursive: true })
			await fs.writeFile("/user/project/project.inlang.json", JSON.stringify(settings))

			await fs.mkdir("./resources")

			const mockSaveFn = vi.fn()

			const _mockPlugin: Plugin = {
				id: "plugin.project.json",
				description: { en: "Mock plugin description" },
				displayName: { en: "Mock Plugin" },
				loadMessages: () => exampleMessages,
				saveMessages: mockSaveFn,
			}

			const _import = async () => {
				return {
					default: _mockPlugin,
				} satisfies InlangModule
			}

			const project = await loadProject({
				settingsFilePath: "/user/project/project.inlang.json",
				nodeishFs: fs,
				_import,
			})

			await project.query.messages.upsert({
				where: { id: "a" },
				data: {
					id: "a",
					selectors: [],
					variants: [
						{
							languageTag: "en",
							match: [],
							pattern: [
								{
									type: "Text",
									value: "a en",
								},
							],
						},
						{
							languageTag: "de",
							match: [],
							pattern: [
								{
									type: "Text",
									value: "a de",
								},
							],
						},
					],
				},
			})

			await project.query.messages.upsert({
				where: { id: "b" },
				data: {
					id: "b",
					selectors: [],
					variants: [
						{
							languageTag: "en",
							match: [],
							pattern: [
								{
									type: "Text",
									value: "b en",
								},
							],
						},

						{
							languageTag: "de",
							match: [],
							pattern: [
								{
									type: "Text",
									value: "b de",
								},
							],
						},
					],
				},
			})

			await new Promise((resolve) => setTimeout(resolve, 510))

			expect(mockSaveFn.mock.calls.length).toBe(1)

			expect(mockSaveFn.mock.calls[0][0].settings).toStrictEqual(settings)

			expect(Object.values(mockSaveFn.mock.calls[0][0].messages)).toStrictEqual([
				{
					id: "a",
					selectors: [],
					variants: [
						{
							languageTag: "en",
							match: [],
							pattern: [
								{
									type: "Text",
									value: "a en",
								},
							],
						},
						{
							languageTag: "de",
							match: [],
							pattern: [
								{
									type: "Text",
									value: "a de",
								},
							],
						},
					],
				},
				{
					id: "b",
					selectors: [],
					variants: [
						{
							languageTag: "en",
							match: [],
							pattern: [
								{
									type: "Text",
									value: "b en",
								},
							],
						},
						{
							languageTag: "de",
							match: [],
							pattern: [
								{
									type: "Text",
									value: "b de",
								},
							],
						},
					],
				},
			])
		})

		/*
		 * Passing all messages to saveMessages() simplifies plugins by an order of magnitude.
		 *
		 * The alternative would be to pass only the messages that changed to saveMessages().
		 * But, this would require plugins to maintain a separate data structure of messages
		 * and create optimizations, leading to (unjustified) complexity for plugin authors.
		 *
		 * Pros:
		 *   - plugins don't need to transform the data (time complexity).
		 *   - plugins don't to maintain a separate data structure (space complexity).
		 *   - plugin authors don't need to deal with optimizations (ecosystem complexity).
		 *
		 * Cons:
		 *  - Might be slow for a large number of messages. The requirement hasn't popped up yet though.
		 */
		it("should pass all messages, regardless of which message changed, to saveMessages()", async () => {
			const fs = createNodeishMemoryFs()

			const settings: ProjectSettings = {
				sourceLanguageTag: "en",
				languageTags: ["en", "de"],
				modules: ["plugin.js"],
				"plugin.project.json": {
					pathPattern: "./resources/{languageTag}.json",
				},
			}

<<<<<<< HEAD
			await fs.writeFile("./project.inlang.json", JSON.stringify(settings))
=======
			await fs.mkdir("/user/project", { recursive: true })
			await fs.writeFile("/user/project/project.inlang.json", JSON.stringify(settings))
>>>>>>> 8018078b

			const mockSaveFn = vi.fn()

			const _mockPlugin: Plugin = {
				id: "plugin.project.json",
				description: "Mock plugin description",
				displayName: "Mock Plugin",
				loadMessages: () => [
					createMessage("first", { en: "first message" }),
					createMessage("second", { en: "second message" }),
					createMessage("third", { en: "third message" }),
				],
				saveMessages: mockSaveFn,
			}

			const _import = async () => {
				return {
					default: _mockPlugin,
				} satisfies InlangModule
			}

			const project = await loadProject({
<<<<<<< HEAD
				settingsFilePath: "./project.inlang.json",
=======
				settingsFilePath: "/user/project/project.inlang.json",
>>>>>>> 8018078b
				nodeishFs: fs,
				_import,
			})

			project.query.messages.create({ data: createMessage("fourth", { en: "fourth message" }) })

			await new Promise((resolve) => setTimeout(resolve, 510))

			expect(mockSaveFn.mock.calls.length).toBe(1)
			expect(mockSaveFn.mock.calls[0][0].messages).toHaveLength(4)
		})
	})

	describe("lint", () => {
		it.todo("should throw if lint reports are not initialized yet", async () => {
			const fs = await createNodeishMemoryFs()
			await fs.mkdir("/user/project", { recursive: true })
			await fs.writeFile("/user/project/project.inlang.json", JSON.stringify(settings))
			const project = await loadProject({
				settingsFilePath: "/user/project/project.inlang.json",
				nodeishFs: fs,
				_import,
			})
			// TODO: test with real lint rules
			try {
				project.query.messageLintReports.getAll.subscribe((r) => expect(r).toEqual(undefined))
				throw new Error("Should not reach this")
			} catch (e) {
				expect((e as Error).message).toBe("lint not initialized yet")
			}
		})
		it("should return the message lint reports", async () => {
			const settings: ProjectSettings = {
				sourceLanguageTag: "en",
				languageTags: ["en"],
				modules: ["lintRule.js"],
			}
			const fs = createNodeishMemoryFs()
			await fs.mkdir("/user/project", { recursive: true })
			await fs.writeFile("/user/project/project.inlang.json", JSON.stringify(settings))
			const project = await loadProject({
				settingsFilePath: "/user/project/project.inlang.json",
				nodeishFs: fs,
				_import: async () => ({
					default: mockMessageLintRule,
				}),
			})
			// TODO: test with real lint rules
			project.query.messageLintReports.getAll.subscribe((r) => expect(r).toEqual([]))
		})
	})
})<|MERGE_RESOLUTION|>--- conflicted
+++ resolved
@@ -690,12 +690,7 @@
 				},
 			}
 
-<<<<<<< HEAD
 			await fs.writeFile("./project.inlang.json", JSON.stringify(settings))
-=======
-			await fs.mkdir("/user/project", { recursive: true })
-			await fs.writeFile("/user/project/project.inlang.json", JSON.stringify(settings))
->>>>>>> 8018078b
 
 			const mockSaveFn = vi.fn()
 
@@ -718,11 +713,7 @@
 			}
 
 			const project = await loadProject({
-<<<<<<< HEAD
 				settingsFilePath: "./project.inlang.json",
-=======
-				settingsFilePath: "/user/project/project.inlang.json",
->>>>>>> 8018078b
 				nodeishFs: fs,
 				_import,
 			})
