/* eslint-disable @typescript-eslint/no-unused-vars */
/* eslint-disable no-restricted-imports */

import { findRepoRoot, openRepository } from "@lix-js/client"
<<<<<<< HEAD
import { loadProject } from "@inlang/sdk"

import {
	createMessage,
	createMessageBundle,
	normalizeMessageBundle,
} from "../src/v2/createMessageBundle.js"
import { MessageBundle } from "../src/v2/types.js"

import { createSignal, createResource, createEffect } from "../src/reactivity/solid.js"
=======
import { loadProject, type Message, normalizeMessage } from "@inlang/sdk"
import { createMessage } from "../src/test-utilities/createMessage.js"
import { createEffect } from "../src/reactivity/solid.js"
>>>>>>> c5bb4926

import { dirname, join } from "node:path"
import { fileURLToPath } from "node:url"
import { throttle } from "throttle-debounce"
import childProcess from "node:child_process"
import fs from "node:fs/promises"

import _debug from "debug"
const debug = _debug("load-test")

const throttleMessageGetAllEvents = 3000
const throttleLintEvents = 3000

const __filename = fileURLToPath(import.meta.url)
const __dirname = dirname(__filename)

const projectPath = join(__dirname, "project.inlang")

const mockServer = "http://localhost:3000"

const cli = `PUBLIC_SERVER_BASE_URL=${mockServer} pnpm inlang`
const translateCommand = cli + " machine translate -f -n --project ./project.inlang"

export async function runLoadTest(
	messageCount: number = 1000,
	translate: boolean = true,
	subscribeToMessages: boolean = true,
	subscribeToLintReports: boolean = false,
	watchMode: boolean = false
) {
	// experimental persistence uses v2 types
	const isV2 = await checkExperimentalPersistence()
	debug(
		"load-test start" +
			(watchMode ? " - watchMode on, ctrl C to exit" : "") +
			(isV2 ? " - using experimental persistence" : "")
	)
	if (translate && !process.env.MOCK_TRANSLATE_LOCAL && !(await isMockRpcServerRunning())) {
		console.error(
			`Please start the mock rpc server with "MOCK_TRANSLATE=true pnpm --filter @inlang/server dev"`
		)
		return
	}

	process.on("SIGINT", () => {
		debug("bye bye")
		process.exit(0)
	})

	debug(`generating ${messageCount} messages`)
	// this is called before loadProject() to avoid reading partially written JSON
	await generateMessageFile(isV2, messageCount)

	/*
	debug("opening repo and loading project")
	const repoRoot = await findRepoRoot({ nodeishFs: fs, path: __dirname })
	if (!repoRoot) {
		debug("no repo root.")
		return
	}
	const repo = await openRepository(repoRoot, { nodeishFs: fs })
	const project = await loadProject({ repo, projectPath })

	debug("subscribing to project.errors")
	project.errors.subscribe((errors) => {
		if (errors.length > 0) {
			debug(`load=test project errors ${errors[0]}`)
		}
	})

	if (subscribeToMessages) {
		debug("subscribing to messages.getAll")
		let countMessagesGetAllEvents = 0

		const messagesGetAllEvent = throttle(
			throttleMessageGetAllEvents,
			(messages: readonly Message[]) => {
				debug(`messages getAll event: ${countMessagesGetAllEvents}, length: ${messages.length}`)
			}
		)

		createEffect(() => {
			countMessagesGetAllEvents++
			messagesGetAllEvent(project.query.messages.getAll())
		})
	}

	if (subscribeToLintReports) {
		debug("subscribing to lintReports.getAll")
		let lintEvents = 0
		const logLintEvent = throttle(throttleLintEvents, (reports: any) => {
			debug(`lint reports changed event: ${lintEvents}, length: ${reports.length}`)
		})
		project.query.messageLintReports.getAll.subscribe((reports) => {
			lintEvents++
			logLintEvent(reports)
		})
	}

	if (translate) {
		debug("translating messages with inlang cli")
		await run(translateCommand)
	}

	debug("load-test done - " + (watchMode ? "watching for events" : "exiting"))

	if (watchMode) {
		await new Promise<void>((resolve) => {
			setTimeout(resolve, 1000 * 60 * 60 * 24)
		})
	}
*/
}

async function generateMessageFile(isV2: boolean, messageCount: number) {
	if (isV2) {
		const messageFile = join(__dirname, "project.inlang", "messages.json")

		const messages: MessageBundle[] = []
		for (let i = 1; i <= messageCount; i++) {
			messages.push(
				createMessageBundle({
					id: `message_key_${i}`,
					messages: [createMessage({ locale: "en", text: `Generated message (${i})` })],
				})
			)
		}
		await fs.writeFile(
			messageFile,
			JSON.stringify(messages.map(normalizeMessageBundle), undefined, 2),
			"utf-8"
		)
	} else {
		const messageDir = join(__dirname, "locales", "en")
		const messageFile = join(__dirname, "locales", "en", "common.json")

		await run(`mkdir -p ${messageDir}`)
		const messages: Record<string, string> = {}
		for (let i = 1; i <= messageCount; i++) {
			messages[`message_key_${i}`] = `Generated message (${i})`
		}
		await fs.writeFile(messageFile, JSON.stringify(messages, undefined, 2), "utf-8")
	}
}

async function checkExperimentalPersistence() {
	const settingsFile = join(__dirname, "project.inlang", "settings.json")
	const settings = JSON.parse(await fs.readFile(settingsFile, "utf-8"))
	return !!settings.experimental?.persistence
}

async function isMockRpcServerRunning(): Promise<boolean> {
	try {
		const req = await fetch(`${mockServer}/ping`)
		if (!req.ok) {
			console.error(`Mock rpc server responded with status: ${req.status}`)
			return false
		}
		const res = await req.text()
		const expected = `${mockServer} MOCK_TRANSLATE\n`
		if (res !== expected) {
			console.error(
				`Mock rpc server responded with: ${JSON.stringify(res)} instead of ${JSON.stringify(
					expected
				)}`
			)
			return false
		}
	} catch (error) {
		console.error(`Mock rpc server error: ${error} ${causeString(error)}`)
		return false
	}
	return true
}

function causeString(error: any): string {
	if (typeof error === "object" && error.cause) {
		if (error.cause.errors?.length) return error.cause.errors.join(", ")
		if (error.cause.code) return "" + error.cause.code
		return JSON.stringify(error.cause)
	}
	return ""
}

// run command in __dirname
// resolves promise with 0 or rejects promise with error
// inherits stdio so that vitest shows output
function run(command: string): Promise<number> {
	return new Promise((resolve, reject) => {
		const p = childProcess.spawn(command, {
			cwd: __dirname,
			stdio: "inherit",
			shell: true,
			detached: false,
		})
		p.on("close", (code) => {
			if (code === 0) {
				resolve(0)
			} else {
				reject(new Error(`${command}: non-zero exit code ${code}`))
			}
		})
		p.on("error", (err) => {
			reject(err)
		})
	})
}<|MERGE_RESOLUTION|>--- conflicted
+++ resolved
@@ -2,7 +2,6 @@
 /* eslint-disable no-restricted-imports */
 
 import { findRepoRoot, openRepository } from "@lix-js/client"
-<<<<<<< HEAD
 import { loadProject } from "@inlang/sdk"
 
 import {
@@ -12,12 +11,7 @@
 } from "../src/v2/createMessageBundle.js"
 import { MessageBundle } from "../src/v2/types.js"
 
-import { createSignal, createResource, createEffect } from "../src/reactivity/solid.js"
-=======
-import { loadProject, type Message, normalizeMessage } from "@inlang/sdk"
-import { createMessage } from "../src/test-utilities/createMessage.js"
 import { createEffect } from "../src/reactivity/solid.js"
->>>>>>> c5bb4926
 
 import { dirname, join } from "node:path"
 import { fileURLToPath } from "node:url"
