--- conflicted
+++ resolved
@@ -8,10 +8,6 @@
 import { UiDiffComponentProps } from "@lix-js/sdk";
 import { toPlainText } from "@lix-js/sdk/zettel-ast";
 import { ChangeDiffComponent } from "@/components/ChangeDiffComponent.tsx";
-<<<<<<< HEAD
-import { useQuery } from "@/hooks/useQuery";
-=======
->>>>>>> 7aa4b29e
 import { selectThreads, selectChangeDiffs } from "@/queries";
 import { ChevronDown } from "lucide-react";
 import { useQuery } from "@lix-js/react-utils";
@@ -29,25 +25,12 @@
 }) => {
 	const [isExpanded, setIsExpanded] = useState<boolean>(false);
 	const [shouldLoadDiffs, setShouldLoadDiffs] = useState<boolean>(false);
-<<<<<<< HEAD
-	const [threads] = useQuery(async () => {
-		if (!props.checkpointChangeSet.id) return [];
-		return await selectThreads({ changeSetId: props.checkpointChangeSet.id });
-	}, 500);
-	const [diffs] = useQuery(async () => {
-		if (!shouldLoadDiffs || !props.checkpointChangeSet.id) return [];
-		return await selectChangeDiffs(props.checkpointChangeSet.id, props.previousChangeSetId);
-	}, 500);
-
-	// No longer need useEffect for threads - handled by useThreads hook
-=======
 	const threads = useQuery((lix) =>
 		selectThreads(lix, { changeSetId: props.checkpointChangeSet.id }),
 	);
 	const diffs = useQuery((lix) =>
 		selectChangeDiffs(lix, props.checkpointChangeSet.id, props.previousChangeSetId),
 	);
->>>>>>> 7aa4b29e
 
 	// Don't render anything if there's no change data
 	if (!props.checkpointChangeSet || !props.checkpointChangeSet.id) {
