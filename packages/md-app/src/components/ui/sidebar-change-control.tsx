import CheckpointComponent from "../CheckpointComponent";
import IntermediateCheckpointComponent from "../IntermediateCheckpointComponent";
<<<<<<< HEAD
import { useQuery } from "@/hooks/useQuery";
import { selectActiveFile, selectCheckpointChangeSets, selectIntermediateChanges } from "@/queries";
import { useMemo } from "react";
import { isEqual } from "lodash-es";
=======
import { selectCheckpoints, selectWorkingChanges } from "@/queries";
>>>>>>> 7aa4b29e
import { SidebarHeader, SidebarSeparator } from "./multisidebar";
import { History } from "lucide-react";
import { useQuery } from "@lix-js/react-utils";

const ChangeControlSidebar = () => {
<<<<<<< HEAD
  const [activeFile] = useQuery(selectActiveFile);
  const [checkpointChangeSets] = useQuery(selectCheckpointChangeSets, 2000); // Reduced frequency for better performance
  const [intermediateChanges] = useQuery(selectIntermediateChanges);

  // Filter out changes where before and after content are identical (ghost changes)
  const filteredChanges = useMemo(() => {
    return intermediateChanges ? intermediateChanges.filter(change => {
      // Only show changes where the content has actually changed
      return !isEqual(change.snapshot_content_before, change.snapshot_content_after);
    }) : [];
  }, [intermediateChanges, activeFile]);
=======
  const checkpoints = useQuery(selectCheckpoints);
  const workingChanges = useQuery(selectWorkingChanges);
>>>>>>> 7aa4b29e

  return (
    <div className="h-full flex flex-col relative">
      {/* Header with "Checkpoints" title */}
      <SidebarHeader className="flex flex-row items-center gap-2 pl-4 py-3">
        <History className="h-4 w-4 text-muted-foreground" />
        <h2 className="font-semibold text-sm">Checkpoints</h2>
      </SidebarHeader>

      <div className="w-full px-2">
        <SidebarSeparator className="mx-0" />
      </div>

      {/* Scrollable content area */}
      <div className="overflow-y-auto flex-1 px-2 pt-2">
<<<<<<< HEAD
        <IntermediateCheckpointComponent filteredChanges={filteredChanges} />
        {checkpointChangeSets && checkpointChangeSets.map((checkpointChangeSet, index) => {
          const previousCheckpointId = checkpointChangeSets[index + 1]?.id ?? undefined;
=======
        <IntermediateCheckpointComponent workingChanges={workingChanges} />
        {checkpoints && checkpoints.map((checkpoint, index) => {
          const previousCheckpointId = checkpoints[index + 1]?.id ?? undefined;
>>>>>>> 7aa4b29e
          return (
            <CheckpointComponent
              key={checkpoint.id}
              checkpointChangeSet={checkpoint}
              previousChangeSetId={previousCheckpointId}
<<<<<<< HEAD
              showTopLine={index !== 0 || filteredChanges.length > 0}
              showBottomLine={index !== (checkpointChangeSets?.length || 0) - 1}
=======
              showTopLine={index !== 0 || workingChanges?.length > 0}
              showBottomLine={index !== (checkpoints.length || 0) - 1}
>>>>>>> 7aa4b29e
            />
          );
        })}
      </div>
    </div>
  );
}

export default ChangeControlSidebar;<|MERGE_RESOLUTION|>--- conflicted
+++ resolved
@@ -1,34 +1,13 @@
 import CheckpointComponent from "../CheckpointComponent";
 import IntermediateCheckpointComponent from "../IntermediateCheckpointComponent";
-<<<<<<< HEAD
-import { useQuery } from "@/hooks/useQuery";
-import { selectActiveFile, selectCheckpointChangeSets, selectIntermediateChanges } from "@/queries";
-import { useMemo } from "react";
-import { isEqual } from "lodash-es";
-=======
 import { selectCheckpoints, selectWorkingChanges } from "@/queries";
->>>>>>> 7aa4b29e
 import { SidebarHeader, SidebarSeparator } from "./multisidebar";
 import { History } from "lucide-react";
 import { useQuery } from "@lix-js/react-utils";
 
 const ChangeControlSidebar = () => {
-<<<<<<< HEAD
-  const [activeFile] = useQuery(selectActiveFile);
-  const [checkpointChangeSets] = useQuery(selectCheckpointChangeSets, 2000); // Reduced frequency for better performance
-  const [intermediateChanges] = useQuery(selectIntermediateChanges);
-
-  // Filter out changes where before and after content are identical (ghost changes)
-  const filteredChanges = useMemo(() => {
-    return intermediateChanges ? intermediateChanges.filter(change => {
-      // Only show changes where the content has actually changed
-      return !isEqual(change.snapshot_content_before, change.snapshot_content_after);
-    }) : [];
-  }, [intermediateChanges, activeFile]);
-=======
   const checkpoints = useQuery(selectCheckpoints);
   const workingChanges = useQuery(selectWorkingChanges);
->>>>>>> 7aa4b29e
 
   return (
     <div className="h-full flex flex-col relative">
@@ -44,27 +23,16 @@
 
       {/* Scrollable content area */}
       <div className="overflow-y-auto flex-1 px-2 pt-2">
-<<<<<<< HEAD
-        <IntermediateCheckpointComponent filteredChanges={filteredChanges} />
-        {checkpointChangeSets && checkpointChangeSets.map((checkpointChangeSet, index) => {
-          const previousCheckpointId = checkpointChangeSets[index + 1]?.id ?? undefined;
-=======
         <IntermediateCheckpointComponent workingChanges={workingChanges} />
         {checkpoints && checkpoints.map((checkpoint, index) => {
           const previousCheckpointId = checkpoints[index + 1]?.id ?? undefined;
->>>>>>> 7aa4b29e
           return (
             <CheckpointComponent
               key={checkpoint.id}
               checkpointChangeSet={checkpoint}
               previousChangeSetId={previousCheckpointId}
-<<<<<<< HEAD
-              showTopLine={index !== 0 || filteredChanges.length > 0}
-              showBottomLine={index !== (checkpointChangeSets?.length || 0) - 1}
-=======
               showTopLine={index !== 0 || workingChanges?.length > 0}
               showBottomLine={index !== (checkpoints.length || 0) - 1}
->>>>>>> 7aa4b29e
             />
           );
         })}
