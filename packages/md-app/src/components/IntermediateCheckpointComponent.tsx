import { useState, useRef, useEffect } from "react"; // Added useRef, useEffect
import { Button } from "@/components/ui/button";
import clsx from "clsx";
import { UiDiffComponentProps, createCheckpoint, createThread } from "@lix-js/sdk";
<<<<<<< HEAD
import { useQuery } from "@/hooks/useQuery";
import { selectCheckpointChangeSets, selectIntermediateChanges, selectWorkingChangeSet } from "@/queries";
=======
import { selectCheckpoints, selectWorkingChanges, selectWorkingChangeSet } from "@/queries";
>>>>>>> 7aa4b29e
import { ChangeDiffComponent } from "@/components/ChangeDiffComponent.tsx";
import ChangeDot from "@/components/ChangeDot.tsx";
import { ChevronDown, Zap, Loader2 } from "lucide-react";
import { fromPlainText, ZettelDoc } from "@lix-js/sdk/zettel-ast";
import { useChat } from "@/components/editor/use-chat";
import { toast } from "sonner";
<<<<<<< HEAD
import { useLix } from "@lix-js/react-utils";
=======
import { useLix, useQuery, useQueryTakeFirst } from "@lix-js/react-utils";
>>>>>>> 7aa4b29e

interface IntermediateCheckpointComponentProps {
  workingChanges?: UiDiffComponentProps["diffs"];
}

export const IntermediateCheckpointComponent = ({ workingChanges }: IntermediateCheckpointComponentProps) => {
  const [isExpandedState, setIsExpandedState] = useState<boolean>(true);
<<<<<<< HEAD
  const [checkpointChangeSets] = useQuery(selectCheckpointChangeSets, 500);

=======
  const checkpointChangeSets = useQuery(selectCheckpoints);
>>>>>>> 7aa4b29e

  // Don't render anything if there's no change data
  if (workingChanges!.length === 0) {
    return null;
  }

  // Group changes by plugin_key
  const groupedChanges = workingChanges!.reduce((acc: { [key: string]: UiDiffComponentProps["diffs"] }, change) => {
    const key = change.plugin_key;
    if (!acc[key]) {
      acc[key] = [];
    }
    acc[key].push(change);
    return acc;
  }, {});

  return (
    <div
      className="flex group hover:bg-slate-50 rounded-md cursor-pointer flex-shrink-0 pr-2"
      onClick={(e) => {
        if ((e.target as HTMLElement).tagName !== "TEXTAREA" && (e.target as HTMLElement).tagName !== "BUTTON") {
          // Prevent click event from propagating to the textarea and button
          e.stopPropagation();
          setIsExpandedState(!isExpandedState);
        }
      }}
    >
      <ChangeDot top={false} bottom={!!checkpointChangeSets && checkpointChangeSets.length > 0} highlighted />
      <div className="flex-1 z-10">
        <div className="h-12 flex items-center w-full gap-2">
          <p className="flex-1 truncate text-ellipsis overflow-hidden text-sm">
            Intermediate changes{" "}
          </p>
          <div className="flex gap-3 items-center">
            <Button variant="ghost" size="icon" onClick={() => setIsExpandedState(!isExpandedState)}>
              <ChevronDown
                className={clsx(
                  isExpandedState ? "rotate-180" : "rotate-0",
                  "transition"
                )}
              />
            </Button>
          </div>
        </div>
        {isExpandedState && (
          <div className="flex flex-col gap-2 pb-2">
            <div className="flex flex-col justify-center items-start w-full gap-4 sm:gap-6 pt-2 pb-4 sm:pb-6 overflow-hidden">
              <CreateCheckpointInput />
              {Object.keys(groupedChanges).map((pluginKey) => (
                <ChangeDiffComponent
                  key={pluginKey}
                  diffs={groupedChanges[pluginKey]}
                  contentClassName="text-sm" /* Set font size to 14px (text-sm in Tailwind) */
                // debug={true}
                />
              ))}
            </div>
          </div>
        )}
      </div>
    </div>
  );
};

export default IntermediateCheckpointComponent;

const CreateCheckpointInput = () => {
  const [description, setDescription] = useState("");
  const lix = useLix();
<<<<<<< HEAD
  const [currentChangeSet] = useQuery(selectWorkingChangeSet);
  const [intermediateChanges] = useQuery(selectIntermediateChanges); // Added to access changes for prompt
=======
  const currentChangeSet = useQueryTakeFirst(selectWorkingChangeSet);
  const workingChanges = useQuery(selectWorkingChanges);
>>>>>>> 7aa4b29e
  const textareaRef = useRef<HTMLTextAreaElement>(null);
  const [isGeneratingDescription, setIsGeneratingDescription] = useState(false);

  const chat = useChat({
    streamProtocol: "text",
    onResponse: async (res: Response) => {
      const reader = res.body?.getReader();
      const decoder = new TextDecoder();
      let currentDescription = "";
      // Ensure we start from an empty description if we are generating a new one.
      // This is handled by setDescription("") in handleGenerateDescription before calling chat.append
      while (reader) {
        const { value, done } = await reader.read();
        if (done) break;
        currentDescription += decoder.decode(value, { stream: true });
        setDescription(currentDescription);
      }
    },
    onFinish: () => {
      setIsGeneratingDescription(false);
    },
    onError: (error: { message: any; }) => {
      toast.error(error.message || "Failed to generate description.");
      setIsGeneratingDescription(false);
    }
  });

  const onThreadComposerSubmit = async (args: { content: ZettelDoc }) => {
    if (!description.trim() || !lix) return;

    lix.db.transaction().execute(async (trx) => {
      const thread = await createThread({
        lix: { ...lix, db: trx },
        comments: [{ body: args.content }],
      });
      await trx
        .insertInto("change_set_thread_all")
        .values({
          change_set_id: currentChangeSet!.id,
          thread_id: thread.id,
          lixcol_version_id: "global",
        })
        .execute();
    });
  };

  const handleCreateCheckpoint = async () => {
    // Ensure description is not empty and lix is available before proceeding
    if (!description.trim() || isGeneratingDescription || !lix) return;
    await onThreadComposerSubmit({ content: fromPlainText(description!) });
    await createCheckpoint({ lix });
    // OpfsStorage now handles persistence automatically through the onStateCommit hook
    setDescription(""); // Clear description after submission
  };

  const handleGenerateDescription = async () => {
<<<<<<< HEAD
    if (!intermediateChanges || intermediateChanges.length === 0) {
=======
    if (!workingChanges || workingChanges.length === 0) {
>>>>>>> 7aa4b29e
      toast.info("No changes to describe.");
      return;
    }
    if (isGeneratingDescription) return;

    setIsGeneratingDescription(true);
    setDescription("");

    // Use the last change in the intermediate changes for generating the description
    const lastTextChange = workingChanges.filter(
      (change) => change.plugin_key === "lix_plugin_txt"
    ).slice(-1)[0];

    if (!lastTextChange) {
      toast.error("No text changes found.");
      setIsGeneratingDescription(false);
      return;
    }

    try {
      const changesSummary =
        `| Before:\n` +
        `${lastTextChange.snapshot_content_before?.["text"] || ``}` +
        '\n' +
        '| After:\n' +
        `${lastTextChange.snapshot_content_after?.["text"] || ``}`;

      console.log("Changes summary:", changesSummary);

      const promptForLLM = `Generate a concise commit message (ideally a short sentence, max 2-3 sentences) summarizing the following changes of the before and after state of a markdown text document. Focus on the intent or user-facing impact. Changes:\n${changesSummary}`;

      await chat.append({
        role: 'user',
        content: promptForLLM,
      });
    } catch (error) {
      console.error('Error starting description generation:', error);
      toast.error("Failed to generate description. Please try again.");
      setIsGeneratingDescription(false);
    }
  };

  // Adjust textarea height dynamically
  const adjustTextareaHeight = () => {
    if (textareaRef.current) {
      textareaRef.current.style.height = "auto";
      textareaRef.current.style.height = `${textareaRef.current.scrollHeight}px`;
    }
  };

  useEffect(() => {
    adjustTextareaHeight();
  }, [description]);

  // Handle key down in the comment textarea
  const handleKeyDown = (e: React.KeyboardEvent<HTMLTextAreaElement>) => {
    if (e.key === "Enter" && !e.shiftKey) {
      e.preventDefault();
      if (description.trim() && !isGeneratingDescription) {
        handleCreateCheckpoint();
      }
    }
  };

  return (
    <div className="flex flex-col w-full px-1">
      <div className="relative w-full">
        <textarea
          ref={textareaRef}
          className="flex-grow w-full min-h-[32px] rounded-md border border-input bg-background px-2 pt-[5px] pb-[7px] text-sm placeholder:text-muted-foreground focus-visible:outline-none focus-visible:ring-1 focus-visible:ring-ring resize-none overflow-hidden pr-8"
          placeholder={isGeneratingDescription ? "Generating description..." : "Describe the changes"}
          onChange={(event) => {
            setDescription(event.target.value);
          }}
          onKeyDown={handleKeyDown}
          value={description}
          rows={1}
          disabled={isGeneratingDescription}
        />
        <Button
          onClick={handleGenerateDescription}
          variant="ghost"
          size="icon"
          aria-label="Generate description"
          className="absolute top-1 right-1 w-6 h-6 rounded-sm"
<<<<<<< HEAD
          disabled={isGeneratingDescription || !intermediateChanges || intermediateChanges.length === 0}
=======
          disabled={isGeneratingDescription || !workingChanges || workingChanges.length === 0}
>>>>>>> 7aa4b29e
        >
          {isGeneratingDescription ? <Loader2 className="h-4 w-4 animate-spin" /> : <Zap className="h-4 w-4" />}
        </Button>
      </div>
      <Button
        size="sm"
        onClick={handleCreateCheckpoint}
        className="w-full"
        disabled={!description.trim() || isGeneratingDescription}
      >
        Create checkpoint
      </Button>
    </div>
  );
};<|MERGE_RESOLUTION|>--- conflicted
+++ resolved
@@ -2,23 +2,14 @@
 import { Button } from "@/components/ui/button";
 import clsx from "clsx";
 import { UiDiffComponentProps, createCheckpoint, createThread } from "@lix-js/sdk";
-<<<<<<< HEAD
-import { useQuery } from "@/hooks/useQuery";
-import { selectCheckpointChangeSets, selectIntermediateChanges, selectWorkingChangeSet } from "@/queries";
-=======
 import { selectCheckpoints, selectWorkingChanges, selectWorkingChangeSet } from "@/queries";
->>>>>>> 7aa4b29e
 import { ChangeDiffComponent } from "@/components/ChangeDiffComponent.tsx";
 import ChangeDot from "@/components/ChangeDot.tsx";
 import { ChevronDown, Zap, Loader2 } from "lucide-react";
 import { fromPlainText, ZettelDoc } from "@lix-js/sdk/zettel-ast";
 import { useChat } from "@/components/editor/use-chat";
 import { toast } from "sonner";
-<<<<<<< HEAD
-import { useLix } from "@lix-js/react-utils";
-=======
 import { useLix, useQuery, useQueryTakeFirst } from "@lix-js/react-utils";
->>>>>>> 7aa4b29e
 
 interface IntermediateCheckpointComponentProps {
   workingChanges?: UiDiffComponentProps["diffs"];
@@ -26,12 +17,7 @@
 
 export const IntermediateCheckpointComponent = ({ workingChanges }: IntermediateCheckpointComponentProps) => {
   const [isExpandedState, setIsExpandedState] = useState<boolean>(true);
-<<<<<<< HEAD
-  const [checkpointChangeSets] = useQuery(selectCheckpointChangeSets, 500);
-
-=======
   const checkpointChangeSets = useQuery(selectCheckpoints);
->>>>>>> 7aa4b29e
 
   // Don't render anything if there's no change data
   if (workingChanges!.length === 0) {
@@ -101,13 +87,8 @@
 const CreateCheckpointInput = () => {
   const [description, setDescription] = useState("");
   const lix = useLix();
-<<<<<<< HEAD
-  const [currentChangeSet] = useQuery(selectWorkingChangeSet);
-  const [intermediateChanges] = useQuery(selectIntermediateChanges); // Added to access changes for prompt
-=======
   const currentChangeSet = useQueryTakeFirst(selectWorkingChangeSet);
   const workingChanges = useQuery(selectWorkingChanges);
->>>>>>> 7aa4b29e
   const textareaRef = useRef<HTMLTextAreaElement>(null);
   const [isGeneratingDescription, setIsGeneratingDescription] = useState(false);
 
@@ -164,11 +145,7 @@
   };
 
   const handleGenerateDescription = async () => {
-<<<<<<< HEAD
-    if (!intermediateChanges || intermediateChanges.length === 0) {
-=======
     if (!workingChanges || workingChanges.length === 0) {
->>>>>>> 7aa4b29e
       toast.info("No changes to describe.");
       return;
     }
@@ -254,11 +231,7 @@
           size="icon"
           aria-label="Generate description"
           className="absolute top-1 right-1 w-6 h-6 rounded-sm"
-<<<<<<< HEAD
-          disabled={isGeneratingDescription || !intermediateChanges || intermediateChanges.length === 0}
-=======
           disabled={isGeneratingDescription || !workingChanges || workingChanges.length === 0}
->>>>>>> 7aa4b29e
         >
           {isGeneratingDescription ? <Loader2 className="h-4 w-4 animate-spin" /> : <Zap className="h-4 w-4" />}
         </Button>
