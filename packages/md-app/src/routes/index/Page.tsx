import { Toaster } from 'sonner';
import { PlateEditor } from '@/components/editor/plate-editor';
<<<<<<< HEAD
import { useQueryTakeFirst } from '@lix-js/react-utils';
import { selectActiveFile, selectIntermediateChanges, selectActiveAccount } from '@/queries';
=======
import { useQuery, useQueryTakeFirst } from '@lix-js/react-utils';
import { selectActiveFile, selectWorkingChanges, selectActiveAccount } from '@/queries';
>>>>>>> 7aa4b29e
import FileName from '@/components/FileName';
import { useUrlChangeListener } from '@/hooks/useUrlChangeListener';
import {
	MultiSidebarProvider,
	useMultiSidebar
} from "@/components/ui/multisidebar";
import { LixSidebar } from "@/components/ui/sidebar-lix";
import { useEffect, useState } from "react";
import { Button } from '@/components/ui/button';
import { PanelLeftClose, PanelLeftOpen, PanelRightClose, PanelRightOpen } from 'lucide-react';
import ChangeControlSidebar from '@/components/ui/sidebar-change-control';
import posthog from 'posthog-js';

// Wrapper component that has access to the MultiSidebar context
function PageContent() {
	const activeFile = useQueryTakeFirst(selectActiveFile);
	const activeAccount = useQueryTakeFirst(selectActiveAccount);
<<<<<<< HEAD
	// const intermediateChanges = useQuery(selectIntermediateChanges);
	const intermediateChanges = []
=======
	const workingChanges = useQuery(selectWorkingChanges);
>>>>>>> 7aa4b29e
	const { leftSidebar, rightSidebar } = useMultiSidebar();

	useEffect(() => {
		if (activeAccount && activeAccount.id) {
			posthog.identify(activeAccount.id, {
				LIX_USER_ID: activeAccount.id,
				LIX_USER_NAME: activeAccount.name,
			});
		}
	}, [activeAccount])

	// Control sidebar visibility using the context
	const toggleLeftSidebar = () => {
		leftSidebar.setOpen(!leftSidebar.open);
	};

	const toggleRightSidebar = () => {
		rightSidebar.setOpen(!rightSidebar.open);
	};

	return (
		<div className="flex items-stretch w-full h-screen">
			{/* Left sidebar - directly controlled with CSS */}
			<div className={`h-full overflow-hidden transition-all duration-200 ease-in-out bg-sidebar border-r flex flex-col ${leftSidebar.open ? 'w-[16rem]' : 'w-0'}`}>
				<LixSidebar />
			</div>

			{/* Center content */}
			<div className="flex-1 flex flex-col overflow-hidden bg-background">
				<div className="bg-slate-50 border-b-[1px] border-border px-2 py-1.5 flex items-center justify-between">
					<div className="flex items-center">
						<Button
							variant="ghost"
							size="icon"
							className="mr-2 size-8"
							onClick={toggleLeftSidebar}
						>
							{leftSidebar.open ? <PanelLeftClose /> : <PanelLeftOpen />}
							<span className="sr-only">Toggle Project Sidebar</span>
						</Button>
						<FileName />
					</div>
					<div className="flex items-center">
						<Button
							variant="ghost"
							size="icon"
							className="size-8 relative"
							onClick={toggleRightSidebar}
						>
<<<<<<< HEAD
							{intermediateChanges && intermediateChanges.length > 0 && !rightSidebar.open && (
=======
							{workingChanges && workingChanges.length > 0 && !rightSidebar.open && (
>>>>>>> 7aa4b29e
								<>
									<span className="absolute top-0 right-0 block h-2 w-2 rounded-full bg-primary animate-ping" />
									<span className="absolute top-0 right-0 block h-2 w-2 rounded-full bg-primary" />
								</>
							)}
							{rightSidebar.open ? <PanelRightClose /> : <PanelRightOpen />}
							<span className="sr-only">Toggle Change Control Sidebar</span>
						</Button>
					</div>
				</div>
				{activeFile ?
					<div className="h-full flex-1 overflow-hidden" data-registry="plate">
						<PlateEditor />
						<Toaster />
					</div>
					: <div className="h-full flex-1 flex justify-center items-center">
						No file selected
					</div>}
			</div>

			{/* Right sidebar */}
			{/* <div className={`h-full overflow-hidden transition-all duration-200 ease-in-out bg-sidebar border-l ${rightSidebar.open ? 'w-[20rem]' : 'w-0'}`}>
				<ChangeControlSidebar />
			</div> */}
		</div>
	);
}

export default function Page() {
	useUrlChangeListener();

	// Initialize sidebar states from localStorage with defaults
	const [leftOpen, setLeftOpen] = useState(() => {
		const savedValue = localStorage.getItem('flashtype:sidebar:left');
		return savedValue !== null ? savedValue === 'true' : false; // default to false if not set
	});

	const [rightOpen, setRightOpen] = useState(() => {
		const savedValue = localStorage.getItem('flashtype:sidebar:right');
		return savedValue !== null ? savedValue === 'true' : false; // default to false if not set
	});

	// Update localStorage when sidebar states change
	const handleLeftSidebarChange = (open: boolean) => {
		localStorage.setItem('flashtype:sidebar:left', String(open));
		setLeftOpen(open);
	};

	const handleRightSidebarChange = (open: boolean) => {
		localStorage.setItem('flashtype:sidebar:right', String(open));
		setRightOpen(open);
	};

	return (
		<div className="w-full h-full">
			<MultiSidebarProvider
				defaultLeftOpen={leftOpen}
				defaultRightOpen={rightOpen}
				leftOpen={leftOpen}
				rightOpen={rightOpen}
				onLeftOpenChange={handleLeftSidebarChange}
				onRightOpenChange={handleRightSidebarChange}
			>
				<PageContent />
			</MultiSidebarProvider>
		</div>
	);
}<|MERGE_RESOLUTION|>--- conflicted
+++ resolved
@@ -1,12 +1,7 @@
 import { Toaster } from 'sonner';
 import { PlateEditor } from '@/components/editor/plate-editor';
-<<<<<<< HEAD
-import { useQueryTakeFirst } from '@lix-js/react-utils';
-import { selectActiveFile, selectIntermediateChanges, selectActiveAccount } from '@/queries';
-=======
 import { useQuery, useQueryTakeFirst } from '@lix-js/react-utils';
 import { selectActiveFile, selectWorkingChanges, selectActiveAccount } from '@/queries';
->>>>>>> 7aa4b29e
 import FileName from '@/components/FileName';
 import { useUrlChangeListener } from '@/hooks/useUrlChangeListener';
 import {
@@ -24,12 +19,7 @@
 function PageContent() {
 	const activeFile = useQueryTakeFirst(selectActiveFile);
 	const activeAccount = useQueryTakeFirst(selectActiveAccount);
-<<<<<<< HEAD
-	// const intermediateChanges = useQuery(selectIntermediateChanges);
-	const intermediateChanges = []
-=======
 	const workingChanges = useQuery(selectWorkingChanges);
->>>>>>> 7aa4b29e
 	const { leftSidebar, rightSidebar } = useMultiSidebar();
 
 	useEffect(() => {
@@ -79,11 +69,7 @@
 							className="size-8 relative"
 							onClick={toggleRightSidebar}
 						>
-<<<<<<< HEAD
-							{intermediateChanges && intermediateChanges.length > 0 && !rightSidebar.open && (
-=======
 							{workingChanges && workingChanges.length > 0 && !rightSidebar.open && (
->>>>>>> 7aa4b29e
 								<>
 									<span className="absolute top-0 right-0 block h-2 w-2 rounded-full bg-primary animate-ping" />
 									<span className="absolute top-0 right-0 block h-2 w-2 rounded-full bg-primary" />
@@ -105,9 +91,9 @@
 			</div>
 
 			{/* Right sidebar */}
-			{/* <div className={`h-full overflow-hidden transition-all duration-200 ease-in-out bg-sidebar border-l ${rightSidebar.open ? 'w-[20rem]' : 'w-0'}`}>
+			<div className={`h-full overflow-hidden transition-all duration-200 ease-in-out bg-sidebar border-l ${rightSidebar.open ? 'w-[20rem]' : 'w-0'}`}>
 				<ChangeControlSidebar />
-			</div> */}
+			</div>
 		</div>
 	);
 }
