{
	"name": "@inlang/marketplace-registry",
	"type": "module",
	"version": "1.3.0",
	"exports": {
		".": "./dist/index.js"
	},
	"files": [
		"./dist",
		"./src"
	],
	"scripts": {
		"build": "node ./buildRegistry.js && npx prettier ./src --write && tsc --build",
		"dev": "tsc --watch",
		"purge": "node ./purgeRegistry.js",
		"test": "tsc --noEmit",
		"lint": "eslint ./src --fix",
		"format": "prettier ./src --write",
		"clean": "rm -rf ./dist ./.turbo ./node_modules"
	},
	"engines": {
		"node": ">=16.15.0"
	},
	"dependencies": {
		"@inlang/marketplace-manifest": "*",
<<<<<<< HEAD
		"@inlang/env-variables": "*",
		"@sinclair/typebox": "0.31.8",
		"algoliasearch": "4.20.0",
=======
		"@sinclair/typebox": "^0.31.17",
>>>>>>> 36276698
		"node-fetch": "3.3.2"
	},
	"devDependencies": {
		"typescript": "5.2.2"
	},
	"license": "Apache-2.0"
}<|MERGE_RESOLUTION|>--- conflicted
+++ resolved
@@ -23,13 +23,9 @@
 	},
 	"dependencies": {
 		"@inlang/marketplace-manifest": "*",
-<<<<<<< HEAD
 		"@inlang/env-variables": "*",
-		"@sinclair/typebox": "0.31.8",
+		"@sinclair/typebox": "^0.31.8",
 		"algoliasearch": "4.20.0",
-=======
-		"@sinclair/typebox": "^0.31.17",
->>>>>>> 36276698
 		"node-fetch": "3.3.2"
 	},
 	"devDependencies": {
