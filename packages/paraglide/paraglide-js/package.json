--- conflicted
+++ resolved
@@ -54,19 +54,12 @@
 		"@inlang/telemetry": "workspace:*",
 		"@lix-js/client": "workspace:*",
 		"@lix-js/fs": "workspace:*",
-<<<<<<< HEAD
-=======
 		"@inlang/plugin-message-format": "workspace:*",
->>>>>>> d389744d
 		"@rollup/plugin-terser": "0.4.3",
 		"@rollup/plugin-virtual": "3.0.1",
 		"@ts-morph/bootstrap": "0.20.0",
 		"@types/minimist": "1.2.3",
-<<<<<<< HEAD
 		"@types/node": "^20.11.4",
-=======
-		"@types/node": "^20.11.2",
->>>>>>> d389744d
 		"@vitest/coverage-v8": "0.34.3",
 		"cross-env": "^7.0.3",
 		"esbuild": "^0.19.7",
