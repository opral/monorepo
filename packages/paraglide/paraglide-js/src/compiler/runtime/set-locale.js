import { getLocale } from "./get-locale.js";
import { localizeUrl } from "./localize-url.js";
import { customClientStrategies, isCustomStrategy } from "./strategy.js";
import {
	cookieDomain,
	cookieMaxAge,
	cookieName,
	isServer,
	localStorageKey,
	strategy,
	TREE_SHAKE_COOKIE_STRATEGY_USED,
	TREE_SHAKE_GLOBAL_VARIABLE_STRATEGY_USED,
	TREE_SHAKE_LOCAL_STORAGE_STRATEGY_USED,
	TREE_SHAKE_URL_STRATEGY_USED,
} from "./variables.js";

/**
<<<<<<< HEAD
 * @typedef {(newLocale: Locale, options?: { reload?: boolean }) => void} SetLocaleFn
 */
=======
 * Navigates to the localized URL, or reloads the current page
 *
 * @param {string} [newLocation] The new location
 * @return {undefined}
 */
const navigateOrReload = (newLocation) => {
	if (newLocation) {
		// reload the page by navigating to the new url
		window.location.href = newLocation;
	} else {
		// reload the page to reflect the new locale
		window.location.reload();
	}
};
>>>>>>> 74c52261

/**
 * Set the locale.
 *
 * Set locale reloads the site by default on the client. Reloading
 * can be disabled by passing \`reload: false\` as an option. If
 * reloading is disabled, you need to ensure that the UI is updated
 * to reflect the new locale.
 *
 * If any custom strategy's \`setLocale\` function is async, then this
 * function will become async as well.
 *
 * @example
 *   setLocale('en');
 *
 * @example
 *   setLocale('en', { reload: false });
 *
<<<<<<< HEAD
 * @type {SetLocaleFn}
=======
 * @type {(newLocale: Locale, options?: { reload?: boolean }) => Promise<any> | void}
>>>>>>> 74c52261
 */
export let setLocale = (newLocale, options) => {
	const optionsWithDefaults = {
		reload: true,
		...options,
	};
	// locale is already set
	// https://github.com/opral/inlang-paraglide-js/issues/430
	let currentLocale;
	try {
		currentLocale = getLocale();
	} catch {
		// do nothing, no locale has been set yet.
	}
	/** @type {Array<Promise<any>>} */
	const customSetLocalePromises = [];
	/** @type {string | undefined} */
	let newLocation = undefined;
	for (const strat of strategy) {
		if (
			TREE_SHAKE_GLOBAL_VARIABLE_STRATEGY_USED &&
			strat === "globalVariable"
		) {
			// a default for a custom strategy to get started quickly
			// is likely overwritten by `defineSetLocale()`
			_locale = newLocale;
		} else if (TREE_SHAKE_COOKIE_STRATEGY_USED && strat === "cookie") {
			if (
				isServer ||
				typeof document === "undefined" ||
				typeof window === "undefined"
			) {
				continue;
			}

			// set the cookie
			const cookieString = `${cookieName}=${newLocale}; path=/; max-age=${cookieMaxAge}`;
			document.cookie = cookieDomain
				? `${cookieString}; domain=${cookieDomain}`
				: cookieString;
		} else if (strat === "baseLocale") {
			// nothing to be set here. baseLocale is only a fallback
			continue;
		} else if (
			TREE_SHAKE_URL_STRATEGY_USED &&
			strat === "url" &&
			typeof window !== "undefined"
		) {
			// route to the new url
			//
			// this triggers a page reload but a user rarely
			// switches locales, so this should be fine.
			//
			// if the behavior is not desired, the implementation
			// can be overwritten by `defineSetLocale()` to avoid
			// a full page reload.
			newLocation = localizeUrl(window.location.href, {
				locale: newLocale,
			}).href;
		} else if (
			TREE_SHAKE_LOCAL_STORAGE_STRATEGY_USED &&
			strat === "localStorage" &&
			typeof window !== "undefined"
		) {
			// set the localStorage
			localStorage.setItem(localStorageKey, newLocale);
		} else if (isCustomStrategy(strat) && customClientStrategies.has(strat)) {
			const handler = customClientStrategies.get(strat);
			if (handler) {
				let result = handler.setLocale(newLocale);
				// Handle async setLocale - fire and forget
				if (result instanceof Promise) {
					result = result.catch((error) => {
						throw new Error(`Custom strategy "${strat}" setLocale failed.`, {
							cause: error,
						});
					});
					customSetLocalePromises.push(result);
				}
			}
		}
	}

	if (
		!isServer &&
		optionsWithDefaults.reload &&
		window.location &&
		newLocale !== currentLocale
	) {
		if (customSetLocalePromises.length) {
			// Wait for any async custom setLocale functions
			return Promise.all(customSetLocalePromises).then(() => {
				navigateOrReload(newLocation);
			});
		} else {
			navigateOrReload(newLocation);
		}
	} else if (customSetLocalePromises.length) {
		return Promise.all(customSetLocalePromises);
	}

	return;
};

/**
 * Overwrite the \`setLocale()\` function.
 *
 * Use this function to overwrite how the locale is set. For example,
 * modify a cookie, env variable, or a user's preference.
 *
 * @example
 *   overwriteSetLocale((newLocale) => {
 *     // set the locale in a cookie
 *     return Cookies.set('locale', newLocale)
 *   });
 *
 * @param {SetLocaleFn} fn
 */
export const overwriteSetLocale = (fn) => {
	setLocale = /** @type {SetLocaleFn} */ (fn);
};<|MERGE_RESOLUTION|>--- conflicted
+++ resolved
@@ -15,10 +15,6 @@
 } from "./variables.js";
 
 /**
-<<<<<<< HEAD
- * @typedef {(newLocale: Locale, options?: { reload?: boolean }) => void} SetLocaleFn
- */
-=======
  * Navigates to the localized URL, or reloads the current page
  *
  * @param {string} [newLocation] The new location
@@ -33,7 +29,10 @@
 		window.location.reload();
 	}
 };
->>>>>>> 74c52261
+
+/**
+ * @typedef {(newLocale: Locale, options?: { reload?: boolean }) => void | Promise<void>} SetLocaleFn
+ */
 
 /**
  * Set the locale.
@@ -52,11 +51,7 @@
  * @example
  *   setLocale('en', { reload: false });
  *
-<<<<<<< HEAD
  * @type {SetLocaleFn}
-=======
- * @type {(newLocale: Locale, options?: { reload?: boolean }) => Promise<any> | void}
->>>>>>> 74c52261
  */
 export let setLocale = (newLocale, options) => {
 	const optionsWithDefaults = {
@@ -65,6 +60,7 @@
 	};
 	// locale is already set
 	// https://github.com/opral/inlang-paraglide-js/issues/430
+	/** @type {Locale | undefined} */
 	let currentLocale;
 	try {
 		currentLocale = getLocale();
@@ -127,7 +123,7 @@
 			const handler = customClientStrategies.get(strat);
 			if (handler) {
 				let result = handler.setLocale(newLocale);
-				// Handle async setLocale - fire and forget
+				// Handle async setLocale
 				if (result instanceof Promise) {
 					result = result.catch((error) => {
 						throw new Error(`Custom strategy "${strat}" setLocale failed.`, {
@@ -140,23 +136,24 @@
 		}
 	}
 
-	if (
-		!isServer &&
-		optionsWithDefaults.reload &&
-		window.location &&
-		newLocale !== currentLocale
-	) {
-		if (customSetLocalePromises.length) {
-			// Wait for any async custom setLocale functions
-			return Promise.all(customSetLocalePromises).then(() => {
-				navigateOrReload(newLocation);
-			});
-		} else {
+	const runReload = () => {
+		if (
+			!isServer &&
+			optionsWithDefaults.reload &&
+			window.location &&
+			newLocale !== currentLocale
+		) {
 			navigateOrReload(newLocation);
 		}
-	} else if (customSetLocalePromises.length) {
-		return Promise.all(customSetLocalePromises);
+	};
+
+	if (customSetLocalePromises.length) {
+		return Promise.all(customSetLocalePromises).then(() => {
+			runReload();
+		});
 	}
+
+	runReload();
 
 	return;
 };
