import { loadProject, type InlangProject } from "@inlang/sdk"
import consola from "consola"
import { compile } from "../../compiler/compile.js"
import fs from "node:fs/promises"
import { resolve } from "node:path"
import { Command } from "commander"
import { telemetry } from "../../services/telemetry/implementation.js"

export const compileCommand = new Command()
	.name("compile")
	.summary("Compiles inlang Paraglide-JS.")
	.requiredOption("--project <path>", "The path to the inlang project.")
	.requiredOption("--outdir <path>", "The path to the output directory.", "./src/paraglide")
	.action(async (options: { project: string; outdir: string }) => {
		consola.info(`Compiling inlang project at "${options.project}".`)

		const settingsFilePath = resolve(process.cwd(), options.project)
		const project = exitIfErrors(
			await loadProject({
<<<<<<< HEAD
				settingsFilePath,
=======
				settingsFilePath: path,
>>>>>>> f218781b
				nodeishFs: fs,
				_capture(id, props) {
					telemetry.capture({
						// @ts-ignore the event types
						event: id,
						properties: props,
					})
				},
			})
		)

		const output = compile({
			messages: project.query.messages.getAll(),
			settings: project.settings(),
		})

		const outputDirectory = resolve(process.cwd(), options.outdir)

		// create the compiled-output directory if it doesn't exist
		await fs.access(outputDirectory).catch(async () => {
			await fs.mkdir(outputDirectory, { recursive: true })
		})

		// create the messages directory if it doesn't exist
		await fs.access(outputDirectory + "/messages").catch(async () => {
			await fs.mkdir(outputDirectory + "/messages")
		})

		for (const [fileName, fileContent] of Object.entries(output)) {
			await fs.writeFile(`${outputDirectory}/${fileName}`, fileContent, {
				encoding: "utf-8",
			})
		}

		consola.success("Successfully compiled the project.")
	})

/**
 * Utility function to exit when the project has errors.
 */
const exitIfErrors = (project: InlangProject) => {
	if (project.errors().length > 0) {
		consola.warn(`The project has errors:`)
		for (const error of project.errors()) {
			consola.error(error)
		}
		process.exit(1)
	}
	return project
}<|MERGE_RESOLUTION|>--- conflicted
+++ resolved
@@ -17,11 +17,7 @@
 		const settingsFilePath = resolve(process.cwd(), options.project)
 		const project = exitIfErrors(
 			await loadProject({
-<<<<<<< HEAD
 				settingsFilePath,
-=======
-				settingsFilePath: path,
->>>>>>> f218781b
 				nodeishFs: fs,
 				_capture(id, props) {
 					telemetry.capture({
