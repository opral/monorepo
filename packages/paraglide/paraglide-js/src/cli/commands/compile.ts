import { loadProject, type InlangProject } from "@inlang/sdk"
import { compile } from "../../compiler/compile.js"
import fs from "node:fs/promises"
import { resolve } from "node:path"
import { Command } from "commander"
import { telemetry } from "../../services/telemetry/implementation.js"
import { writeOutput } from "../../services/file-handling/write-output.js"
import { Logger } from "../../services/logger/index.js"

export const compileCommand = new Command()
	.name("compile")
	.summary("Compiles inlang Paraglide-JS.")
	.requiredOption("--project <path>", 'The path to the inlang project. Example: "./project.inlang"')
	.requiredOption(
		"--outdir <path>",
		'The path to the output directory. Example: "./src/paraglide"',
		"./src/paraglide"
	)
<<<<<<< HEAD
	.requiredOption("--watch", "Watch for changes and recompile.", false)
	.action(async (options: { project: string; outdir: string; watch: boolean }) => {
		const logger = new Logger({ silent: false, prefix: true })
		const settingsFilePath = resolve(process.cwd(), options.project)
		const outputDirectory = resolve(process.cwd(), options.outdir)

		logger.info(`Compiling inlang project at "${options.project}".`)
=======
	.action(async (options: { project: string; outdir: string }) => {
		consola.info(`Compiling inlang project at "${options.project}".`)

		const path = resolve(process.cwd(), options.project)
>>>>>>> 40a76154
		const project = exitIfErrors(
			await loadProject({
				projectPath: path,
				nodeishFs: fs,
				_capture(id, props) {
					telemetry.capture({
						// @ts-ignore the event types
						event: id,
						properties: props,
					})
				},
			}),
			logger
		)

		async function execute() {
			const output = compile({
				messages: project.query.messages.getAll(),
				settings: project.settings(),
			})

			await writeOutput(outputDirectory, output, fs)
		}

		await execute()

		// await Promise that never resolves to keep the process alive
		if (options.watch) {
			process.on("SIGINT", () => {
				//start with a new line, since the ^C is on the current line
				logger.ln().info("Stopping the watcher.")
				process.exit(0)
			})

			let numChanges = 0
			project.query.messages.getAll.subscribe(async (messages) => {
				numChanges++
				if (messages.length === 0) return //messages probably haven't loaded yet
				if (numChanges === 1) return //don't recompile on the first run

				logger.info("Messages changed. Recompiling...")
				await execute()
			})

			/* eslint-disable no-constant-condition */
			while (true) {
				// Keep the process alive
				await new Promise((resolve) => setTimeout(resolve, 10_000))
			}
		}

		logger.info("Sucessfully compiled the project.")
	})

/**
 * Utility function to exit when the project has errors.
 */
const exitIfErrors = (project: InlangProject, logger: Logger) => {
	if (project.errors().length > 0) {
		logger.warn(`The project has errors:`)
		for (const error of project.errors()) {
			logger.error(error)
		}
		process.exit(1)
	}
	return project
}<|MERGE_RESOLUTION|>--- conflicted
+++ resolved
@@ -16,20 +16,13 @@
 		'The path to the output directory. Example: "./src/paraglide"',
 		"./src/paraglide"
 	)
-<<<<<<< HEAD
 	.requiredOption("--watch", "Watch for changes and recompile.", false)
 	.action(async (options: { project: string; outdir: string; watch: boolean }) => {
 		const logger = new Logger({ silent: false, prefix: true })
-		const settingsFilePath = resolve(process.cwd(), options.project)
+		const path = resolve(process.cwd(), options.project)
 		const outputDirectory = resolve(process.cwd(), options.outdir)
 
 		logger.info(`Compiling inlang project at "${options.project}".`)
-=======
-	.action(async (options: { project: string; outdir: string }) => {
-		consola.info(`Compiling inlang project at "${options.project}".`)
-
-		const path = resolve(process.cwd(), options.project)
->>>>>>> 40a76154
 		const project = exitIfErrors(
 			await loadProject({
 				projectPath: path,
