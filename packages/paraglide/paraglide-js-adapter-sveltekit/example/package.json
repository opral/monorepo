{
	"name": "@inlang/paraglide-js-adapter-sveltekit-example",
	"version": "0.0.1",
	"private": true,
	"scripts": {
		"_dev": "vite dev",
		"build": "vite build",
		"test": "vite build",
		"preview": "vite preview",
		"check": "svelte-kit sync && svelte-check --tsconfig ./tsconfig.json",
		"check:watch": "svelte-kit sync && svelte-check --tsconfig ./tsconfig.json --watch"
	},
	"devDependencies": {
		"@inlang/paraglide-js": "workspace:*",
		"@inlang/paraglide-js-adapter-vite": "workspace:*",
		"@inlang/plugin-message-format": "workspace:*",
		"@sveltejs/adapter-static": "^2.0.3",
		"@sveltejs/kit": "^1.20.4",
		"svelte": "^4.0.5",
		"svelte-check": "^3.4.3",
		"tslib": "^2.4.1",
		"typescript": "^5.0.0",
<<<<<<< HEAD
		"vite": "4.5.0",
		"@inlang/paraglide-js-adapter-vite": "workspace:*"
=======
		"vite": "^4.4.2"
>>>>>>> fb9a10d2
	},
	"type": "module"
}<|MERGE_RESOLUTION|>--- conflicted
+++ resolved
@@ -20,12 +20,7 @@
 		"svelte-check": "^3.4.3",
 		"tslib": "^2.4.1",
 		"typescript": "^5.0.0",
-<<<<<<< HEAD
-		"vite": "4.5.0",
-		"@inlang/paraglide-js-adapter-vite": "workspace:*"
-=======
 		"vite": "^4.4.2"
->>>>>>> fb9a10d2
 	},
 	"type": "module"
 }