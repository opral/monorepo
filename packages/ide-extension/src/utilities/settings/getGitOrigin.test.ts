<<<<<<< HEAD
import { describe, it, expect, vi, beforeEach } from "vitest"
import { createNodeishMemoryFs, fromSnapshot as loadSnapshot, type Snapshot } from "@lix-js/fs"
import * as gitClient from "@lix-js/client"
import { readFileSync } from "node:fs"
import { resolve } from "node:path"

let workspaceFoldersMock: { uri: { fsPath: string } }[] | undefined
vi.mock("vscode", () => ({
	workspace: {
		get workspaceFolders() {
			return workspaceFoldersMock
		},
	},
}))

vi.mock("node:fs/promises", () => {
	const nodeishFs = createNodeishMemoryFs()

	const ciTestRepo: Snapshot = JSON.parse(
		readFileSync(resolve(__dirname, "../../../test/mocks/ci-test-repo.json"), {
			encoding: "utf-8",
		})
	)

	loadSnapshot(nodeishFs, ciTestRepo)
	nodeishFs._original_unwrapped_fs = undefined

	return nodeishFs
})

vi.mock("process", () => ({
	cwd: () => "/non/existent/directory",
}))

vi.mock("@lix-js/client", () => ({
	findRepoRoot: vi.fn(),
	openRepository: vi.fn(),
}))

describe("getGitOrigin", () => {
	let getGitOrigin: any

	beforeEach(async () => {
		vi.resetAllMocks()
		getGitOrigin = (await import("./getGitOrigin.js")).getGitOrigin
		workspaceFoldersMock = undefined
	})

	it("should return the parsed git origin URL when workspace is present", async () => {
		// @ts-expect-error
		gitClient.findRepoRoot.mockResolvedValue("/mocked/repo/root")
		// @ts-expect-error
		gitClient.openRepository.mockResolvedValue({
			getOrigin: () => Promise.resolve("github.com/inlang/ci-test-repo.git"),
		})

		workspaceFoldersMock = [{ uri: { fsPath: "src" } }]
		const origin = await getGitOrigin()
=======
import { describe, it, expect } from "vitest"
import { createNodeishMemoryFs, fromSnapshot as loadSnapshot, type Snapshot } from "@lix-js/fs"
import { readFileSync } from "node:fs"
import { resolve } from "node:path"
import { _getGitOrigin } from "./_getGitOrigin.js"

const nodeishFs = createNodeishMemoryFs()

const ciTestRepo: Snapshot = JSON.parse(
	readFileSync(resolve(__dirname, "../../../test/mocks/ci-test-repo.json"), {
		encoding: "utf-8",
	})
)

loadSnapshot(nodeishFs, ciTestRepo)

describe("getGitOrigin", () => {
	it("should return the parsed git origin URL when workspace is present", async () => {
		const origin = await _getGitOrigin({ fs: nodeishFs, workspaceRoot: "src" })
>>>>>>> 76bf42ec
		expect(origin).toEqual("github.com/inlang/ci-test-repo.git")
	})

	it("should handle errors and return undefined when no workspace folder is found", async () => {
<<<<<<< HEAD
		// @ts-expect-error
		gitClient.findRepoRoot.mockResolvedValue(undefined)

		const origin = await getGitOrigin()
=======
		await nodeishFs.rm(".git", { recursive: true })
		const origin = await _getGitOrigin({ fs: nodeishFs, workspaceRoot: "src" })
>>>>>>> 76bf42ec
		expect(origin).toBeUndefined()
	})
})<|MERGE_RESOLUTION|>--- conflicted
+++ resolved
@@ -1,63 +1,3 @@
-<<<<<<< HEAD
-import { describe, it, expect, vi, beforeEach } from "vitest"
-import { createNodeishMemoryFs, fromSnapshot as loadSnapshot, type Snapshot } from "@lix-js/fs"
-import * as gitClient from "@lix-js/client"
-import { readFileSync } from "node:fs"
-import { resolve } from "node:path"
-
-let workspaceFoldersMock: { uri: { fsPath: string } }[] | undefined
-vi.mock("vscode", () => ({
-	workspace: {
-		get workspaceFolders() {
-			return workspaceFoldersMock
-		},
-	},
-}))
-
-vi.mock("node:fs/promises", () => {
-	const nodeishFs = createNodeishMemoryFs()
-
-	const ciTestRepo: Snapshot = JSON.parse(
-		readFileSync(resolve(__dirname, "../../../test/mocks/ci-test-repo.json"), {
-			encoding: "utf-8",
-		})
-	)
-
-	loadSnapshot(nodeishFs, ciTestRepo)
-	nodeishFs._original_unwrapped_fs = undefined
-
-	return nodeishFs
-})
-
-vi.mock("process", () => ({
-	cwd: () => "/non/existent/directory",
-}))
-
-vi.mock("@lix-js/client", () => ({
-	findRepoRoot: vi.fn(),
-	openRepository: vi.fn(),
-}))
-
-describe("getGitOrigin", () => {
-	let getGitOrigin: any
-
-	beforeEach(async () => {
-		vi.resetAllMocks()
-		getGitOrigin = (await import("./getGitOrigin.js")).getGitOrigin
-		workspaceFoldersMock = undefined
-	})
-
-	it("should return the parsed git origin URL when workspace is present", async () => {
-		// @ts-expect-error
-		gitClient.findRepoRoot.mockResolvedValue("/mocked/repo/root")
-		// @ts-expect-error
-		gitClient.openRepository.mockResolvedValue({
-			getOrigin: () => Promise.resolve("github.com/inlang/ci-test-repo.git"),
-		})
-
-		workspaceFoldersMock = [{ uri: { fsPath: "src" } }]
-		const origin = await getGitOrigin()
-=======
 import { describe, it, expect } from "vitest"
 import { createNodeishMemoryFs, fromSnapshot as loadSnapshot, type Snapshot } from "@lix-js/fs"
 import { readFileSync } from "node:fs"
@@ -77,20 +17,12 @@
 describe("getGitOrigin", () => {
 	it("should return the parsed git origin URL when workspace is present", async () => {
 		const origin = await _getGitOrigin({ fs: nodeishFs, workspaceRoot: "src" })
->>>>>>> 76bf42ec
 		expect(origin).toEqual("github.com/inlang/ci-test-repo.git")
 	})
 
 	it("should handle errors and return undefined when no workspace folder is found", async () => {
-<<<<<<< HEAD
-		// @ts-expect-error
-		gitClient.findRepoRoot.mockResolvedValue(undefined)
-
-		const origin = await getGitOrigin()
-=======
 		await nodeishFs.rm(".git", { recursive: true })
 		const origin = await _getGitOrigin({ fs: nodeishFs, workspaceRoot: "src" })
->>>>>>> 76bf42ec
 		expect(origin).toBeUndefined()
 	})
 })