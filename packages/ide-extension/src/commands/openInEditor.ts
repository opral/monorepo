import { Uri, commands, env } from "vscode"
import { telemetry } from "../services/telemetry/implementation.js"
import type { Message } from "@inlang/sdk"
import { CONFIGURATION } from "../configuration.js"
<<<<<<< HEAD
=======
import { getGitOrigin } from "../utilities/settings/getGitOrigin.js"
>>>>>>> 4fa50870

export const openInEditorCommand = {
	command: "inlang.openInEditor",
	title: "Inlang: Open in Editor",
	register: commands.registerCommand,
	callback: async function (args: { messageId: Message["id"]; selectedProjectPath: string }) {
		// TODO: Probably the origin should be configurable via the config.
		const origin = (await getGitOrigin())?.replaceAll(".git", "")
		const uri = args.messageId
			? `${CONFIGURATION.STRINGS.EDITOR_BASE_URL}${origin}?project=${encodeURIComponent(
					args.selectedProjectPath
			  )}&id=${encodeURIComponent(args.messageId)}`
			: `${CONFIGURATION.STRINGS.EDITOR_BASE_URL}${origin}`

		env.openExternal(Uri.parse(uri))

		telemetry.capture({
			event: "IDE-EXTENSION Editor opened via tooltip",
		})
		return undefined
	},
}<|MERGE_RESOLUTION|>--- conflicted
+++ resolved
@@ -2,10 +2,7 @@
 import { telemetry } from "../services/telemetry/implementation.js"
 import type { Message } from "@inlang/sdk"
 import { CONFIGURATION } from "../configuration.js"
-<<<<<<< HEAD
-=======
 import { getGitOrigin } from "../utilities/settings/getGitOrigin.js"
->>>>>>> 4fa50870
 
 export const openInEditorCommand = {
 	command: "inlang.openInEditor",
