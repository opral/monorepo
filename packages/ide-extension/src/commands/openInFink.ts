import { Uri, commands, env } from "vscode"
<<<<<<< HEAD
import { telemetry } from "../services/telemetry/implementation.js"
import type { Bundle } from "@inlang/sdk2"
// import { CONFIGURATION } from "../configuration.js"
=======
import { telemetry } from "../services/telemetry/index.js"
import type { Message } from "@inlang/sdk"
import { CONFIGURATION } from "../configuration.js"
import { getGitOrigin } from "../utilities/settings/getGitOrigin.js"
import { getCurrentBranch } from "../utilities/settings/getCurrentBranch.js"
>>>>>>> 30a83581

export const openInFinkCommand = {
	command: "sherlock.openInFink",
	title: "Sherlock: Open in Fink",
	register: commands.registerCommand,
<<<<<<< HEAD
	callback: async function (args: { bundleId: Bundle["id"]; selectedProjectPath: string }) {
		console.error("Not implemented", args)
=======
	callback: async function (args: { messageId: Message["id"]; selectedProjectPath: string }) {
		const origin = (await getGitOrigin())?.replaceAll(".git", "")
		const branch = (await getCurrentBranch()) || "main"
		const uri = args.messageId
			? `${CONFIGURATION.STRINGS.FINK_BASE_URL}${origin}?project=${encodeURIComponent(
					args.selectedProjectPath
				)}&branch=${encodeURIComponent(branch)}&id=${encodeURIComponent(args.messageId)}`
			: `${CONFIGURATION.STRINGS.FINK_BASE_URL}${origin}?branch=${encodeURIComponent(branch)}`
>>>>>>> 30a83581

		const uri = "not implemented"
		env.openExternal(Uri.parse(uri))

		telemetry.capture({
			event: "IDE-EXTENSION Editor opened via tooltip",
		})
		return undefined
	},
}<|MERGE_RESOLUTION|>--- conflicted
+++ resolved
@@ -1,40 +1,20 @@
 import { Uri, commands, env } from "vscode"
-<<<<<<< HEAD
-import { telemetry } from "../services/telemetry/implementation.js"
 import type { Bundle } from "@inlang/sdk2"
 // import { CONFIGURATION } from "../configuration.js"
-=======
-import { telemetry } from "../services/telemetry/index.js"
-import type { Message } from "@inlang/sdk"
-import { CONFIGURATION } from "../configuration.js"
-import { getGitOrigin } from "../utilities/settings/getGitOrigin.js"
-import { getCurrentBranch } from "../utilities/settings/getCurrentBranch.js"
->>>>>>> 30a83581
 
 export const openInFinkCommand = {
 	command: "sherlock.openInFink",
 	title: "Sherlock: Open in Fink",
 	register: commands.registerCommand,
-<<<<<<< HEAD
 	callback: async function (args: { bundleId: Bundle["id"]; selectedProjectPath: string }) {
 		console.error("Not implemented", args)
-=======
-	callback: async function (args: { messageId: Message["id"]; selectedProjectPath: string }) {
-		const origin = (await getGitOrigin())?.replaceAll(".git", "")
-		const branch = (await getCurrentBranch()) || "main"
-		const uri = args.messageId
-			? `${CONFIGURATION.STRINGS.FINK_BASE_URL}${origin}?project=${encodeURIComponent(
-					args.selectedProjectPath
-				)}&branch=${encodeURIComponent(branch)}&id=${encodeURIComponent(args.messageId)}`
-			: `${CONFIGURATION.STRINGS.FINK_BASE_URL}${origin}?branch=${encodeURIComponent(branch)}`
->>>>>>> 30a83581
 
 		const uri = "not implemented"
 		env.openExternal(Uri.parse(uri))
 
-		telemetry.capture({
-			event: "IDE-EXTENSION Editor opened via tooltip",
-		})
+		// capture({
+		// 	event: "IDE-EXTENSION Editor opened via tooltip",
+		// })
 		return undefined
 	},
 }