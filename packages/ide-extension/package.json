--- conflicted
+++ resolved
@@ -240,14 +240,8 @@
 	"dependencies": {
 		"@inlang/sdk2": "workspace:*",
 		"@inlang/settings-component": "workspace:*",
-<<<<<<< HEAD
 		"@inlang/recommend-sherlock": "workspace:*",
-		"@inlang/telemetry": "workspace:*",
 		"@inlang/rpc": "workspace:*",
-=======
-		"@lix-js/client": "workspace:*",
-		"@lix-js/fs": "workspace:*",
->>>>>>> 30a83581
 		"@vitest/coverage-v8": "0.34.6",
 		"comlink": "^4.4.1",
 		"fast-glob": "^3.2.12",
