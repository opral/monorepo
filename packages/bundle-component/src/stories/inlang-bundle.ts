import { html, LitElement } from "lit"
import { customElement, property, state } from "lit/decorators.js"
import overridePrimitiveColors from "../helper/overridePrimitiveColors.js"
import {
	type Bundle,
	type Message,
	type Pattern,
	type LanguageTag,
	type LintReport,
	type ProjectSettings2,
	type Declaration,
	createVariant,
	createMessage,
	type Variant,
	type Expression,
} from "@inlang/sdk-v2"
import type { InstalledLintRule, NestedBundle, NestedMessage } from "@inlang/sdk-v2"

//internal components
import "./inlang-bundle-root.js"
import "./inlang-bundle-header.js"
import "./inlang-message.js"
import "./inlang-variant.js"
import "./pattern-editor/inlang-pattern-editor.js"
import "./actions/inlang-variant-action.js"

//shoelace components
import SlTag from "@shoelace-style/shoelace/dist/components/tag/tag.component.js"
import SlInput from "@shoelace-style/shoelace/dist/components/input/input.component.js"
import SlButton from "@shoelace-style/shoelace/dist/components/button/button.component.js"
import SlTooltip from "@shoelace-style/shoelace/dist/components/tooltip/tooltip.component.js"
import SlDropdown from "@shoelace-style/shoelace/dist/components/dropdown/dropdown.component.js"
import SlMenu from "@shoelace-style/shoelace/dist/components/menu/menu.component.js"
import SlMenuItem from "@shoelace-style/shoelace/dist/components/menu-item/menu-item.component.js"
import SlSelect from "@shoelace-style/shoelace/dist/components/select/select.component.js"
import SlOption from "@shoelace-style/shoelace/dist/components/option/option.component.js"

// in case an app defines it's own set of shoelace components, prevent double registering
if (!customElements.get("sl-tag")) customElements.define("sl-tag", SlTag)
if (!customElements.get("sl-input")) customElements.define("sl-input", SlInput)
if (!customElements.get("sl-button")) customElements.define("sl-button", SlButton)
if (!customElements.get("sl-tooltip")) customElements.define("sl-tooltip", SlTooltip)
if (!customElements.get("sl-dropdown")) customElements.define("sl-dropdown", SlDropdown)
if (!customElements.get("sl-menu")) customElements.define("sl-menu", SlMenu)
if (!customElements.get("sl-menu-item")) customElements.define("sl-menu-item", SlMenuItem)
if (!customElements.get("sl-select")) customElements.define("sl-select", SlSelect)
if (!customElements.get("sl-option")) customElements.define("sl-option", SlOption)

//helpers
import getInputs from "../helper/crud/input/get.js"
import createInput from "../helper/crud/input/create.js"
import upsertVariant from "../helper/crud/variant/upsert.js"
import patternToString from "../helper/crud/pattern/patternToString.js"
import sortAllVariants from "../helper/crud/variant/sortAll.js"
import InlangBundleAction from "./actions/inlang-bundle-action.js"

@customElement("inlang-bundle")
export default class InlangBundle extends LitElement {
	//props
	@property({ type: Object })
	bundle: NestedBundle | undefined

	@property({ type: Object })
	settings: ProjectSettings2 | undefined

	@property({ type: Array })
	filteredLocales: LanguageTag[] | undefined

	@property({ type: Array })
	installedLintRules: InstalledLintRule[] | undefined

	@property({ type: Array })
	bundleValidationReports: Array<any> | undefined

	@property({ type: Array })
	messageValidationReports: Array<any> | undefined

	@property({ type: Array })
	variantValidationReports: Array<any> | undefined

	//disable shadow root -> because of contenteditable selection API
	override createRenderRoot() {
		return this
	}

	// events
	dispatchOnUpdateVariant(variant: Variant) {
		const onUpdateVariant = new CustomEvent("update-variant", {
			bubbles: true,
			composed: true,
			detail: {
				argument: {
					variant,
				},
			},
		})
		this.dispatchEvent(onUpdateVariant)
	}

	dispatchOnInsertVariant(variant: Variant) {
		const onInsertVariant = new CustomEvent("insert-variant", {
			bubbles: true,
			composed: true,
			detail: {
				argument: {
					variant,
				},
			},
		})
		this.dispatchEvent(onInsertVariant)
	}

	dispatchOnInsertMessage(message: Message, variants: Variant[]) {
		const onInsertMessage = new CustomEvent("insert-message", {
			bubbles: true,
			composed: true,
			detail: {
				argument: {
					message,
					variants,
				},
			},
		})
		this.dispatchEvent(onInsertMessage)
	}

	dispatchOnUpdateMessage(message: Message, variants: Variant[]) {
		const onUpdateMessage = new CustomEvent("update-message", {
			bubbles: true,
			composed: true,
			detail: {
				argument: {
					message,
					variants,
				},
			},
		})
		this.dispatchEvent(onUpdateMessage)
	}

	dispatchOnFixLint(lintReport: LintReport, fix: LintReport["fixes"][0]["title"]) {
		const onFixLint = new CustomEvent("fix-lint", {
			bubbles: true,
			composed: true,
			detail: {
				argument: {
					lintReport,
					fix,
				},
			},
		})
		this.dispatchEvent(onFixLint)
	}

	dispatchOnMachineTranslate(messageId?: string, variantId?: string) {
		const onMachineTranslate = new CustomEvent("machine-translate", {
			bubbles: true,
			composed: true,
			detail: {
				argument: {
					messageId,
					variantId,
				},
			},
		})
		this.dispatchEvent(onMachineTranslate)
	}

	// internal variables/states
	@state()
	private _bundle: NestedBundle | undefined

	@state()
	private _freshlyAddedVariants: string[] = []

	@state()
	private _bundleActions: Element[] = []

	//functions
	private _triggerSave = () => {
		if (this._bundle) {
			//this.dispatchOnChangeMessageBundle(this._bundle)
		}
	}

	private _addMessage = (message: NestedMessage) => {
		if (this._bundle) {
			this._bundle.messages.push(message)
		}
		this._triggerSave()
		this._triggerRefresh()
	}

	private _addInput = (name: string) => {
		if (this._bundle) {
			createInput({ messageBundle: this._bundle, inputName: name })
		}
		for (const message of this._bundle?.messages || []) {
			this.dispatchOnUpdateMessage(message, [])
		}
		this.requestUpdate()
	}

	private _triggerRefresh = () => {
		this.requestUpdate()
	}

	private _resetFreshlyAddedVariants = (newArray: string[]) => {
		this._freshlyAddedVariants = newArray
	}

	private _fixLint = (lintReport: LintReport, fix: LintReport["fixes"][0]["title"]) => {
		this.dispatchOnFixLint(lintReport, fix)
	}

	private _refLocale = (): LanguageTag | undefined => {
		return this.settings?.baseLocale
	}

	private _filteredLocales = (): LanguageTag[] | undefined => {
		if (!this.filteredLocales) return this.settings?.locales
		if (this.filteredLocales && this.filteredLocales.length === 0) return this.filteredLocales
		return this.filteredLocales
	}

	private _locales = (): LanguageTag[] | undefined => {
		return this._filteredLocales() || undefined
	}

	private _inputs = (): Declaration[] | undefined => {
		const _refLanguageTag = this._refLocale()
		return _refLanguageTag && this._bundle ? getInputs({ messageBundle: this._bundle }) : undefined
	}

	private _getBundleActions = (): Element[] => {
		// @ts-ignore -- @NilsJacobsen check why this produces a ts error
		return [...this.children]
			.filter((child) => child instanceof InlangBundleAction)
			.map((child) => {
				child.setAttribute("slot", "bundle-action")
				const style = document.createElement("style")
				style.textContent = `
					sl-menu-item::part(label) {
						font-size: 14px;
						padding-left: 12px;
					}
					sl-menu-item::part(base) {
						color: var(--sl-input-color);
					}
					sl-menu-item::part(base):hover {
						background-color: var(--sl-input-background-color-hover);
					}
					sl-menu-item::part(checked-icon) {
						display: none;
					}
                `
				child.shadowRoot?.appendChild(style)
				return child
			})
	}

	// fill message with empty message if message is undefined to fix layout shift (will not be committed)
	private _fillMessage = (
		bundleId: string,
		message: NestedMessage | undefined,
		locale: LanguageTag
	): NestedMessage => {
		if (message) {
			if (message.variants.length === 0) {
				message.variants.push(createVariant({ messageId: message.id, match: {} }))
			}
			return message
		} else {
			return createMessage({ bundleId, locale: locale, text: "" })
		}
	}

	private _handleUpdatePattern = (
		message: NestedMessage | undefined,
		variant: Variant | undefined,
		newPattern: Pattern,
		locale: LanguageTag
	) => {
		if (variant) {
			if (!message) {
				throw new Error("a variant cant exist without a message")
			}

			// update existing variant
			const newVariant = { ...variant, pattern: newPattern }
			const upsertedVariant = upsertVariant({
				message: message!,
				variant: newVariant,
			})
			if (upsertedVariant) {
				this.dispatchOnUpdateVariant(upsertedVariant)
			}
		} else {
			if (message) {
				const newVariant = {
					...createVariant({ messageId: message!.id, match: {} }),
					pattern: newPattern,
				}

				// A message object exists -> just add the new variant
				upsertVariant({
					message: message!,
					variant: newVariant,
				})
				this.dispatchOnInsertVariant(newVariant)
			} else {
				const messageWithoutVariant = createMessage({
					bundleId: this.bundle!.id,
					locale: locale,
					text: "test",
				})

				const newVariant = {
					...createVariant({ messageId: messageWithoutVariant!.id, match: {} }),
					pattern: newPattern,
				}

				// A message object does not exist yet -> create one that also contains the new variant
				const newMessage = {
					...messageWithoutVariant,
					selectors: [],
					declarations: [],
					locale: locale,
					variants: [newVariant],
				}
				this._addMessage(newMessage)
				this.dispatchOnInsertMessage(newMessage, [newVariant])
				this.dispatchOnInsertVariant(newVariant)
			}
		}
		this.requestUpdate()
	}

	// hooks
	override updated(changedProperties: any) {
		// works like useEffect
		// In order to not mutate object references, we need to clone the object
		// When the messageBundle prop changes, we update the internal state
		if (changedProperties.has("bundle")) {
			this._bundle = structuredClone(this.bundle)
			this._bundleActions = this._getBundleActions()
		}
	}

	override connectedCallback() {
		super.connectedCallback()
		this._bundle = structuredClone(this.bundle)
	}

	override async firstUpdated() {
		await this.updateComplete
		// override primitive colors to match the design system
		overridePrimitiveColors()
		this._bundle = structuredClone(this.bundle)
	}

	override render() {
		return html`
			<inlang-bundle-root>
				<inlang-bundle-header
					.bundle=${this._bundle}
					.settings=${this.settings}
					.installedLintRules=${this.installedLintRules}
					.bundleValidationReports=${this.bundleValidationReports}
					.fixLint=${this._fixLint}
					.addInput=${this._addInput}
					.triggerSave=${this._triggerSave}
					.triggerRefresh=${this._triggerRefresh}
					slot="bundle-header"
				>
					${this._bundleActions.map((action) => {
						return html`${action}`
					})}
				</inlang-bundle-header>
				<div class="messages-container" slot="messages">
					${this._locales() &&
					this._locales()?.map((locale) => {
						const message = this._bundle?.messages.find((message) => message.locale === locale)
<<<<<<< HEAD
						// TODO SDK-v2 LINT reports
						const lintReports = [] as any[]
						// const lintReports = this._bundle?.lintReports?.reports.filter(
						// 	(report) => report.messageId === message?.id
						// )
=======
						const _messageValidationReports = this.messageValidationReports?.filter(
							(report: any) => report.typeId === message?.id
						)
						// TODO SDK-v2 lint reports
>>>>>>> 6aca41dd
						return html`<inlang-message
							.locale=${locale}
							.message=${message}
							.messageValidationReports=${_messageValidationReports}
							.installedLintRules=${this.installedLintRules}
							.settings=${this.settings}
							.inputs=${this._inputs()}
							.freshlyAddedVariants=${this._freshlyAddedVariants}
							.addInput=${this._addInput}
							.addMessage=${this._addMessage}
							.resetFreshlyAddedVariants=${this._resetFreshlyAddedVariants}
							.triggerSave=${this._triggerSave}
							.triggerMessageBundleRefresh=${this._triggerRefresh}
							.fixLint=${this._fixLint}
						>
							${sortAllVariants({
								variants: this._fillMessage(
									this._bundle?.id ? this._bundle?.id : "WHATTT", // TODO SDK-v2 @nils check how we deal with undefined
									structuredClone(message),
									locale
								).variants,
								ignoreVariantIds: this._freshlyAddedVariants,
								selectors: message?.selectors || [],
							})?.map((fakevariant) => {
								const variant = message?.variants.find((v) => v.id === fakevariant.id)
								const _variantValidationReports: Array<any> | undefined =
									this.variantValidationReports?.filter(
										(report: any) => report.typeId === variant?.id
									)
								return html`<inlang-variant
									slot="variant"
									.variant=${variant}
									.bundleId=${this.bundle!.id}
									.message=${message}
									.inputs=${this._inputs()}
									.triggerSave=${this._triggerSave}
									.triggerMessageBundleRefresh=${this._triggerRefresh}
									.addMessage=${this._addMessage}
									.addInput=${this._addInput}
									.locale=${locale}
									.variantValidationReports=${_variantValidationReports}
									.messageValidationReports=${_messageValidationReports}
									.installedLintRules=${this.installedLintRules}
									.fixLint=${this._fixLint}
								>
									<inlang-pattern-editor
										id=${variant?.id}
										slot="pattern-editor"
										.pattern=${variant?.pattern}
										@change-pattern=${(event: { detail: { argument: Pattern } }) => {
											this._handleUpdatePattern(message, variant, event.detail.argument, locale)
										}}
									></inlang-pattern-editor>
									${patternToString({ pattern: variant?.pattern || [] }) === ""
										? html`<inlang-variant-action
												slot="variant-action"
												actionTitle="Machine Translate"
												tooltip="Machine Translate"
												@click=${() => {
													this.dispatchOnMachineTranslate(message?.id, variant?.id)
												}}
										  ></inlang-variant-action>`
										: ``}
								</inlang-variant>`
							})}
						</inlang-message>`
					})}
				</div>
			</inlang-bundle-root>
		`
	}
}

declare global {
	interface HTMLElementTagNameMap {
		"inlang-bundle": InlangBundle
	}
}<|MERGE_RESOLUTION|>--- conflicted
+++ resolved
@@ -381,18 +381,10 @@
 					${this._locales() &&
 					this._locales()?.map((locale) => {
 						const message = this._bundle?.messages.find((message) => message.locale === locale)
-<<<<<<< HEAD
-						// TODO SDK-v2 LINT reports
-						const lintReports = [] as any[]
-						// const lintReports = this._bundle?.lintReports?.reports.filter(
-						// 	(report) => report.messageId === message?.id
-						// )
-=======
 						const _messageValidationReports = this.messageValidationReports?.filter(
 							(report: any) => report.typeId === message?.id
 						)
 						// TODO SDK-v2 lint reports
->>>>>>> 6aca41dd
 						return html`<inlang-message
 							.locale=${locale}
 							.message=${message}
