--- conflicted
+++ resolved
@@ -10,11 +10,7 @@
 		"translation"
 	],
 	"type": "module",
-<<<<<<< HEAD
-	"version": "0.11.6",
-=======
 	"version": "0.11.8",
->>>>>>> 39dfd40c
 	"publishConfig": {
 		"access": "public"
 	},
