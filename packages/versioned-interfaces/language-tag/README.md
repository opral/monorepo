<<<<<<< HEAD
[BCP-47 language tags](https://en.wikipedia.org/wiki/IETF_language_tag) types and validators.

> Always bear in mind that the golden rule is to keep your language tag as short as possible. Only add further subtags to your language tag if they are needed to distinguish the language from something else in the context where your content is used.

## Language tags

Further information on choosing the language tag for your content can be found in the [W3C article on choosing language tags](https://www.w3.org/International/questions/qa-choosing-language-tags).

```js
/^(
  (?<grandfathered>
    (en-GB-oed|i-ami|i-bnn|i-default|i-enochian|i-hak|i-klingon|i-lux|
    i-mingo|i-navajo|i-pwn|i-tao|i-tay|i-tsu|sgn-BE-FR|sgn-BE-NL|sgn-CH-DE)|
    (art-lojban|cel-gaulish|no-bok|no-nyn|zh-guoyu|zh-hakka|zh-min|zh-min-nan|zh-xiang)
  )|
  (
    (?<language>
      ([A-Za-z]{2,3}(-(?<extlang>[A-Za-z]{3}(-[A-Za-z]{3}){0,2}))?)
      ([A-Za-z]{2,3}(-(?<extlang>[A-Za-z]{3}(-[A-Za-z]{3}){0,2}))?)|
      [A-Za-z]{4}|[A-Za-z]{5,8}
    )
    (-(?<script>[A-Za-z]{4}))?
    (-(?<region>[A-Za-z]{2}|[0-9]{3}))?
    (-(?<variant>[A-Za-z0-9]{5,8}|[0-9][A-Za-z0-9]{3}))*
    (-(?<extension>[0-9A-WY-Za-wy-z](-[A-Za-z0-9]{2,8})+))*
    (-(?<privateUse>x(-[A-Za-z0-9]{1,8})+))?
  )
  |
  (?<privateUse>x(-[A-Za-z0-9]{1,8})+)
)$/;
```
=======
# What is a language tag?

A language tag is a code that represents a language. It is used to identify the language of a text or other content. Language tags are defined by the [IETF](https://en.wikipedia.org/wiki/IETF_language_tag) in [BCP-47](https://www.rfc-editor.org/info/bcp47).

# How to use

Use this library to validate language tags in your application.

You can import the types to validate language tags in your application:

```ts
import { LanguageTag } from "@inlang/language-tag"


myLanguageTag = exampleTag as LanguageTag
```

# Install

You can install the @inlang/cli with this command:

```sh
npm install @inlang/language-tag
```

or

```sh
yarn add @inlang/language-tag
```
>>>>>>> d4eb48d4
<|MERGE_RESOLUTION|>--- conflicted
+++ resolved
@@ -1,9 +1,13 @@
-<<<<<<< HEAD
+
 [BCP-47 language tags](https://en.wikipedia.org/wiki/IETF_language_tag) types and validators.
 
 > Always bear in mind that the golden rule is to keep your language tag as short as possible. Only add further subtags to your language tag if they are needed to distinguish the language from something else in the context where your content is used.
 
-## Language tags
+## What is a language tag?
+
+A language tag is a code that represents a language. It is used to identify the language of a text or other content. Language tags are defined by the [IETF](https://en.wikipedia.org/wiki/IETF_language_tag) in [BCP-47](https://www.rfc-editor.org/info/bcp47).
+
+## Validation
 
 Further information on choosing the language tag for your content can be found in the [W3C article on choosing language tags](https://www.w3.org/International/questions/qa-choosing-language-tags).
 
@@ -30,12 +34,8 @@
   (?<privateUse>x(-[A-Za-z0-9]{1,8})+)
 )$/;
 ```
-=======
-# What is a language tag?
 
-A language tag is a code that represents a language. It is used to identify the language of a text or other content. Language tags are defined by the [IETF](https://en.wikipedia.org/wiki/IETF_language_tag) in [BCP-47](https://www.rfc-editor.org/info/bcp47).
-
-# How to use
+## How to use
 
 Use this library to validate language tags in your application.
 
@@ -48,7 +48,7 @@
 myLanguageTag = exampleTag as LanguageTag
 ```
 
-# Install
+## Install
 
 You can install the @inlang/cli with this command:
 
@@ -60,5 +60,4 @@
 
 ```sh
 yarn add @inlang/language-tag
-```
->>>>>>> d4eb48d4
+```