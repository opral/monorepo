--- conflicted
+++ resolved
@@ -23,11 +23,7 @@
 		"@inlang/env-variables": "*",
 		"http-proxy-middleware": "^2.0.6",
 		"posthog-js": "^1.53.2",
-<<<<<<< HEAD
-		"posthog-node": "^3.0.0"
-=======
 		"posthog-node": "^2.6.0"
->>>>>>> 9a5edcb7
 	},
 	"peerDependencies": {
 		"express": "^4.18.2"
