{
	"name": "@inlang/rpc",
	"type": "module",
	"private": true,
	"exports": {
		".": "./src/index.ts",
		"./router": "./src/router.ts"
	},
	"scripts": {
		"---- DEV AND BUILD": "Are not required. Direct TypeScript import is possible because this module is only used internally.",
		"---- TEST ----------------------------------------------------------": "",
		"test": "tsc --noEmit && vitest run --passWithNoTests --coverage",
		"test:watch": "vitest watch --passWithNoTests --coverage",
		"---- LINT ----------------------------------------------------------": "",
		"lint": "cd ../.. && npm run lint:base ./source-code/core",
		"lint:fix": "cd ../.. && npm run lint:fix:base ./source-code/core",
		"format": "cd ../.. && npm run format:base ./source-code/core",
		"format:fix": "cd ../.. && npm run format:fix:base ./source-code/core",
		"---- OTHER ---------------------------------------------------------": "",
		"clean": "rm -r -f ./dist ./.turbo ./coverage ./node_modules"
	},
	"dependencies": {
		"@inlang/core": "*",
		"@inlang/env-variables": "*",
		"body-parser": "^1.20.2",
		"memfs": "^3.4.13",
		"openai": "^3.2.1",
<<<<<<< HEAD
=======
		"ts-dedent": "^2.2.0",
>>>>>>> fa942cb4
		"typed-rpc": "^3.0.0"
	},
	"peerDependencies": {
		"express": "^4.18.2"
	}
}<|MERGE_RESOLUTION|>--- conflicted
+++ resolved
@@ -25,10 +25,7 @@
 		"body-parser": "^1.20.2",
 		"memfs": "^3.4.13",
 		"openai": "^3.2.1",
-<<<<<<< HEAD
-=======
 		"ts-dedent": "^2.2.0",
->>>>>>> fa942cb4
 		"typed-rpc": "^3.0.0"
 	},
 	"peerDependencies": {
