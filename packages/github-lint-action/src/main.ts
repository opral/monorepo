import * as fs from "node:fs/promises"
import * as core from "@actions/core"
import * as github from "@actions/github"
import { openRepository } from "@lix-js/client"
import {
	loadProject,
	type InstalledMessageLintRule,
	type MessageLintReport,
	listProjects,
} from "@inlang/sdk"

/**
 * The main function for the action.
 * @returns {Promise<void>} Resolves when the action is complete.
 */
export async function run(): Promise<void> {
	core.debug("Running the action")

	try {
		const token = process.env.GITHUB_TOKEN
		if (!token) {
			throw new Error("GITHUB_TOKEN is not set")
		}
		// Check if pull request is mergeable using the GitHub API
		const octokit = github.getOctokit(token)
		const { owner, repo } = github.context.repo
		const prNumber = github.context.payload.pull_request?.number
		const { data } = await octokit.rest.pulls.get({
			owner,
			repo,
			pull_number: prNumber as number,
		})
		if (data.mergeable) {
			console.debug(`Pull Request #${prNumber} is mergeable.`)
		} else {
			console.warn(`Pull Request #${prNumber} is not mergeable. Skipping linting.`)
			return
		}

		// Change into the target repository
		process.chdir("target")
		core.debug(`Changed directory to target`)
		const repoTarget = await openRepository("file://" + process.cwd(), {
			nodeishFs: fs,
			branch: github.context.payload.pull_request?.head.ref,
		})
		core.debug(`Opened target repository`)
		const projectListTarget = await listProjects(repoTarget.nodeishFs, process.cwd())

		const results = projectListTarget.map((project) => ({
			projectPath: project.projectPath.replace(process.cwd(), ""),
			errorsTarget: [] as any[],
			errorsMerge: [] as any[],
			installedRules: [] as InstalledMessageLintRule[],
			reportsTarget: [] as MessageLintReport[],
			reportsMerge: [] as MessageLintReport[],
			lintSummary: [] as { id: string; name: string; count: number; level: "warning" | "error" }[],
			changedIds: [] as string[],
			commentContent: "" as string,
		}))

		// Collect all reports from the target repository
		for (const result of results) {
			core.debug(`Checking project: ${result.projectPath} in target repo`)
			const projectTarget = await loadProject({
				projectPath: process.cwd() + result.projectPath,
				repo: repoTarget,
				appId: "app.inlang.ninjaI18nAction",
			})
			if (projectTarget.errors().length > 0) {
				if (result) result.errorsTarget = projectTarget.errors()
				console.debug("Skip project ", result.projectPath, " in base repo because of errors")
				continue
			}
<<<<<<< HEAD
			result.installedRules.push(...projectBase.installed.messageLintRules())
			result.reportsBase.push(...(await projectBase.query.messageLintReports.getAll.settled()))
=======
			result.installedRules.push(...projectTarget.installed.messageLintRules())
			const messageLintReports = await projectTarget.query.messageLintReports.getAll()
			core.debug(`message: ${messageLintReports.length}`)
			result.reportsTarget.push(...messageLintReports)
			core.debug(`detected lint reports: ${messageLintReports.length}`)
>>>>>>> 313ce4a6
		}

		// Collect meta data for head and base repository
		const headMeta = {
			owner: github.context.payload.pull_request?.head.label.split(":")[0],
			repo: github.context.payload.pull_request?.head.repo.name,
			branch: github.context.payload.pull_request?.head.label.split(":")[1],
		}
		const baseMeta = {
			owner: github.context.payload.pull_request?.base.label.split(":")[0],
			repo: repo,
			branch: github.context.payload.pull_request?.base.label.split(":")[1],
		}

		// Prepare merge repo
		process.chdir("../merge")
		core.debug(`Changed directory to merge`)
		const repoMerge = await openRepository("file://" + process.cwd(), {
			nodeishFs: fs,
		})
		core.debug(`Opened merge repository`)

		// Check if the merge repository has a new project compared to the target repository
		const projectListMerge = await listProjects(repoMerge.nodeishFs, process.cwd())
		const newProjects = projectListMerge.filter(
			(project) =>
				!results.some(
					(result) => result.projectPath === project.projectPath.replace(process.cwd(), "")
				)
		)
		// Add new projects to the results
		for (const project of newProjects) {
			results.push({
				projectPath: project.projectPath.replace(process.cwd(), ""),
				errorsTarget: [] as any[],
				errorsMerge: [] as any[],
				installedRules: [] as InstalledMessageLintRule[],
				reportsTarget: [] as MessageLintReport[],
				reportsMerge: [] as MessageLintReport[],
				lintSummary: [] as {
					id: string
					name: string
					count: number
					level: "warning" | "error"
				}[],
				changedIds: [] as string[],
				commentContent: "" as string,
			})
		}

		// Collect all reports from the merge repository
		for (const result of results) {
			core.debug(`Checking project: ${result.projectPath} in merge repo`)
			if (
				projectListMerge.some(
					(project) => project.projectPath.replace(process.cwd(), "") === result.projectPath
				) === false
			) {
				console.debug(`Project ${result.projectPath} not found in head repo`)
				continue
			}
			const projectMerge = await loadProject({
				projectPath: process.cwd() + result.projectPath,
				repo: repoMerge,
				appId: "app.inlang.ninjaI18nAction",
			})
			if (projectMerge.errors().length > 0) {
				if (result) result.errorsMerge = projectMerge.errors()
				console.debug("Skip project ", result.projectPath, " in head repo because of errors")
				continue
			}
			// Extend installedRules with new rules
			const newInstalledRules = projectMerge.installed.messageLintRules()
			for (const newRule of newInstalledRules) {
				if (!result.installedRules.some((rule) => rule.id === newRule.id)) {
					result.installedRules.push(newRule)
				}
			}
<<<<<<< HEAD
			result?.reportsHead.push(...(await projectHead.query.messageLintReports.getAll.settled()))
=======
			const messageLintReports = await projectMerge.query.messageLintReports.getAll()
			core.debug(`message: ${messageLintReports.length}`)
			result?.reportsMerge.push(...messageLintReports)
			core.debug(`detected lint reports: ${messageLintReports.length}`)
>>>>>>> 313ce4a6
		}

		// Workflow should fail
		let projectWithNewSetupErrors = false
		let projectWithNewLintErrors = false

		// Create a lint summary for each project
		for (const result of results) {
			if (result.errorsMerge.length > 0) continue
			const LintSummary = createLintSummary(
				result.reportsMerge,
				result.reportsTarget,
				result.installedRules
			)
			if (LintSummary.summary.some((lintSummary) => lintSummary.level === "error")) {
				console.debug(
					`❗️ New lint errors found in project ${result.projectPath}. Set workflow to fail.`
				)
				projectWithNewLintErrors = true
			}
			result.lintSummary = LintSummary.summary
			result.changedIds = LintSummary.changedIds
		}

		// Create a comment content for each project
		for (const result of results) {
			const shortenedProjectPath = () => {
				const parts = result.projectPath.split("/")
				if (parts.length > 2) {
					return `/${parts.at(-2)}/${parts.at(-1)}`
				} else {
					return result.projectPath
				}
			}
			// Case: New errors in project setup
			if (result.errorsTarget.length === 0 && result.errorsMerge.length > 0) {
				console.debug(
					`❗️ New errors in setup of project \`${result.projectPath}\` found. Set workflow to fail.`
				)
				projectWithNewSetupErrors = true
				result.commentContent = `#### ❗️ New errors in setup of project \`${shortenedProjectPath()}\` found
${result.errorsMerge
	.map((error) => {
		let errorLog = `<details>
<summary>${error?.name}</summary>
${error?.message}`
		if (error?.cause && error?.cause?.message) {
			errorLog += `\n\n**Error cause**
${error?.cause.message}`
		}
		if (error?.cause && error?.cause?.message && error?.cause?.stack) {
			errorLog += `\n\n**Stack trace**
${error?.cause.stack}`
		}
		errorLog += `</details>`
		return errorLog
	})
	.join("\n")}`
				continue
			}
			// Case: setup of project fixed -> comment with new lint reports
			if (result.errorsTarget.length > 0 && result.errorsMerge.length === 0) {
				console.debug(`✅ Setup of project \`${result.projectPath}\` fixed`)
			}
			// Case: No lint reports found -> no comment
			if (result.errorsMerge.length > 0) continue
			if (result.lintSummary.length === 0) continue
			// Case: Lint reports found -> create comment with lint summary
			const lintSummary = result.lintSummary
			const commentContent = `#### Project \`${shortenedProjectPath()}\`
| lint rule | new reports | level | link |
|-----------|-------------| ------|------|
${lintSummary
	.map(
		(lintSummary) =>
			`| ${lintSummary.name} | ${lintSummary.count}| ${
				lintSummary.level
			} | [contribute (via Fink 🐦)](https://fink.inlang.com/github.com/${headMeta.owner}/${
				headMeta.repo
			}?branch=${headMeta.branch}&project=${result.projectPath}&lint=${
				lintSummary.id
			}&${result.changedIds.map((id) => `id=${id}`).join("&")}&ref=ninja-${baseMeta.owner}/${
				baseMeta.repo
			}/pull/${prNumber}) |`
	)
	.join("\n")}
`
			result.commentContent = commentContent
		}

		const commentMergeline = `### 🥷 Ninja i18n – 🛎️ Translations need to be updated`
		const commentResolved = `### 🥷 Ninja i18n – 🎉 Translations have been successfully updated`
		const commentContent =
			commentMergeline +
			"\n\n" +
			results
				.map((result) => result.commentContent)
				.filter((content) => content.length > 0)
				.join("\n")

		const issue = await octokit.rest.issues.get({
			owner,
			repo,
			issue_number: prNumber as number,
		})
		if (issue.data.locked) return console.debug("PR is locked, comment is skipped")

		// Check if PR already has a comment from this action
		const existingComment = await octokit.rest.issues.listComments({
			owner,
			repo,
			issue_number: prNumber as number,
		})
		if (existingComment.data.length > 0) {
			const commentId = existingComment.data.find(
				(comment) =>
					(comment.body?.includes(commentMergeline) || comment.body?.includes(commentResolved)) &&
					comment.user?.login === "github-actions[bot]"
			)?.id
			if (commentId) {
				console.debug("Updating existing comment")
				if (results.every((result) => result.commentContent.length === 0)) {
					console.debug("Reports have been fixed, updating comment and removing it")
					await octokit.rest.issues.updateComment({
						owner,
						repo,
						comment_id: commentId,
						body: commentResolved,
						as: "ninja-i18n",
					})
				} else {
					console.debug("Reports have not been fixed, updating comment")
					await octokit.rest.issues.updateComment({
						owner,
						repo,
						comment_id: commentId,
						body: commentContent,
						as: "ninja-i18n",
					})
				}
			}
		} else if (results.every((result) => result.commentContent.length === 0)) {
			console.debug("No lint reports found, skipping comment")
		} else {
			console.debug("Creating a new comment")
			await octokit.rest.issues.createComment({
				owner,
				repo,
				issue_number: prNumber as number,
				body: commentContent,
				as: "ninja-i18n",
			})
		}

		// Fail the workflow if new lint errors or project setup errors exist
		if (projectWithNewSetupErrors || projectWithNewLintErrors) {
			let error_message = ""
			if (projectWithNewSetupErrors && projectWithNewLintErrors) {
				error_message = "New errors found in project setup and new lint errors found in project"
			} else if (projectWithNewSetupErrors) {
				error_message = "New errors found in project setup"
			} else if (projectWithNewLintErrors) {
				error_message = "New lint errors found in project"
			}
			core.setFailed(error_message)
		}
	} catch (error) {
		// Fail the workflow run if an error occurs
		if (error instanceof Error) {
			core.setFailed(error)
		}
	}
}

export default run

function createLintSummary(
	reportsMerge: MessageLintReport[],
	reportsTarget: MessageLintReport[],
	installedRules: InstalledMessageLintRule[]
) {
	const summary: { id: string; name: string; count: number; level: "error" | "warning" }[] = []
	const diffReports = reportsMerge.filter(
		(report) =>
			!reportsTarget.some(
				(baseReport) =>
					baseReport.ruleId === report.ruleId &&
					baseReport.languageTag === report.languageTag &&
					baseReport.messageId === report.messageId
			)
	)
	for (const installedRule of installedRules) {
		const id = installedRule.id
		const name =
			typeof installedRule.displayName === "object"
				? installedRule.displayName.en
				: installedRule.displayName
		const count = diffReports.filter((report) => report.ruleId === id).length
		const level = installedRule.level
		if (count > 0) {
			summary.push({ id, name, count: count, level })
		}
	}
	const changedIds = diffReports
		.map((report) => report.messageId)
		.filter((value, index, self) => self.indexOf(value) === index)

	return { summary, changedIds }
}<|MERGE_RESOLUTION|>--- conflicted
+++ resolved
@@ -72,16 +72,12 @@
 				console.debug("Skip project ", result.projectPath, " in base repo because of errors")
 				continue
 			}
-<<<<<<< HEAD
-			result.installedRules.push(...projectBase.installed.messageLintRules())
-			result.reportsBase.push(...(await projectBase.query.messageLintReports.getAll.settled()))
-=======
+
 			result.installedRules.push(...projectTarget.installed.messageLintRules())
-			const messageLintReports = await projectTarget.query.messageLintReports.getAll()
+			const messageLintReports = await projectTarget.query.messageLintReports.getAllsettled()
 			core.debug(`message: ${messageLintReports.length}`)
 			result.reportsTarget.push(...messageLintReports)
 			core.debug(`detected lint reports: ${messageLintReports.length}`)
->>>>>>> 313ce4a6
 		}
 
 		// Collect meta data for head and base repository
@@ -159,15 +155,11 @@
 				if (!result.installedRules.some((rule) => rule.id === newRule.id)) {
 					result.installedRules.push(newRule)
 				}
-			}
-<<<<<<< HEAD
-			result?.reportsHead.push(...(await projectHead.query.messageLintReports.getAll.settled()))
-=======
-			const messageLintReports = await projectMerge.query.messageLintReports.getAll()
+			
+			const messageLintReports = await projectMerge.query.messageLintReports.getAll.settled()
 			core.debug(`message: ${messageLintReports.length}`)
 			result?.reportsMerge.push(...messageLintReports)
 			core.debug(`detected lint reports: ${messageLintReports.length}`)
->>>>>>> 313ce4a6
 		}
 
 		// Workflow should fail
