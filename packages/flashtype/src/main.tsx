--- conflicted
+++ resolved
@@ -8,22 +8,9 @@
 import { KEY_VALUE_DEFINITIONS } from "./hooks/key-value/schema";
 import mdPlugin from "@lix-js/plugin-md?raw";
 import { ErrorFallback } from "./main.error";
-<<<<<<< HEAD
+import { insertMarkdownSchemas } from "./lib/insert-markdown-schemas";
 import { V2LayoutShell } from "./app/layout-shell";
 import { ensureAgentsFile, createSeededLixBlob } from "./seed";
-=======
-import { insertMarkdownSchemas } from "./lib/insert-markdown-schemas";
-
-const router = createRouter({
-	routeTree,
-});
-
-declare module "@tanstack/react-router" {
-	interface Register {
-		router: typeof router;
-	}
-}
->>>>>>> d9a6f62c
 
 // Error UI moved to ./main.error.tsx
 
