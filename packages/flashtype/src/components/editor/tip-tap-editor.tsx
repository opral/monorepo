import { useCallback, useEffect, useMemo, useState } from "react";
import { EditorContent } from "@tiptap/react";
import type { Editor } from "@tiptap/core";
import { useEditorCtx } from "../../editor/editor-context";
import { useLix, useQuery, useQueryTakeFirst } from "@lix-js/react-utils";
import { useKeyValue } from "../../key-value/use-key-value";
import { createEditor } from "./create-editor";
import { assembleMdAst } from "./assemble-md-ast";
import { astToTiptapDoc } from "@opral/markdown-wc/tiptap";

type TipTapEditorProps = {
	className?: string;
	onReady?: (editor: Editor) => void;
	persistDebounceMs?: number;
};

/**
 * Rich text editor for Markdown files backed by the Lix store.
 *
 * Loads the active file lazily, keeps the ProseMirror instance in sync with
 * remote changes, and persists edits via the collaborative Lix writer.
 *
 * @example
 * <TipTapEditor className="grow" onReady={(editor) => editor.commands.focus()} />
 */
export function TipTapEditor({
	className,
	onReady,
	persistDebounceMs,
}: TipTapEditorProps) {
	const lix = useLix();
	const [activeFileId] = useKeyValue("flashtype_active_file_id");
	const initialFile = useQueryTakeFirst(
		({ lix }) =>
			lix.db
				.selectFrom("file")
				.select("data")
				.where("id", "=", activeFileId ?? ""),
		{ subscribe: false },
	);

	const { setEditor } = useEditorCtx();

	const PERSIST_DEBOUNCE_MS = persistDebounceMs ?? 200;
	const writerKey = `flashtype_tiptap_editor`;

	const editor = useMemo(() => {
		if (!activeFileId || !initialFile) return null;
		return createEditor({
			lix,
			initialMarkdown: new TextDecoder().decode(initialFile.data),
			fileId: activeFileId,
			persistDebounceMs: PERSIST_DEBOUNCE_MS,
			writerKey,
		});
	}, [lix, activeFileId, PERSIST_DEBOUNCE_MS, writerKey, initialFile]);
<<<<<<< HEAD
=======

	const [isEditorFocused, setIsEditorFocused] = useState(false);

	useEffect(() => {
		if (!editor) return;
		const syncFocus = () => setIsEditorFocused(editor.isFocused);
		syncFocus();
		editor.on("focus", syncFocus);
		editor.on("blur", syncFocus);
		return () => {
			editor.off("focus", syncFocus);
			editor.off("blur", syncFocus);
		};
	}, [editor]);

	const handleSurfacePointerDown = useCallback(
		(event: React.MouseEvent<HTMLDivElement>) => {
			if (!editor) return;
			const target = event.target as HTMLElement | null;
			const insideContent = target?.closest(".ProseMirror");
			if (insideContent) return;
			event.preventDefault();
			if (editor.isEmpty) {
				editor.commands.focus("start");
			} else {
				editor.commands.focus("end");
			}
		},
		[editor],
	);
>>>>>>> 10e24142

	// Subscribe to commit events and refresh on external changes
	useEffect(() => {
		if (!activeFileId || !editor) return;
		const unsubscribe = lix.hooks.onStateCommit(({ changes }) => {
			// External: writer_key is null or different from our writer
			const hasExternal = changes?.some(
				(c) =>
					c.file_id === activeFileId &&
					(c.writer_key == null || c.writer_key !== writerKey),
			);
			if (hasExternal) {
				assembleMdAst({ lix, fileId: activeFileId }).then((ast) =>
					editor.commands.setContent(astToTiptapDoc(ast)),
				);
			}
		});
		return () => unsubscribe();
	}, [lix, editor, activeFileId, writerKey]);

	// Watch active version to refresh on version switches
	const activeVersionRow = useQuery(() =>
		lix.db.selectFrom("active_version").select(["version_id"]).limit(1),
	);

	useEffect(() => {
		if (!editor || !activeFileId) return;
		let cancelled = false;
		(async () => {
			const ast = await assembleMdAst({ lix, fileId: activeFileId });
			if (cancelled) return;
			editor.commands.setContent(astToTiptapDoc(ast));
		})();
		return () => {
			cancelled = true;
		};
	}, [editor, lix, activeFileId, activeVersionRow]);

	useEffect(() => {
		if (!editor) return;
		setEditor(editor);
		onReady?.(editor);
	}, [editor, setEditor, onReady]);

	if (!activeFileId) {
		return (
			<div className={className ?? undefined}>
				<div className="flex h-full min-h-[200px] items-center justify-center bg-background px-3 py-12">
					<p className="text-sm text-muted-foreground">
						Select a file to start writing.
					</p>
				</div>
			</div>
		);
	}

	if (!editor) {
		return (
			<div className={className ?? undefined}>
				<div className="w-full bg-background px-3 py-12">
					<div className="mx-auto h-48 w-full max-w-5xl animate-pulse rounded-md bg-muted" />
				</div>
			</div>
		);
	}

	return (
		<div className={className ?? undefined}>
			<div
				className="tiptap-container w-full h-full min-h-screen bg-background px-3 py-0 cursor-text"
				data-editor-focused={isEditorFocused ? "true" : "false"}
				onMouseDown={handleSurfacePointerDown}
			>
				<EditorContent
					editor={editor}
					className="tiptap w-full h-full max-w-5xl mx-auto"
					data-testid="tiptap-editor"
					key={activeFileId ?? "no-file"}
				/>
			</div>
		</div>
	);
}<|MERGE_RESOLUTION|>--- conflicted
+++ resolved
@@ -54,8 +54,6 @@
 			writerKey,
 		});
 	}, [lix, activeFileId, PERSIST_DEBOUNCE_MS, writerKey, initialFile]);
-<<<<<<< HEAD
-=======
 
 	const [isEditorFocused, setIsEditorFocused] = useState(false);
 
@@ -86,7 +84,6 @@
 		},
 		[editor],
 	);
->>>>>>> 10e24142
 
 	// Subscribe to commit events and refresh on external changes
 	useEffect(() => {
