--- conflicted
+++ resolved
@@ -1,7 +1,7 @@
 import type { ReactNode } from "react";
 import type { LucideIcon } from "lucide-react";
 import type { Lix } from "@lix-js/sdk";
-import type { SelectQueryBuilder } from "kysely";
+import type { SelectQueryBuilder } from "@lix-js/sdk/dependency/kysely";
 
 /**
  * Union of registry keys for views available in the layout.
@@ -31,8 +31,8 @@
 	readonly schema_key: string;
 	readonly status: "added" | "modified" | "removed" | "unchanged";
 	readonly plugin_key: string;
-	readonly before_snapshot_content: unknown;
-	readonly after_snapshot_content: unknown;
+	readonly before_snapshot_content: Record<string, any> | null;
+	readonly after_snapshot_content: Record<string, any> | null;
 };
 
 export type DiffViewConfig = {
@@ -45,15 +45,7 @@
  * Per-panel instance metadata used to track which views are open.
  *
  * @example
-<<<<<<< HEAD
- * const view: PanelView = {
- *   viewKey: "files-1",
- *   viewId: "files",
- *   metadata: { fileId: "file-123" },
- * };
-=======
  * const instance: ViewInstance = { instanceKey: "files-1", viewKey: "files" };
->>>>>>> b1c5f0fd
  */
 export interface ViewInstance {
 	readonly instanceKey: string;
