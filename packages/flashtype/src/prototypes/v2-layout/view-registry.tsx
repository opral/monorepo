<<<<<<< HEAD
import { CalendarDays, FileText, Files, Flag, GitCommitVertical, Diff, Search } from "lucide-react";
import type { ViewDefinition, ViewId } from "./types";
=======
import {
	Bot,
	CalendarDays,
	FileText,
	Files,
	Flag,
	GitCommitVertical,
	Search,
} from "lucide-react";
import type { ViewDefinition, ViewKey } from "./types";
>>>>>>> b1c5f0fd
import { FilesView } from "./panel-views/files-view/index";
import { SearchView } from "./panel-views/search-view/index";
import { TasksView } from "./panel-views/tasks-view/index";
import { MarkdownView } from "./panel-views/markdown-view/index";
import { CheckpointView } from "./panel-views/checkpoint-view/index";
import { HistoryView } from "./panel-views/history-view/index";
import { CommitView } from "./panel-views/commit-view/index";
<<<<<<< HEAD
import { DiffPanelView } from "./panel-views/diff-view/index";
=======
import { AgentView } from "./panel-views/agent-view/index";
>>>>>>> b1c5f0fd

/**
 * Canonical catalogue of prototype views available to each panel.
 *
 * @example
 * const filesView = VIEW_DEFINITIONS.find((ext) => ext.key === "files");
 */
const VISIBLE_VIEWS: ViewDefinition[] = [
	{
		key: "agent",
		label: "Lix Agent",
		description: "Chat with the project assistant.",
		icon: Bot,
		render: (context) => <AgentView context={context} />,
	},
	{
		key: "files",
		label: "Files",
		description: "Browse and pin project documents.",
		icon: Files,
		render: (context) => <FilesView context={context} />,
	},
	{
		key: "search",
		label: "Search",
		description: "Quickly locate files, symbols, or commands.",
		icon: Search,
		render: () => <SearchView />,
	},
	{
		key: "tasks",
		label: "Tasks",
		description: "Track the current sprint notes.",
		icon: CalendarDays,
		render: () => <TasksView />,
	},
	{
		key: "checkpoint",
		label: "Checkpoint",
		description: "View working changes and create checkpoints.",
		icon: Flag,
		render: (context) => <CheckpointView context={context} />,
	},
	{
		key: "history",
		label: "History",
		description: "Browse saved checkpoints in chronological order.",
		icon: GitCommitVertical,
		render: (context) => <HistoryView context={context} />,
	},
];

const HIDDEN_VIEWS: ViewDefinition[] = [
	{
		key: "file-content",
		label: "File",
		description: "Display file contents.",
		icon: FileText,
		render: (_context, panelView) => (
			<MarkdownView filePath={panelView?.metadata?.filePath} />
		),
	},
	{
		key: "commit",
		label: "Commit",
		description: "View commit details and changes.",
		icon: GitCommitVertical,
		render: (context, panelView) => (
			<CommitView context={context} view={panelView} />
		),
	},
	{
		id: "diff",
		label: "Diff",
		description: "Inspect changes for a file.",
		icon: Diff,
		render: (_context, panelView) => <DiffPanelView config={panelView?.metadata?.diff} />,
	},
];

export const VIEW_DEFINITIONS: ViewDefinition[] = VISIBLE_VIEWS;

export const VIEW_MAP = new Map<ViewKey, ViewDefinition>(
	[...VISIBLE_VIEWS, ...HIDDEN_VIEWS].map((ext) => [ext.key, ext]),
);

let viewCounter = 0;

/**
 * Generates a stable identifier for each opened view inside a panel.
 *
 * @example
 * const key = createViewInstanceKey("files");
 */
export function createViewInstanceKey(viewKey: ViewKey): string {
	viewCounter += 1;
	return `${viewKey}-${viewCounter}`;
}<|MERGE_RESOLUTION|>--- conflicted
+++ resolved
@@ -1,10 +1,7 @@
-<<<<<<< HEAD
-import { CalendarDays, FileText, Files, Flag, GitCommitVertical, Diff, Search } from "lucide-react";
-import type { ViewDefinition, ViewId } from "./types";
-=======
 import {
 	Bot,
 	CalendarDays,
+	Diff,
 	FileText,
 	Files,
 	Flag,
@@ -12,7 +9,6 @@
 	Search,
 } from "lucide-react";
 import type { ViewDefinition, ViewKey } from "./types";
->>>>>>> b1c5f0fd
 import { FilesView } from "./panel-views/files-view/index";
 import { SearchView } from "./panel-views/search-view/index";
 import { TasksView } from "./panel-views/tasks-view/index";
@@ -20,11 +16,8 @@
 import { CheckpointView } from "./panel-views/checkpoint-view/index";
 import { HistoryView } from "./panel-views/history-view/index";
 import { CommitView } from "./panel-views/commit-view/index";
-<<<<<<< HEAD
 import { DiffPanelView } from "./panel-views/diff-view/index";
-=======
 import { AgentView } from "./panel-views/agent-view/index";
->>>>>>> b1c5f0fd
 
 /**
  * Canonical catalogue of prototype views available to each panel.
@@ -97,11 +90,13 @@
 		),
 	},
 	{
-		id: "diff",
+		key: "diff",
 		label: "Diff",
 		description: "Inspect changes for a file.",
 		icon: Diff,
-		render: (_context, panelView) => <DiffPanelView config={panelView?.metadata?.diff} />,
+		render: (_context, panelView) => (
+			<DiffPanelView config={panelView?.metadata?.diff} />
+		),
 	},
 ];
 
