--- conflicted
+++ resolved
@@ -5,14 +5,9 @@
 	IconReact,
 	IconSvelte,
 	IconVue,
-<<<<<<< HEAD
-} from "#src/pages/application/index.page.jsx"
+} from "#src/interface/custom-icons/subcategoryIcon.jsx"
 import Link from "#src/renderer/Link.jsx"
 import { currentPageContext } from "#src/renderer/state.js"
-=======
-} from "#src/interface/custom-icons/subcategoryIcon.jsx"
-
->>>>>>> c3338839
 import { For } from "solid-js"
 
 const Stack = () => {
@@ -55,18 +50,7 @@
 				<div class="flex gap-2 overflow-x-scroll hide-scrollbar">
 					<For each={getSubCategies}>
 						{(link) => (
-<<<<<<< HEAD
-							<Link
-								href={
-									(import.meta.env.DEV ? "http://localhost:3000" : "https://inlang.com") +
-									"/application/?search=" +
-									link.param
-								}
-								class="flex-grow"
-							>
-=======
-							<a href={"/search/?q=" + link.param} class="flex-grow">
->>>>>>> c3338839
+							<Link href={"/search/?q=" + link.param} class="flex-grow">
 								<div
 									class={
 										(currentPageContext.urlParsed.searchOriginal?.includes(link.param)
