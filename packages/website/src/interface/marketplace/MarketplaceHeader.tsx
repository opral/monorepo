--- conflicted
+++ resolved
@@ -39,19 +39,11 @@
 					(!currentPageContext.urlParsed.pathname.includes("/documentation") ? "mb-10" : "mb-1")
 				}
 			>
-<<<<<<< HEAD
-				<Link href={"/"} class="flex items-center w-fit pointer-events-auto py-4">
-=======
-				<a
+				<Link
+					href={"/"}
 					onClick={() => setSearchInput("")}
-					href={
-						window.location.pathname === "/"
-							? window.location.origin + "//" + window.location.pathname
-							: "/"
-					}
 					class="flex items-center w-fit pointer-events-auto py-4"
 				>
->>>>>>> 202b7618
 					<img class={"h-8 w-8"} src="/favicon/safari-pinned-tab.svg" alt="Company Logo" />
 					<span class={"self-center pl-2 text-left font-semibold text-surface-900"}>inlang</span>
 				</Link>
