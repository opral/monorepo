/**
 * ------------------------------------
 * This is the main entry point of the server and therefore router.
 *
 * Multiple things come together here:
 *  - express.js that powers the server https://expressjs.com/
 *  - vite-plugin-ssr that powers routing and rendering https://vite-plugin-ssr.com/
 *
 * !Note: This file has not hot module reload. If you change code, you need to restart the server
 * !      by re-running `npm run dev`.
 * ------------------------------------
 */

import express, { Router } from "express"
import { createServer as createViteServer } from "vite"
import { URL } from "node:url"
import sirv from "sirv"
<<<<<<< HEAD
import cookieSession from "cookie-session"
import { router as vikePlugin } from "./vike-plugin.js"
import { router as authService } from "../services/auth/index.server.js"
=======
import { router as vitePluginSsr } from "./vite-plugin-ssr.js"
>>>>>>> 88aa35bc
import { redirects } from "./redirects.js"

/** the root path of the server (website/) */
const rootPath = new URL("../..", import.meta.url).pathname

export const router: Router = express.Router()

if (process.env.NODE_ENV === "production") {
	// import server code https://github.com/brillout/vite-plugin-ssr/issues/403
	await import(`${rootPath}/dist/server/importBuild.cjs`)
	router.use(sirv(`${rootPath}/dist/client`))
} else {
	const viteServer = await createViteServer({
		server: { middlewareMode: true },
		root: rootPath,
		appType: "custom",
	})
	// start vite hot module reload dev server
	// use vite's connect instance as middleware
	router.use(viteServer.middlewares)
}

// ------------------------ START ROUTES ------------------------

router.use(redirects)

// ! vite plugin ssr must came last
// ! because it uses the wildcard `*` to catch all routes
router.use(vikePlugin)<|MERGE_RESOLUTION|>--- conflicted
+++ resolved
@@ -15,13 +15,9 @@
 import { createServer as createViteServer } from "vite"
 import { URL } from "node:url"
 import sirv from "sirv"
-<<<<<<< HEAD
 import cookieSession from "cookie-session"
 import { router as vikePlugin } from "./vike-plugin.js"
 import { router as authService } from "../services/auth/index.server.js"
-=======
-import { router as vitePluginSsr } from "./vite-plugin-ssr.js"
->>>>>>> 88aa35bc
 import { redirects } from "./redirects.js"
 
 /** the root path of the server (website/) */
