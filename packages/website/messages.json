--- conflicted
+++ resolved
@@ -2066,29 +2066,6 @@
 					]
 				},
 				{
-<<<<<<< HEAD
-=======
-					"languageTag": "fr",
-					"match": [],
-					"pattern": [
-						{
-							"type": "Text",
-							"value": "Populaire"
-						}
-					]
-				},
-				{
-					"languageTag": "pt-BR",
-					"match": [],
-					"pattern": [
-						{
-							"type": "Text",
-							"value": "Popular"
-						}
-					]
-				},
-				{
->>>>>>> f1eaa2c0
 					"languageTag": "sk",
 					"match": [],
 					"pattern": [
@@ -2097,19 +2074,6 @@
 							"value": "Populárne"
 						}
 					]
-<<<<<<< HEAD
-=======
-				},
-				{
-					"languageTag": "zh",
-					"match": [],
-					"pattern": [
-						{
-							"type": "Text",
-							"value": "受欢迎的"
-						}
-					]
->>>>>>> f1eaa2c0
 				}
 			]
 		},
