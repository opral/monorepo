--- conflicted
+++ resolved
@@ -1,5 +1,8024 @@
-<<<<<<< HEAD
-{"$schema":"https://inlang.com/schema/inlang-message-format","data":[{"id":"footer_categories_apps","selectors":[],"variants":[{"languageTag":"en","match":[],"pattern":[{"type":"Text","value":"Apps"}]},{"languageTag":"de","match":[],"pattern":[{"type":"Text","value":"Apps"}]},{"languageTag":"fr","match":[],"pattern":[{"type":"Text","value":"Applications"}]},{"languageTag":"it","match":[],"pattern":[{"type":"Text","value":"Applicazioni"}]},{"languageTag":"pt-BR","match":[],"pattern":[{"type":"Text","value":"Aplicativos"}]},{"languageTag":"sk","match":[],"pattern":[{"type":"Text","value":"Aplikácie"}]},{"languageTag":"zh","match":[],"pattern":[{"type":"Text","value":"应用"}]}]},{"id":"footer_categories_libraries","selectors":[],"variants":[{"languageTag":"en","match":[],"pattern":[{"type":"Text","value":"Libraries"}]},{"languageTag":"de","match":[],"pattern":[{"type":"Text","value":"Libraries"}]},{"languageTag":"fr","match":[],"pattern":[{"type":"Text","value":"Bibliothèques"}]},{"languageTag":"it","match":[],"pattern":[{"type":"Text","value":"Librerie"}]},{"languageTag":"pt-BR","match":[],"pattern":[{"type":"Text","value":"Bibliotecas"}]},{"languageTag":"sk","match":[],"pattern":[{"type":"Text","value":"Knižnice"}]},{"languageTag":"zh","match":[],"pattern":[{"type":"Text","value":"图书馆"}]}]},{"id":"footer_categories_lintrules","selectors":[],"variants":[{"languageTag":"en","match":[],"pattern":[{"type":"Text","value":"Lint Rules"}]},{"languageTag":"de","match":[],"pattern":[{"type":"Text","value":"Lint Regeln"}]},{"languageTag":"fr","match":[],"pattern":[{"type":"Text","value":"Règles de formattage"}]},{"languageTag":"it","match":[],"pattern":[{"type":"Text","value":"Regole sulla lanugine"}]},{"languageTag":"pt-BR","match":[],"pattern":[{"type":"Text","value":"Regras de fiapos"}]},{"languageTag":"sk","match":[],"pattern":[{"type":"Text","value":"Lint Rules"}]},{"languageTag":"zh","match":[],"pattern":[{"type":"Text","value":"皮棉规则"}]}]},{"id":"footer_categories_lix","selectors":[],"variants":[{"languageTag":"en","match":[],"pattern":[{"type":"Text","value":"Lix"}]},{"languageTag":"de","match":[],"pattern":[{"type":"Text","value":"Lix"}]},{"languageTag":"fr","match":[],"pattern":[{"type":"Text","value":"Lix"}]},{"languageTag":"it","match":[],"pattern":[{"type":"Text","value":"Lix"}]},{"languageTag":"pt-BR","match":[],"pattern":[{"type":"Text","value":"Lix"}]},{"languageTag":"sk","match":[],"pattern":[{"type":"Text","value":"Lix"}]},{"languageTag":"zh","match":[],"pattern":[{"type":"Text","value":"利克斯"}]}]},{"id":"footer_categories_plugins","selectors":[],"variants":[{"languageTag":"en","match":[],"pattern":[{"type":"Text","value":"Plugins"}]},{"languageTag":"de","match":[],"pattern":[{"type":"Text","value":"Plugins"}]},{"languageTag":"fr","match":[],"pattern":[{"type":"Text","value":"Plugins"}]},{"languageTag":"it","match":[],"pattern":[{"type":"Text","value":"Plugins"}]},{"languageTag":"pt-BR","match":[],"pattern":[{"type":"Text","value":"Plug-ins"}]},{"languageTag":"sk","match":[],"pattern":[{"type":"Text","value":"Pluginy"}]},{"languageTag":"zh","match":[],"pattern":[{"type":"Text","value":"插件"}]}]},{"id":"footer_category_application","selectors":[],"variants":[{"match":[],"languageTag":"en","pattern":[{"type":"Text","value":"Global Application"}]},{"languageTag":"de","match":[],"pattern":[{"type":"Text","value":"Globale Anwendung"}]},{"languageTag":"pt-BR","match":[],"pattern":[{"type":"Text","value":"Aplicação Global"}]},{"languageTag":"fr","match":[],"pattern":[{"type":"Text","value":"Application"}]},{"languageTag":"it","match":[],"pattern":[{"type":"Text","value":"Applicazione Globale"}]},{"languageTag":"sk","match":[],"pattern":[{"type":"Text","value":"Globálna aplikácia"}]},{"languageTag":"zh","match":[],"pattern":[{"type":"Text","value":"全球应用"}]}]},{"id":"footer_category_lint","selectors":[],"variants":[{"match":[],"languageTag":"en","pattern":[{"type":"Text","value":"Lint Rules"}]},{"languageTag":"de","match":[],"pattern":[{"type":"Text","value":"Lint Regeln"}]},{"languageTag":"pt-BR","match":[],"pattern":[{"type":"Text","value":"Regras de formatação"}]},{"languageTag":"fr","match":[],"pattern":[{"type":"Text","value":"Règles de formattage"}]},{"languageTag":"it","match":[],"pattern":[{"type":"Text","value":"Regole di Linting"}]},{"languageTag":"sk","match":[],"pattern":[{"type":"Text","value":"Lint Rules"}]},{"languageTag":"zh","match":[],"pattern":[{"type":"Text","value":"皮棉规则"}]}]},{"id":"footer_category_markdown","selectors":[],"variants":[{"match":[],"languageTag":"en","pattern":[{"type":"Text","value":"Global Markdown"}]},{"languageTag":"de","match":[],"pattern":[{"type":"Text","value":"Globales Markdown"}]},{"languageTag":"fr","match":[],"pattern":[{"type":"Text","value":"Markdown"}]},{"languageTag":"it","match":[],"pattern":[{"type":"Text","value":"Markdown Globale"}]},{"languageTag":"pt-BR","match":[],"pattern":[{"type":"Text","value":"Markdown"}]},{"languageTag":"sk","match":[],"pattern":[{"type":"Text","value":"Global Markdown"}]},{"languageTag":"zh","match":[],"pattern":[{"type":"Text","value":"全球降价"}]}]},{"id":"footer_category_title","selectors":[],"variants":[{"match":[],"languageTag":"en","pattern":[{"type":"Text","value":"Ecosystem"}]},{"languageTag":"de","match":[],"pattern":[{"type":"Text","value":"Ökosystem"}]},{"languageTag":"fr","match":[],"pattern":[{"type":"Text","value":"Catégories"}]},{"languageTag":"it","match":[],"pattern":[{"type":"Text","value":"Ecosistema"}]},{"languageTag":"pt-BR","match":[],"pattern":[{"type":"Text","value":"Categorias"}]},{"languageTag":"sk","match":[],"pattern":[{"type":"Text","value":"Ekosystém"}]},{"languageTag":"zh","match":[],"pattern":[{"type":"Text","value":"生态系统"}]}]},{"id":"footer_category_website","selectors":[],"variants":[{"match":[],"languageTag":"en","pattern":[{"type":"Text","value":"Global Website"}]},{"languageTag":"de","match":[],"pattern":[{"type":"Text","value":"Globale Webseite"}]},{"languageTag":"fr","match":[],"pattern":[{"type":"Text","value":"Site web"}]},{"languageTag":"it","match":[],"pattern":[{"type":"Text","value":"Sito Globale"}]},{"languageTag":"pt-BR","match":[],"pattern":[{"type":"Text","value":"Site Global"}]},{"languageTag":"sk","match":[],"pattern":[{"type":"Text","value":"Globálna webová stránka"}]},{"languageTag":"zh","match":[],"pattern":[{"type":"Text","value":"全球网站"}]}]},{"id":"footer_contact_blog","selectors":[],"variants":[{"match":[],"languageTag":"de","pattern":[{"type":"Text","value":"Blog"}]},{"match":[],"languageTag":"en","pattern":[{"type":"Text","value":"Blog"}]},{"match":[],"languageTag":"pt-BR","pattern":[{"type":"Text","value":"Blog"}]},{"match":[],"languageTag":"sk","pattern":[{"type":"Text","value":"Blog"}]},{"match":[],"languageTag":"zh","pattern":[{"type":"Text","value":"博客"}]},{"languageTag":"fr","match":[],"pattern":[{"type":"Text","value":"Blog"}]},{"languageTag":"it","match":[],"pattern":[{"type":"Text","value":"Blog"}]}]},{"id":"footer_contact_feedback","selectors":[],"variants":[{"match":[],"languageTag":"de","pattern":[{"type":"Text","value":"Feedback"}]},{"match":[],"languageTag":"en","pattern":[{"type":"Text","value":"Feedback"}]},{"match":[],"languageTag":"pt-BR","pattern":[{"type":"Text","value":"Feedback"}]},{"match":[],"languageTag":"sk","pattern":[{"type":"Text","value":"Spätná väzba"}]},{"match":[],"languageTag":"zh","pattern":[{"type":"Text","value":"反馈"}]},{"languageTag":"fr","match":[],"pattern":[{"type":"Text","value":"Retours & avis"}]},{"languageTag":"it","match":[],"pattern":[{"type":"Text","value":"Feedback"}]}]},{"id":"footer_contact_getInTouch","selectors":[],"variants":[{"match":[],"languageTag":"de","pattern":[{"type":"Text","value":"In Kontakt treten"}]},{"match":[],"languageTag":"en","pattern":[{"type":"Text","value":"Get in Touch"}]},{"match":[],"languageTag":"pt-BR","pattern":[{"type":"Text","value":"Fale com a gente"}]},{"match":[],"languageTag":"sk","pattern":[{"type":"Text","value":"Kontaktujte nás"}]},{"match":[],"languageTag":"zh","pattern":[{"type":"Text","value":"联系我们"}]},{"languageTag":"fr","match":[],"pattern":[{"type":"Text","value":"Contactez-nous"}]},{"languageTag":"it","match":[],"pattern":[{"type":"Text","value":"Contatti"}]}]},{"id":"footer_contact_join","selectors":[],"variants":[{"match":[],"languageTag":"de","pattern":[{"type":"Text","value":"Bewerben"}]},{"match":[],"languageTag":"en","pattern":[{"type":"Text","value":"Join the Team"}]},{"match":[],"languageTag":"pt-BR","pattern":[{"type":"Text","value":"Faça parte da equipe"}]},{"match":[],"languageTag":"sk","pattern":[{"type":"Text","value":"Pridajte sa k tímu"}]},{"match":[],"languageTag":"zh","pattern":[{"type":"Text","value":"加入团队"}]},{"languageTag":"fr","match":[],"pattern":[{"type":"Text","value":"Rejoindre l'équipe"}]},{"languageTag":"it","match":[],"pattern":[{"type":"Text","value":"Entra nel Team"}]}]},{"id":"footer_contact_title","selectors":[],"variants":[{"match":[],"languageTag":"de","pattern":[{"type":"Text","value":"Kontakt"}]},{"match":[],"languageTag":"en","pattern":[{"type":"Text","value":"Let's talk"}]},{"match":[],"languageTag":"pt-BR","pattern":[{"type":"Text","value":"Vamos conversar"}]},{"match":[],"languageTag":"sk","pattern":[{"type":"Text","value":"Poďme sa rozprávať"}]},{"match":[],"languageTag":"zh","pattern":[{"type":"Text","value":"联系"}]},{"languageTag":"fr","match":[],"pattern":[{"type":"Text","value":"Discutons"}]},{"languageTag":"it","match":[],"pattern":[{"type":"Text","value":"Parliamone insieme"}]}]},{"id":"footer_documentation_contribute","selectors":[],"variants":[{"match":[],"languageTag":"de","pattern":[{"type":"Text","value":"Mitwirken"}]},{"match":[],"languageTag":"en","pattern":[{"type":"Text","value":"Contribute"}]},{"match":[],"languageTag":"pt-BR","pattern":[{"type":"Text","value":"Contribua"}]},{"match":[],"languageTag":"sk","pattern":[{"type":"Text","value":"Prispieť"}]},{"match":[],"languageTag":"zh","pattern":[{"type":"Text","value":"贡献指南"}]},{"languageTag":"fr","match":[],"pattern":[{"type":"Text","value":"Contribuer"}]},{"languageTag":"it","match":[],"pattern":[{"type":"Text","value":"Contribuisci"}]}]},{"id":"footer_documentation_gettingStarted","selectors":[],"variants":[{"match":[],"languageTag":"de","pattern":[{"type":"Text","value":"Loslegen"}]},{"match":[],"languageTag":"en","pattern":[{"type":"Text","value":"Getting Started"}]},{"match":[],"languageTag":"pt-BR","pattern":[{"type":"Text","value":"Começando agora"}]},{"match":[],"languageTag":"sk","pattern":[{"type":"Text","value":"Začať"}]},{"match":[],"languageTag":"zh","pattern":[{"type":"Text","value":"使用入门指南"}]},{"languageTag":"fr","match":[],"pattern":[{"type":"Text","value":"Commencer"}]},{"languageTag":"it","match":[],"pattern":[{"type":"Text","value":"Inizia Ora"}]}]},{"id":"footer_documentation_title","selectors":[],"variants":[{"languageTag":"en","match":[],"pattern":[{"type":"Text","value":"Documentation"}]},{"languageTag":"de","match":[],"pattern":[{"type":"Text","value":"Dokumentation"}]},{"languageTag":"fr","match":[],"pattern":[{"type":"Text","value":"Documentation"}]},{"languageTag":"it","match":[],"pattern":[{"type":"Text","value":"Documentazione"}]},{"languageTag":"pt-BR","match":[],"pattern":[{"type":"Text","value":"Documentação"}]},{"languageTag":"sk","match":[],"pattern":[{"type":"Text","value":"Dokumentácia"}]},{"languageTag":"zh","match":[],"pattern":[{"type":"Text","value":"文档"}]}]},{"id":"footer_documentation_whyInlang","selectors":[],"variants":[{"match":[],"languageTag":"de","pattern":[{"type":"Text","value":"Warum inlang?"}]},{"match":[],"languageTag":"en","pattern":[{"type":"Text","value":"Why inlang?"}]},{"match":[],"languageTag":"pt-BR","pattern":[{"type":"Text","value":"Porquê o inlang?"}]},{"match":[],"languageTag":"sk","pattern":[{"type":"Text","value":"Prečo inlang?"}]},{"match":[],"languageTag":"zh","pattern":[{"type":"Text","value":"为什么是 inlang？"}]},{"languageTag":"fr","match":[],"pattern":[{"type":"Text","value":"Pourquoi inlang ?"}]},{"languageTag":"it","match":[],"pattern":[{"type":"Text","value":"Perchè inlang?"}]}]},{"id":"footer_inlang_tagline","selectors":[],"variants":[{"match":[],"languageTag":"en","pattern":[{"type":"Text","value":"The ecosystem to go global"}]},{"languageTag":"de","match":[],"pattern":[{"type":"Text","value":"Das Ökosystem um global zu gehen"}]},{"languageTag":"fr","match":[],"pattern":[{"type":"Text","value":"L'écosystème pour s'ouvrir au monde"}]},{"languageTag":"it","match":[],"pattern":[{"type":"Text","value":"L'ecosistema per diventare globali"}]},{"languageTag":"pt-BR","match":[],"pattern":[{"type":"Text","value":"O ecossistema para se globalizar"}]},{"languageTag":"sk","match":[],"pattern":[{"type":"Text","value":"Ekosystém, ktorý sa má stať globálnym"}]},{"languageTag":"zh","match":[],"pattern":[{"type":"Text","value":"生态系统走向全球"}]}]},{"id":"footer_privacy_policy","selectors":[],"variants":[{"languageTag":"en","match":[],"pattern":[{"type":"Text","value":"Privacy Policy"}]},{"languageTag":"de","match":[],"pattern":[{"type":"Text","value":"Datenschutzrichtlinie"}]},{"languageTag":"fr","match":[],"pattern":[{"type":"Text","value":"Politique de confidentialité"}]},{"languageTag":"it","match":[],"pattern":[{"type":"Text","value":"politica sulla riservatezza"}]},{"languageTag":"pt-BR","match":[],"pattern":[{"type":"Text","value":"política de Privacidade"}]},{"languageTag":"sk","match":[],"pattern":[{"type":"Text","value":"Zásady ochrany osobných údajov"}]},{"languageTag":"zh","match":[],"pattern":[{"type":"Text","value":"隐私政策"}]}]},{"id":"footer_resources_discord","selectors":[],"variants":[{"match":[],"languageTag":"de","pattern":[{"type":"Text","value":"Discord"}]},{"match":[],"languageTag":"en","pattern":[{"type":"Text","value":"Discord"}]},{"match":[],"languageTag":"pt-BR","pattern":[{"type":"Text","value":"Discord"}]},{"match":[],"languageTag":"sk","pattern":[{"type":"Text","value":"Discord"}]},{"match":[],"languageTag":"zh","pattern":[{"type":"Text","value":"Discord"}]},{"languageTag":"fr","match":[],"pattern":[{"type":"Text","value":"Discord"}]},{"languageTag":"it","match":[],"pattern":[{"type":"Text","value":"Discord"}]}]},{"id":"footer_resources_documentation","selectors":[],"variants":[{"languageTag":"en","match":[],"pattern":[{"type":"Text","value":"Documentation"}]},{"languageTag":"de","match":[],"pattern":[{"type":"Text","value":"Dokumentation"}]},{"languageTag":"fr","match":[],"pattern":[{"type":"Text","value":"Documentation"}]},{"languageTag":"it","match":[],"pattern":[{"type":"Text","value":"Documentazione"}]},{"languageTag":"pt-BR","match":[],"pattern":[{"type":"Text","value":"Documentação"}]},{"languageTag":"sk","match":[],"pattern":[{"type":"Text","value":"Dokumentácia"}]},{"languageTag":"zh","match":[],"pattern":[{"type":"Text","value":"文档"}]}]},{"id":"footer_resources_github","selectors":[],"variants":[{"match":[],"languageTag":"de","pattern":[{"type":"Text","value":"GitHub"}]},{"match":[],"languageTag":"en","pattern":[{"type":"Text","value":"GitHub"}]},{"match":[],"languageTag":"pt-BR","pattern":[{"type":"Text","value":"GitHub"}]},{"match":[],"languageTag":"sk","pattern":[{"type":"Text","value":"GitHub"}]},{"match":[],"languageTag":"zh","pattern":[{"type":"Text","value":"GitHub"}]},{"languageTag":"fr","match":[],"pattern":[{"type":"Text","value":"GitHub"}]},{"languageTag":"it","match":[],"pattern":[{"type":"Text","value":"GitHub"}]}]},{"id":"footer_resources_guides","selectors":[],"variants":[{"languageTag":"en","match":[],"pattern":[{"type":"Text","value":"Guides"}]},{"languageTag":"de","match":[],"pattern":[{"type":"Text","value":"Anleitungen"}]},{"languageTag":"fr","match":[],"pattern":[{"type":"Text","value":"Guides"}]},{"languageTag":"it","match":[],"pattern":[{"type":"Text","value":"Guide"}]},{"languageTag":"pt-BR","match":[],"pattern":[{"type":"Text","value":"Guias"}]},{"languageTag":"sk","match":[],"pattern":[{"type":"Text","value":"Sprievodcovia"}]},{"languageTag":"zh","match":[],"pattern":[{"type":"Text","value":"指南"}]}]},{"id":"footer_resources_inlang_manage","selectors":[],"variants":[{"languageTag":"en","match":[],"pattern":[{"type":"Text","value":"Manage"}]},{"languageTag":"de","match":[],"pattern":[{"type":"Text","value":"Verwaltung"}]},{"languageTag":"fr","match":[],"pattern":[{"type":"Text","value":"Gérer"}]},{"languageTag":"it","match":[],"pattern":[{"type":"Text","value":"Maneggio"}]},{"languageTag":"pt-BR","match":[],"pattern":[{"type":"Text","value":"Gerenciar"}]},{"languageTag":"sk","match":[],"pattern":[{"type":"Text","value":"Spravovať"}]},{"languageTag":"zh","match":[],"pattern":[{"type":"Text","value":"管理"}]}]},{"id":"footer_resources_manage","selectors":[],"variants":[{"languageTag":"en","match":[],"pattern":[{"type":"Text","value":"Manage"}]},{"languageTag":"de","match":[],"pattern":[{"type":"Text","value":"Verwalten"}]},{"languageTag":"fr","match":[],"pattern":[{"type":"Text","value":"Gérer"}]},{"languageTag":"it","match":[],"pattern":[{"type":"Text","value":"Gestisci"}]},{"languageTag":"pt-BR","match":[],"pattern":[{"type":"Text","value":"Gerenciar"}]},{"languageTag":"sk","match":[],"pattern":[{"type":"Text","value":"Spravovať"}]},{"languageTag":"zh","match":[],"pattern":[{"type":"Text","value":"管理"}]}]},{"id":"footer_resources_marketplace","selectors":[],"variants":[{"match":[],"languageTag":"de","pattern":[{"type":"Text","value":"Marktplatz"}]},{"match":[],"languageTag":"en","pattern":[{"type":"Text","value":"Marketplace"}]},{"match":[],"languageTag":"pt-BR","pattern":[{"type":"Text","value":"Marketplace"}]},{"match":[],"languageTag":"sk","pattern":[{"type":"Text","value":"Trhovisko"}]},{"match":[],"languageTag":"zh","pattern":[{"type":"Text","value":"市场"}]},{"languageTag":"fr","match":[],"pattern":[{"type":"Text","value":"Marché"}]},{"languageTag":"it","match":[],"pattern":[{"type":"Text","value":"Marketplace"}]}]},{"id":"footer_resources_roadmap","selectors":[],"variants":[{"match":[],"languageTag":"de","pattern":[{"type":"Text","value":"Produktplan"}]},{"match":[],"languageTag":"en","pattern":[{"type":"Text","value":"Roadmap"}]},{"match":[],"languageTag":"pt-BR","pattern":[{"type":"Text","value":"Roadmap"}]},{"match":[],"languageTag":"sk","pattern":[{"type":"Text","value":"Roadmap"}]},{"match":[],"languageTag":"zh","pattern":[{"type":"Text","value":"发展计划"}]},{"languageTag":"fr","match":[],"pattern":[{"type":"Text","value":"Feuille de route"}]},{"languageTag":"it","match":[],"pattern":[{"type":"Text","value":"Tabella di marcia"}]}]},{"id":"footer_resources_title","selectors":[],"variants":[{"match":[],"languageTag":"de","pattern":[{"type":"Text","value":"Ressourcen"}]},{"match":[],"languageTag":"en","pattern":[{"type":"Text","value":"Resources"}]},{"match":[],"languageTag":"pt-BR","pattern":[{"type":"Text","value":"Recursos"}]},{"match":[],"languageTag":"sk","pattern":[{"type":"Text","value":"Zdroje"}]},{"match":[],"languageTag":"zh","pattern":[{"type":"Text","value":"资源"}]},{"languageTag":"fr","match":[],"pattern":[{"type":"Text","value":"Ressources"}]},{"languageTag":"it","match":[],"pattern":[{"type":"Text","value":"Risorse"}]}]},{"id":"footer_resources_twitter","selectors":[],"variants":[{"match":[],"languageTag":"de","pattern":[{"type":"Text","value":"X"}]},{"match":[],"languageTag":"en","pattern":[{"type":"Text","value":"X"}]},{"match":[],"languageTag":"pt-BR","pattern":[{"type":"Text","value":"X"}]},{"match":[],"languageTag":"sk","pattern":[{"type":"Text","value":"X"}]},{"languageTag":"zh","match":[],"pattern":[{"type":"Text","value":"X"}]},{"languageTag":"fr","match":[],"pattern":[{"type":"Text","value":"X"}]},{"languageTag":"it","match":[],"pattern":[{"type":"Text","value":"X"}]}]},{"id":"home_extend_description","selectors":[],"variants":[{"languageTag":"en","match":[],"pattern":[{"type":"Text","value":"Enhance the experience in your globalization apps with plugins and lint rules, seamlessly adapting to your project needs."}]},{"languageTag":"de","match":[],"pattern":[{"type":"Text","value":"Verbessere dein Erlebnis mit i18n Apps durch Plugins und Lint-Regeln, die sich nahtlos an deine Projektanforderungen anpassen."}]},{"languageTag":"it","match":[],"pattern":[{"type":"Text","value":"Migliora l'esperienza nelle tue app di globalizzazione con plugin e regole lint, adattandole perfettamente alle esigenze del tuo progetto."}]},{"languageTag":"pt-BR","match":[],"pattern":[{"type":"Text","value":"Aprimore a experiência em seus aplicativos de globalização com plug-ins e regras de lint, adaptando-se perfeitamente às necessidades do seu projeto."}]},{"languageTag":"sk","match":[],"pattern":[{"type":"Text","value":"Vylepšite skúsenosti vo svojich globalizačných aplikáciách pomocou doplnkov a pravidiel lint, ktoré sa bez problémov prispôsobia potrebám vášho projektu."}]},{"languageTag":"zh","match":[],"pattern":[{"type":"Text","value":"通过插件和 lint 规则增强全球化应用程序的体验，无缝适应您的项目需求。"}]},{"languageTag":"fr","match":[],"pattern":[{"type":"Text","value":"Améliorez l'expérience dans vos applications de globalisation avec des plugins et des règles de charpie, en vous adaptant de manière transparente aux besoins de votre projet."}]}]},{"id":"home_extend_lint_button","selectors":[],"variants":[{"languageTag":"en","match":[],"pattern":[{"type":"Text","value":"Browse Lint Rules"}]},{"languageTag":"de","match":[],"pattern":[{"type":"Text","value":"Lint-Regeln durchsuchen"}]},{"languageTag":"fr","match":[],"pattern":[{"type":"Text","value":"Parcourir les règles de charpie"}]},{"languageTag":"it","match":[],"pattern":[{"type":"Text","value":"Sfoglia le regole Lint"}]},{"languageTag":"pt-BR","match":[],"pattern":[{"type":"Text","value":"Navegar pelas regras do Lint"}]},{"languageTag":"sk","match":[],"pattern":[{"type":"Text","value":"Prezrite si pravidlá Lint"}]},{"languageTag":"zh","match":[],"pattern":[{"type":"Text","value":"浏览 Lint 规则"}]}]},{"id":"home_extend_lint_description","selectors":[],"variants":[{"languageTag":"en","match":[],"pattern":[{"type":"Text","value":"Validate content of an inlang project right from the App you are using."}]},{"languageTag":"de","match":[],"pattern":[{"type":"Text","value":"Validiere den Inhalt eines Inlang-Projekts direkt über die von Ihnen verwendete App."}]},{"languageTag":"fr","match":[],"pattern":[{"type":"Text","value":"Validez le contenu d'un projet Inlang directement depuis l'application que vous utilisez."}]},{"languageTag":"it","match":[],"pattern":[{"type":"Text","value":"Convalida il contenuto di un progetto inlang direttamente dall'app che stai utilizzando."}]},{"languageTag":"pt-BR","match":[],"pattern":[{"type":"Text","value":"Valide o conteúdo de um projeto inlang diretamente no aplicativo que você está usando."}]},{"languageTag":"sk","match":[],"pattern":[{"type":"Text","value":"Overte obsah projektu inlang priamo z aplikácie, ktorú používate."}]},{"languageTag":"zh","match":[],"pattern":[{"type":"Text","value":"直接从您正在使用的应用程序验证 inlang 项目的内容。"}]}]},{"id":"home_extend_lint_error","selectors":[],"variants":[{"languageTag":"en","match":[],"pattern":[{"type":"Text","value":"Error"}]},{"languageTag":"de","match":[],"pattern":[{"type":"Text","value":"Fehler"}]},{"languageTag":"fr","match":[],"pattern":[{"type":"Text","value":"Erreur"}]},{"languageTag":"it","match":[],"pattern":[{"type":"Text","value":"Errore"}]},{"languageTag":"pt-BR","match":[],"pattern":[{"type":"Text","value":"Erro"}]},{"languageTag":"sk","match":[],"pattern":[{"type":"Text","value":"Chyba"}]},{"languageTag":"zh","match":[],"pattern":[{"type":"Text","value":"错误"}]}]},{"id":"home_extend_lint_list_quality","selectors":[],"variants":[{"languageTag":"en","match":[],"pattern":[{"type":"Text","value":"Bring quality to your translations"}]},{"languageTag":"de","match":[],"pattern":[{"type":"Text","value":"Erhöhe die Qualität in den Übersetzungen"}]},{"languageTag":"fr","match":[],"pattern":[{"type":"Text","value":"Apportez de la qualité à vos traductions"}]},{"languageTag":"it","match":[],"pattern":[{"type":"Text","value":"Porta qualità alle tue traduzioni"}]},{"languageTag":"pt-BR","match":[],"pattern":[{"type":"Text","value":"Traga qualidade às suas traduções"}]},{"languageTag":"sk","match":[],"pattern":[{"type":"Text","value":"Vneste do svojich prekladov kvalitu"}]},{"languageTag":"zh","match":[],"pattern":[{"type":"Text","value":"提高您的翻译质量"}]}]},{"id":"home_extend_lint_list_resolve","selectors":[],"variants":[{"languageTag":"en","match":[],"pattern":[{"type":"Text","value":"Fix errors with resolver functions"}]},{"languageTag":"de","match":[],"pattern":[{"type":"Text","value":"Behebe Fehler mit Resolver-Funktionen"}]},{"languageTag":"fr","match":[],"pattern":[{"type":"Text","value":"Corriger les erreurs avec les fonctions de résolution"}]},{"languageTag":"it","match":[],"pattern":[{"type":"Text","value":"Correggi gli errori con le funzioni di risoluzione"}]},{"languageTag":"pt-BR","match":[],"pattern":[{"type":"Text","value":"Corrija erros com funções de resolução"}]},{"languageTag":"sk","match":[],"pattern":[{"type":"Text","value":"Opravte chyby pomocou funkcií prekladača"}]},{"languageTag":"zh","match":[],"pattern":[{"type":"Text","value":"使用解析器函数修复错误"}]}]},{"id":"home_extend_lint_title","selectors":[],"variants":[{"languageTag":"en","match":[],"pattern":[{"type":"Text","value":"Lint Rules"}]},{"languageTag":"de","match":[],"pattern":[{"type":"Text","value":"Lint Regeln"}]},{"languageTag":"fr","match":[],"pattern":[{"type":"Text","value":"Règles relatives aux peluches"}]},{"languageTag":"it","match":[],"pattern":[{"type":"Text","value":"Regole di lint"}]},{"languageTag":"pt-BR","match":[],"pattern":[{"type":"Text","value":"Regras de fiapos"}]},{"languageTag":"sk","match":[],"pattern":[{"type":"Text","value":"Lint Rules"}]},{"languageTag":"zh","match":[],"pattern":[{"type":"Text","value":"皮棉规则"}]}]},{"id":"home_extend_lint_warning","selectors":[],"variants":[{"languageTag":"en","match":[],"pattern":[{"type":"Text","value":"Warning"}]},{"languageTag":"de","match":[],"pattern":[{"type":"Text","value":"Warnung"}]},{"languageTag":"fr","match":[],"pattern":[{"type":"Text","value":"Avertissement"}]},{"languageTag":"it","match":[],"pattern":[{"type":"Text","value":"Avvertimento"}]},{"languageTag":"pt-BR","match":[],"pattern":[{"type":"Text","value":"Aviso"}]},{"languageTag":"sk","match":[],"pattern":[{"type":"Text","value":"POZOR"}]},{"languageTag":"zh","match":[],"pattern":[{"type":"Text","value":"警告"}]}]},{"id":"home_extend_plugins_button","selectors":[],"variants":[{"languageTag":"en","match":[],"pattern":[{"type":"Text","value":"Browse Plugins"}]},{"languageTag":"de","match":[],"pattern":[{"type":"Text","value":"Plugins durchsuchen"}]},{"languageTag":"fr","match":[],"pattern":[{"type":"Text","value":"Parcourir les plugins"}]},{"languageTag":"it","match":[],"pattern":[{"type":"Text","value":"Sfoglia i plugin"}]},{"languageTag":"pt-BR","match":[],"pattern":[{"type":"Text","value":"Navegue pelos plug-ins"}]},{"languageTag":"sk","match":[],"pattern":[{"type":"Text","value":"Prehľadávať pluginy"}]},{"languageTag":"zh","match":[],"pattern":[{"type":"Text","value":"浏览插件"}]}]},{"id":"home_extend_plugins_description","selectors":[],"variants":[{"languageTag":"en","match":[],"pattern":[{"type":"Text","value":"Change or extend inlang app behavior with custom plugins."}]},{"languageTag":"de","match":[],"pattern":[{"type":"Text","value":"Änderne oder erweitere das Verhalten von inlang Apps mit benutzerdefinierten Plugins."}]},{"languageTag":"fr","match":[],"pattern":[{"type":"Text","value":"Modifiez ou étendez le comportement de l'application avec des plugins personnalisés."}]},{"languageTag":"it","match":[],"pattern":[{"type":"Text","value":"Modifica o estendi il comportamento dell'app con plug-in personalizzati."}]},{"languageTag":"pt-BR","match":[],"pattern":[{"type":"Text","value":"Altere ou amplie o comportamento do aplicativo com plug-ins personalizados."}]},{"languageTag":"sk","match":[],"pattern":[{"type":"Text","value":"Zmeňte alebo rozšírte správanie aplikácie pomocou vlastných doplnkov."}]},{"languageTag":"zh","match":[],"pattern":[{"type":"Text","value":"使用自定义插件更改或扩展应用程序行为。"}]}]},{"id":"home_extend_plugins_list_customize","selectors":[],"variants":[{"languageTag":"en","match":[],"pattern":[{"type":"Text","value":"Customize app behaviour"}]},{"languageTag":"de","match":[],"pattern":[{"type":"Text","value":"Individualisiere deine i18n Apps"}]},{"languageTag":"fr","match":[],"pattern":[{"type":"Text","value":"Personnaliser le comportement de l'application"}]},{"languageTag":"it","match":[],"pattern":[{"type":"Text","value":"Personalizza il comportamento dell'app"}]},{"languageTag":"pt-BR","match":[],"pattern":[{"type":"Text","value":"Personalize o comportamento do aplicativo"}]},{"languageTag":"sk","match":[],"pattern":[{"type":"Text","value":"Prispôsobte správanie aplikácie"}]},{"languageTag":"zh","match":[],"pattern":[{"type":"Text","value":"自定义应用程序行为"}]}]},{"id":"home_extend_plugins_list_integrate","selectors":[],"variants":[{"languageTag":"en","match":[],"pattern":[{"type":"Text","value":"Integrate in ever project"}]},{"languageTag":"de","match":[],"pattern":[{"type":"Text","value":"Integriert in jedes Projekt"}]},{"languageTag":"fr","match":[],"pattern":[{"type":"Text","value":"Intégrer dans chaque projet"}]},{"languageTag":"it","match":[],"pattern":[{"type":"Text","value":"Integra in ogni progetto"}]},{"languageTag":"pt-BR","match":[],"pattern":[{"type":"Text","value":"Integrar em cada projeto"}]},{"languageTag":"sk","match":[],"pattern":[{"type":"Text","value":"Integrujte sa do každého projektu"}]},{"languageTag":"zh","match":[],"pattern":[{"type":"Text","value":"集成到任何项目中"}]}]},{"id":"home_extend_plugins_title","selectors":[],"variants":[{"languageTag":"en","match":[],"pattern":[{"type":"Text","value":"Plugins"}]},{"languageTag":"de","match":[],"pattern":[{"type":"Text","value":"Plugins"}]},{"languageTag":"fr","match":[],"pattern":[{"type":"Text","value":"Plugins"}]},{"languageTag":"it","match":[],"pattern":[{"type":"Text","value":"Plugins"}]},{"languageTag":"pt-BR","match":[],"pattern":[{"type":"Text","value":"Plug-ins"}]},{"languageTag":"sk","match":[],"pattern":[{"type":"Text","value":"Pluginy"}]},{"languageTag":"zh","match":[],"pattern":[{"type":"Text","value":"插件"}]}]},{"id":"home_extend_tag","selectors":[],"variants":[{"languageTag":"en","match":[],"pattern":[{"type":"Text","value":"Plug and Play"}]},{"languageTag":"de","match":[],"pattern":[{"type":"Text","value":"Stecke deine Lösung zusammen"}]},{"languageTag":"fr","match":[],"pattern":[{"type":"Text","value":"Brancher et utiliser"}]},{"languageTag":"it","match":[],"pattern":[{"type":"Text","value":"Plug and Play"}]},{"languageTag":"pt-BR","match":[],"pattern":[{"type":"Text","value":"Plug and play"}]},{"languageTag":"sk","match":[],"pattern":[{"type":"Text","value":"Pripoj a hraj"}]},{"languageTag":"zh","match":[],"pattern":[{"type":"Text","value":"即插即用"}]}]},{"id":"home_extend_title","selectors":[],"variants":[{"languageTag":"en","match":[],"pattern":[{"type":"Text","value":"Extend your inlang Apps"}]},{"languageTag":"de","match":[],"pattern":[{"type":"Text","value":"Erweitere deine inlang Apps"}]},{"languageTag":"fr","match":[],"pattern":[{"type":"Text","value":"Étendez vos applications"}]},{"languageTag":"it","match":[],"pattern":[{"type":"Text","value":"Estendi le tue app"}]},{"languageTag":"pt-BR","match":[],"pattern":[{"type":"Text","value":"Amplie seus aplicativos"}]},{"languageTag":"sk","match":[],"pattern":[{"type":"Text","value":"Rozšírte svoje aplikácie"}]},{"languageTag":"zh","match":[],"pattern":[{"type":"Text","value":"扩展您的应用程序"}]}]},{"id":"home_featured_title","selectors":[],"variants":[{"match":[],"languageTag":"en","pattern":[{"type":"Text","value":"Featured Products"}]},{"languageTag":"de","match":[],"pattern":[{"type":"Text","value":"Ausgewählte Produkte"}]},{"languageTag":"fr","match":[],"pattern":[{"type":"Text","value":"Produits Populaires"}]},{"languageTag":"it","match":[],"pattern":[{"type":"Text","value":"Prodotti consigliati"}]},{"languageTag":"pt-BR","match":[],"pattern":[{"type":"Text","value":"Produtos em Destaque"}]},{"languageTag":"sk","match":[],"pattern":[{"type":"Text","value":"Vybrané produkty"}]},{"languageTag":"zh","match":[],"pattern":[{"type":"Text","value":"特色产品"}]}]},{"id":"home_guides_button_text","selectors":[],"variants":[{"match":[],"languageTag":"en","pattern":[{"type":"Text","value":"See all Guides"}]},{"languageTag":"de","match":[],"pattern":[{"type":"Text","value":"Alle Guides ansehen"}]},{"languageTag":"fr","match":[],"pattern":[{"type":"Text","value":"Voir tous les guides"}]},{"languageTag":"it","match":[],"pattern":[{"type":"Text","value":"Guarda tutte le guide"}]},{"languageTag":"pt-BR","match":[],"pattern":[{"type":"Text","value":"Ver todos os guias"}]},{"languageTag":"sk","match":[],"pattern":[{"type":"Text","value":"Pozrite si všetky príručky"}]},{"languageTag":"zh","match":[],"pattern":[{"type":"Text","value":"查看所有指南"}]}]},{"id":"home_guides_description","selectors":[],"variants":[{"match":[],"languageTag":"en","pattern":[{"type":"Text","value":"If you're looking to explore the ecosystem, we have guides available to help you. Be sure to check them out!"}]},{"languageTag":"de","match":[],"pattern":[{"type":"Text","value":"Wenn du das Ökosystem erkunden möchtest, stehen dir Guides zur Verfügung, damit du schnell durchstarten kannst."}]},{"languageTag":"fr","match":[],"pattern":[{"type":"Text","value":"Si vous souhaitez explorer l'écosystème, nous avons des guides disponibles pour vous aider. Assurez-vous de les consulter !"}]},{"languageTag":"it","match":[],"pattern":[{"type":"Text","value":"Se stai cercando di esplorare l'ecosistema, abbiamo delle guide disponibili per aiutarti. Assicurati di controllarli!"}]},{"languageTag":"pt-BR","match":[],"pattern":[{"type":"Text","value":"Se você deseja explorar o ecossistema, temos guias disponíveis para ajudá-lo. Não deixe de conferir!"}]},{"languageTag":"sk","match":[],"pattern":[{"type":"Text","value":"Ak chcete preskúmať ekosystém, máme k dispozícii sprievodcov, ktorí vám pomôžu. Určite si ich pozrite!"}]},{"languageTag":"zh","match":[],"pattern":[{"type":"Text","value":"如果您想探索生态系统，我们可以提供帮助您的指南。一定要检查一下！"}]}]},{"id":"home_guides_item_button_text","selectors":[],"variants":[{"match":[],"languageTag":"en","pattern":[{"type":"Text","value":"Read"}]},{"languageTag":"de","match":[],"pattern":[{"type":"Text","value":"Lesen"}]},{"languageTag":"fr","match":[],"pattern":[{"type":"Text","value":"Lire"}]},{"languageTag":"it","match":[],"pattern":[{"type":"Text","value":"Leggere"}]},{"languageTag":"pt-BR","match":[],"pattern":[{"type":"Text","value":"Ler"}]},{"languageTag":"sk","match":[],"pattern":[{"type":"Text","value":"Čítať"}]},{"languageTag":"zh","match":[],"pattern":[{"type":"Text","value":"读"}]}]},{"id":"home_guides_tag","selectors":[],"variants":[{"languageTag":"en","match":[],"pattern":[{"type":"Text","value":"Learn about inlang"}]},{"languageTag":"de","match":[],"pattern":[{"type":"Text","value":"Erfahren Sie mehr über Inlang"}]},{"languageTag":"fr","match":[],"pattern":[{"type":"Text","value":"En savoir plus sur l'inlang"}]},{"languageTag":"it","match":[],"pattern":[{"type":"Text","value":"Scopri inlang"}]},{"languageTag":"pt-BR","match":[],"pattern":[{"type":"Text","value":"Aprenda sobre inlang"}]},{"languageTag":"sk","match":[],"pattern":[{"type":"Text","value":"Prečítajte si o inlang"}]},{"languageTag":"zh","match":[],"pattern":[{"type":"Text","value":"了解英兰语"}]}]},{"id":"home_guides_title","selectors":[],"variants":[{"match":[],"languageTag":"en","pattern":[{"type":"Text","value":"Find the right guides"}]},{"languageTag":"de","match":[],"pattern":[{"type":"Text","value":"Finde die richtigen Guides"}]},{"languageTag":"fr","match":[],"pattern":[{"type":"Text","value":"Guides"}]},{"languageTag":"it","match":[],"pattern":[{"type":"Text","value":"Trova le guide"}]},{"languageTag":"pt-BR","match":[],"pattern":[{"type":"Text","value":"Guias"}]},{"languageTag":"sk","match":[],"pattern":[{"type":"Text","value":"Nájdite tých správnych sprievodcov"}]},{"languageTag":"zh","match":[],"pattern":[{"type":"Text","value":"找到正确的指南"}]}]},{"id":"home_inlang_button","selectors":[],"variants":[{"languageTag":"en","match":[],"pattern":[{"type":"Text","value":"What is inlang?"}]},{"languageTag":"de","match":[],"pattern":[{"type":"Text","value":"Was ist inlang?"}]},{"languageTag":"fr","match":[],"pattern":[{"type":"Text","value":"Qu'est-ce qu'Inlang ?"}]},{"languageTag":"it","match":[],"pattern":[{"type":"Text","value":"Cos'è l'inglang?"}]},{"languageTag":"pt-BR","match":[],"pattern":[{"type":"Text","value":"O que é inlang?"}]},{"languageTag":"sk","match":[],"pattern":[{"type":"Text","value":"čo je inlang?"}]},{"languageTag":"zh","match":[],"pattern":[{"type":"Text","value":"什么是英朗？"}]}]},{"id":"home_inlang_cta","selectors":[],"variants":[{"languageTag":"en","match":[],"pattern":[{"type":"Text","value":"Explore inlang apps"}]},{"languageTag":"de","match":[],"pattern":[{"type":"Text","value":"Entdecke inlang Apps"}]},{"languageTag":"fr","match":[],"pattern":[{"type":"Text","value":"Explorez les apps inlang"}]},{"languageTag":"it","match":[],"pattern":[{"type":"Text","value":"Esplora le app in lingua inglese"}]},{"languageTag":"pt-BR","match":[],"pattern":[{"type":"Text","value":"Explore aplicativos inlang"}]},{"languageTag":"sk","match":[],"pattern":[{"type":"Text","value":"Preskúmajte aplikácie inlang"}]}]},{"id":"home_inlang_description","selectors":[],"variants":[{"match":[],"languageTag":"en","pattern":[{"type":"Text","value":"inlang offers tailored localization apps for each use case. Just one setup needed, all powered by a single source of truth in your repository under change control."}]},{"languageTag":"de","match":[],"pattern":[{"type":"Text","value":"inlang bietet für jeden Anwendungsfall Lokalisierungsprodukte. Nur einmal aufsetzen, eine 'Single Source of Truth' in deinem Repository unter Änderungskontrolle."}]},{"languageTag":"fr","match":[],"pattern":[{"type":"Text","value":"inlang propose des produits de localisation sur mesure pour chaque cas d'utilisation. Une seule configuration est nécessaire, le tout alimenté par une source unique de vérité dans votre référentiel sous contrôle des modifications."}]},{"languageTag":"it","match":[],"pattern":[{"type":"Text","value":"inlang offre prodotti di localizzazione su misura per ogni caso d'uso. È necessaria una sola configurazione, il tutto alimentato da un'unica fonte di verità nel tuo repository sotto controllo delle modifiche."}]},{"languageTag":"pt-BR","match":[],"pattern":[{"type":"Text","value":"A inlang oferece produtos de localização personalizados para cada caso de uso. É necessária apenas uma configuração, tudo alimentado por uma única fonte de verdade em seu repositório sob controle de alterações."}]},{"languageTag":"sk","match":[],"pattern":[{"type":"Text","value":"inlang ponúka prispôsobené lokalizačné produkty pre každý prípad použitia. Potrebné je len jedno nastavenie, všetko poháňané jediným zdrojom pravdy vo vašom úložisku pod kontrolou zmien."}]},{"languageTag":"zh","match":[],"pattern":[{"type":"Text","value":"inlang 为每个用例提供定制的本地化产品。只需要一项设置，所有这些都由存储库中受变更控制的单一事实来源提供支持。"}]}]},{"id":"home_inlang_search_button","selectors":[],"variants":[{"match":[],"languageTag":"en","pattern":[{"type":"Text","value":"Search"}]},{"match":[],"languageTag":"de","pattern":[{"type":"Text","value":"Suchen"}]},{"languageTag":"fr","match":[],"pattern":[{"type":"Text","value":"Rechercher"}]},{"languageTag":"it","match":[],"pattern":[{"type":"Text","value":"Ricerca"}]},{"languageTag":"pt-BR","match":[],"pattern":[{"type":"Text","value":"Pesquisar"}]},{"languageTag":"sk","match":[],"pattern":[{"type":"Text","value":"Vyhľadávanie"}]},{"languageTag":"zh","match":[],"pattern":[{"type":"Text","value":"搜索"}]}]},{"id":"home_inlang_search_placeholder","selectors":[],"variants":[{"match":[],"languageTag":"en","pattern":[{"type":"Text","value":"Search the ecosystem ..."}]},{"match":[],"languageTag":"de","pattern":[{"type":"Text","value":"Im Ökosystem suchen ..."}]},{"languageTag":"fr","match":[],"pattern":[{"type":"Text","value":"Rechercher dans l'écosystème..."}]},{"languageTag":"it","match":[],"pattern":[{"type":"Text","value":"Cerca nell'ecosistema ..."}]},{"languageTag":"pt-BR","match":[],"pattern":[{"type":"Text","value":"Pesquise o ecossistema ..."}]},{"languageTag":"sk","match":[],"pattern":[{"type":"Text","value":"Hľadajte v ekosystéme..."}]},{"languageTag":"zh","match":[],"pattern":[{"type":"Text","value":"搜索生态系统..."}]}]},{"id":"home_inlang_search_popular","selectors":[],"variants":[{"match":[],"languageTag":"en","pattern":[{"type":"Text","value":"Popular"}]},{"match":[],"languageTag":"de","pattern":[{"type":"Text","value":"Beliebt"}]},{"languageTag":"it","match":[],"pattern":[{"type":"Text","value":"Popolari"}]},{"languageTag":"fr","match":[],"pattern":[{"type":"Text","value":"Populaire"}]},{"languageTag":"pt-BR","match":[],"pattern":[{"type":"Text","value":"Popular"}]},{"languageTag":"sk","match":[],"pattern":[{"type":"Text","value":"Populárne"}]},{"languageTag":"zh","match":[],"pattern":[{"type":"Text","value":"受欢迎的"}]}]},{"id":"home_inlang_secondary_link","selectors":[],"variants":[{"match":[],"languageTag":"en","pattern":[{"type":"Text","value":"Watch 11th Nov, 23 SvelteSummit Talk"}]},{"match":[],"languageTag":"de","pattern":[{"type":"Text","value":"Schau am 11. Nov, 23 den SvelteSummit Talk"}]},{"languageTag":"fr","match":[],"pattern":[{"type":"Text","value":"Regarder la conférence SvelteSummit du 11 novembre 2023"}]},{"languageTag":"it","match":[],"pattern":[{"type":"Text","value":"Guarda il talk dello SvelteSummit l'11 Nov, 23 "}]},{"languageTag":"pt-BR","match":[],"pattern":[{"type":"Text","value":"Assista o SvelteSummit Talk em 11.11.23"}]},{"languageTag":"sk","match":[],"pattern":[{"type":"Text","value":"Sledujte 11. novembra, 23. SvelteSummit Talk"}]},{"languageTag":"zh","match":[],"pattern":[{"type":"Text","value":"观看 11 月 11 日、23 日 SvelteSummit 演讲"}]}]},{"id":"home_inlang_title","selectors":[],"variants":[{"match":[],"languageTag":"en","pattern":[{"type":"Text","value":"Globalization ecosystem with change control."}]},{"languageTag":"de","match":[],"pattern":[{"type":"Text","value":"Ein Ökosystem für Globalisierung mit Änderungskontrolle."}]},{"languageTag":"fr","match":[],"pattern":[{"type":"Text","value":"Écosystème de mondialisation avec contrôle du changement."}]},{"languageTag":"it","match":[],"pattern":[{"type":"Text","value":"Ecosistema di globalizzazione con controllo del cambiamento."}]},{"languageTag":"pt-BR","match":[],"pattern":[{"type":"Text","value":"Ecossistema de globalização com controle de mudanças."}]},{"languageTag":"sk","match":[],"pattern":[{"type":"Text","value":"Globalizačný ekosystém s riadením zmien."}]},{"languageTag":"zh","match":[],"pattern":[{"type":"Text","value":"具有变化控制的全球化生态系统。"}]}]},{"id":"home_lix_automation_description","selectors":[],"variants":[{"languageTag":"en","match":[],"pattern":[{"type":"Text","value":"Out of the box automations can transform in highly customizable processes."}]},{"languageTag":"de","match":[],"pattern":[{"type":"Text","value":"Automatisierungen unterstützt dich complexe Prozesse aufzusetzen."}]},{"languageTag":"fr","match":[],"pattern":[{"type":"Text","value":"Les automatisations prêtes à l'emploi peuvent se transformer en processus hautement personnalisables."}]},{"languageTag":"it","match":[],"pattern":[{"type":"Text","value":"Le automazioni fuori dagli schemi possono trasformarsi in processi altamente personalizzabili."}]},{"languageTag":"pt-BR","match":[],"pattern":[{"type":"Text","value":"Automações prontas para uso podem se transformar em processos altamente personalizáveis."}]},{"languageTag":"sk","match":[],"pattern":[{"type":"Text","value":"Po vybalení automatizácie sa môžu transformovať do vysoko prispôsobiteľných procesov."}]},{"languageTag":"zh","match":[],"pattern":[{"type":"Text","value":"开箱即用的自动化可以转变为高度可定制的流程。"}]}]},{"id":"home_lix_automation_title","selectors":[],"variants":[{"languageTag":"en","match":[],"pattern":[{"type":"Text","value":"Automation"}]},{"languageTag":"de","match":[],"pattern":[{"type":"Text","value":"Automatisierung"}]},{"languageTag":"fr","match":[],"pattern":[{"type":"Text","value":"Automatisation"}]},{"languageTag":"it","match":[],"pattern":[{"type":"Text","value":"Automazione"}]},{"languageTag":"pt-BR","match":[],"pattern":[{"type":"Text","value":"Automação"}]},{"languageTag":"sk","match":[],"pattern":[{"type":"Text","value":"automatizácia"}]},{"languageTag":"zh","match":[],"pattern":[{"type":"Text","value":"自动化"}]}]},{"id":"home_lix_button","selectors":[],"variants":[{"match":[],"languageTag":"en","pattern":[{"type":"Text","value":"More about Lix"}]},{"languageTag":"de","match":[],"pattern":[{"type":"Text","value":"Mehr über Lix"}]},{"languageTag":"fr","match":[],"pattern":[{"type":"Text","value":"En savoir plus sur Lix"}]},{"languageTag":"it","match":[],"pattern":[{"type":"Text","value":"Più informazioni su Lix"}]},{"languageTag":"pt-BR","match":[],"pattern":[{"type":"Text","value":"Mais sobre o Lix"}]},{"languageTag":"sk","match":[],"pattern":[{"type":"Text","value":"Viac o Lixovi"}]},{"languageTag":"zh","match":[],"pattern":[{"type":"Text","value":"关于利克斯的更多信息"}]}]},{"id":"home_lix_collaboration_description","selectors":[],"variants":[{"languageTag":"en","match":[],"pattern":[{"type":"Text","value":"Everyone in the team can work seamlessly together on the same data."}]},{"languageTag":"de","match":[],"pattern":[{"type":"Text","value":"Alle im Team können nahtlos an denselben Daten zusammenarbeiten."}]},{"languageTag":"fr","match":[],"pattern":[{"type":"Text","value":"Tous les membres de l’équipe peuvent travailler ensemble de manière transparente sur les mêmes données."}]},{"languageTag":"it","match":[],"pattern":[{"type":"Text","value":"Tutti i membri del team possono lavorare insieme senza problemi sugli stessi dati."}]},{"languageTag":"pt-BR","match":[],"pattern":[{"type":"Text","value":"Todos na equipe podem trabalhar juntos perfeitamente nos mesmos dados."}]},{"languageTag":"sk","match":[],"pattern":[{"type":"Text","value":"Všetci v tíme môžu bezproblémovo spolupracovať na rovnakých údajoch."}]},{"languageTag":"zh","match":[],"pattern":[{"type":"Text","value":"团队中的每个人都可以无缝地协作处理相同的数据。"}]}]},{"id":"home_lix_collaboration_title","selectors":[],"variants":[{"languageTag":"en","match":[],"pattern":[{"type":"Text","value":"Collaboration"}]},{"languageTag":"de","match":[],"pattern":[{"type":"Text","value":"Zusammenarbeit"}]},{"languageTag":"fr","match":[],"pattern":[{"type":"Text","value":"Collaboration"}]},{"languageTag":"it","match":[],"pattern":[{"type":"Text","value":"Collaborazione"}]},{"languageTag":"pt-BR","match":[],"pattern":[{"type":"Text","value":"Colaboração"}]},{"languageTag":"sk","match":[],"pattern":[{"type":"Text","value":"Spolupráca"}]},{"languageTag":"zh","match":[],"pattern":[{"type":"Text","value":"合作"}]}]},{"id":"home_lix_desc","selectors":[],"variants":[{"languageTag":"en","match":[],"pattern":[{"type":"Text","value":"No matter which inlang app is used, you have complete control over your translation data, ensuring quality and consistency in your global strategy."}]},{"languageTag":"de","match":[],"pattern":[{"type":"Text","value":"Egal welche inlang-App du nutzt, du hast die vollständige Kontrolle über deine Übersetzungsdaten und stellst so die Qualität und Konsistenz deiner globalen Strategie sicher."}]},{"languageTag":"fr","match":[],"pattern":[{"type":"Text","value":"Quelle que soit l'application Inlang utilisée, vous avez un contrôle total sur vos données de traduction, garantissant ainsi la qualité et la cohérence de votre stratégie globale."}]},{"languageTag":"it","match":[],"pattern":[{"type":"Text","value":"Indipendentemente dall'app inlang utilizzata, hai il controllo completo sui tuoi dati di traduzione, garantendo qualità e coerenza nella tua strategia globale."}]},{"languageTag":"pt-BR","match":[],"pattern":[{"type":"Text","value":"Não importa qual aplicativo inlang seja usado, você terá controle total sobre seus dados de tradução, garantindo qualidade e consistência em sua estratégia global."}]},{"languageTag":"sk","match":[],"pattern":[{"type":"Text","value":"Bez ohľadu na to, ktorá aplikácia inlang sa používa, máte úplnú kontrolu nad údajmi o preklade, čím zaisťujete kvalitu a konzistentnosť vo svojej globálnej stratégii."}]},{"languageTag":"zh","match":[],"pattern":[{"type":"Text","value":"无论使用哪个 inlang 应用程序，您都可以完全控制翻译数据，确保全球策略的质量和一致性。"}]}]},{"id":"home_lix_description","selectors":[],"variants":[{"match":[],"languageTag":"en","pattern":[{"type":"Text","value":"The backbone of the ecosystem"}]},{"languageTag":"de","match":[],"pattern":[{"type":"Text","value":"Die Basis des Ökosystems"}]},{"languageTag":"fr","match":[],"pattern":[{"type":"Text","value":"Le cœur de l'écosystème"}]},{"languageTag":"it","match":[],"pattern":[{"type":"Text","value":"La base dell'ecosistema"}]},{"languageTag":"pt-BR","match":[],"pattern":[{"type":"Text","value":"O backbone do ecossistema"}]},{"languageTag":"sk","match":[],"pattern":[{"type":"Text","value":"Chrbtica ekosystému"}]},{"languageTag":"zh","match":[],"pattern":[{"type":"Text","value":"生态系统的支柱"}]}]},{"id":"home_lix_recovery_description","selectors":[],"variants":[{"languageTag":"en","match":[],"pattern":[{"type":"Text","value":"Always go back before things went wrong."}]},{"languageTag":"de","match":[],"pattern":[{"type":"Text","value":"Setze etwas zurück, bevor es zum Problem wird."}]},{"languageTag":"fr","match":[],"pattern":[{"type":"Text","value":"Revenez toujours en arrière avant que les choses ne tournent mal."}]},{"languageTag":"it","match":[],"pattern":[{"type":"Text","value":"Tornare sempre indietro prima che le cose andassero male."}]},{"languageTag":"pt-BR","match":[],"pattern":[{"type":"Text","value":"Sempre volte antes que as coisas dêem errado."}]},{"languageTag":"sk","match":[],"pattern":[{"type":"Text","value":"Vždy sa vráťte skôr, než sa veci pokazia."}]},{"languageTag":"zh","match":[],"pattern":[{"type":"Text","value":"总是在事情出错之前返回。"}]}]},{"id":"home_lix_recovery_title","selectors":[],"variants":[{"languageTag":"en","match":[],"pattern":[{"type":"Text","value":"Recovery"}]},{"languageTag":"de","match":[],"pattern":[{"type":"Text","value":"Zurück Setzen"}]},{"languageTag":"fr","match":[],"pattern":[{"type":"Text","value":"Récupération"}]},{"languageTag":"it","match":[],"pattern":[{"type":"Text","value":"Recupero"}]},{"languageTag":"pt-BR","match":[],"pattern":[{"type":"Text","value":"Recuperação"}]},{"languageTag":"sk","match":[],"pattern":[{"type":"Text","value":"zotavenie"}]},{"languageTag":"zh","match":[],"pattern":[{"type":"Text","value":"恢复"}]}]},{"id":"home_lix_review_description","selectors":[],"variants":[{"languageTag":"en","match":[],"pattern":[{"type":"Text","value":"Include who is needed inside a flexible review workflow."}]},{"languageTag":"de","match":[],"pattern":[{"type":"Text","value":"Beziehe wichtige Stakeholder in den Prozess mit ein."}]},{"languageTag":"fr","match":[],"pattern":[{"type":"Text","value":"Incluez les personnes nécessaires dans un flux de travail de révision flexible."}]},{"languageTag":"it","match":[],"pattern":[{"type":"Text","value":"Includi chi è necessario all'interno di un flusso di lavoro di revisione flessibile."}]},{"languageTag":"pt-BR","match":[],"pattern":[{"type":"Text","value":"Inclua quem é necessário em um fluxo de trabalho de revisão flexível."}]},{"languageTag":"sk","match":[],"pattern":[{"type":"Text","value":"Zahrňte, kto je potrebný, do flexibilného pracovného postupu kontroly."}]},{"languageTag":"zh","match":[],"pattern":[{"type":"Text","value":"包括灵活的审核工作流程中需要的人员。"}]}]},{"id":"home_lix_review_title","selectors":[],"variants":[{"languageTag":"en","match":[],"pattern":[{"type":"Text","value":"Review"}]},{"languageTag":"de","match":[],"pattern":[{"type":"Text","value":"Review"}]},{"languageTag":"fr","match":[],"pattern":[{"type":"Text","value":"Revoir"}]},{"languageTag":"it","match":[],"pattern":[{"type":"Text","value":"Revisione"}]},{"languageTag":"pt-BR","match":[],"pattern":[{"type":"Text","value":"Análise"}]},{"languageTag":"sk","match":[],"pattern":[{"type":"Text","value":"Preskúmanie"}]},{"languageTag":"zh","match":[],"pattern":[{"type":"Text","value":"审查"}]}]},{"id":"home_lix_tag","selectors":[],"variants":[{"languageTag":"en","match":[],"pattern":[{"type":"Text","value":"Ecosystem powered by"}]},{"languageTag":"de","match":[],"pattern":[{"type":"Text","value":"Ökosystem basiert auf"}]},{"languageTag":"fr","match":[],"pattern":[{"type":"Text","value":"Écosystème alimenté par"}]},{"languageTag":"it","match":[],"pattern":[{"type":"Text","value":"Ecosistema alimentato da"}]},{"languageTag":"pt-BR","match":[],"pattern":[{"type":"Text","value":"Ecossistema alimentado por"}]},{"languageTag":"sk","match":[],"pattern":[{"type":"Text","value":"Ekosystém poháňaný"}]},{"languageTag":"zh","match":[],"pattern":[{"type":"Text","value":"生态系统由"}]}]},{"id":"home_lix_title","selectors":[],"variants":[{"match":[],"languageTag":"en","pattern":[{"type":"Text","value":"Lix change control"}]},{"languageTag":"de","match":[],"pattern":[{"type":"Text","value":"Lix-Änderungskontrolle"}]},{"languageTag":"fr","match":[],"pattern":[{"type":"Text","value":"Contrôle du changement Lix"}]},{"languageTag":"it","match":[],"pattern":[{"type":"Text","value":"Controllo delle modifiche di Lix"}]},{"languageTag":"pt-BR","match":[],"pattern":[{"type":"Text","value":"Alteração de controle Lix"}]},{"languageTag":"sk","match":[],"pattern":[{"type":"Text","value":"Ovládanie zmeny Lix"}]},{"languageTag":"zh","match":[],"pattern":[{"type":"Text","value":"Lix变更控制"}]}]},{"id":"home_lix_traceability_description","selectors":[],"variants":[{"languageTag":"en","match":[],"pattern":[{"type":"Text","value":"Know why a decision was made and how things evolved."}]},{"languageTag":"de","match":[],"pattern":[{"type":"Text","value":"Erfahre, warum Entscheidungen getroffen wurden."}]},{"languageTag":"fr","match":[],"pattern":[{"type":"Text","value":"Sachez pourquoi une décision a été prise et comment les choses ont évolué."}]},{"languageTag":"it","match":[],"pattern":[{"type":"Text","value":"Scopri perché è stata presa una decisione e come si sono evolute le cose."}]},{"languageTag":"pt-BR","match":[],"pattern":[{"type":"Text","value":"Saiba por que uma decisão foi tomada e como as coisas evoluíram."}]},{"languageTag":"sk","match":[],"pattern":[{"type":"Text","value":"Zistite, prečo bolo prijaté rozhodnutie a ako sa veci vyvinuli."}]},{"languageTag":"zh","match":[],"pattern":[{"type":"Text","value":"了解为什么做出决定以及事情是如何演变的。"}]}]},{"id":"home_lix_traceability_title","selectors":[],"variants":[{"languageTag":"en","match":[],"pattern":[{"type":"Text","value":"Traceability"}]},{"languageTag":"de","match":[],"pattern":[{"type":"Text","value":"Rückverfolgbarkeit"}]},{"languageTag":"fr","match":[],"pattern":[{"type":"Text","value":"Traçabilité"}]},{"languageTag":"it","match":[],"pattern":[{"type":"Text","value":"Tracciabilità"}]},{"languageTag":"pt-BR","match":[],"pattern":[{"type":"Text","value":"Rastreabilidade"}]},{"languageTag":"sk","match":[],"pattern":[{"type":"Text","value":"Vysledovateľnosť"}]},{"languageTag":"zh","match":[],"pattern":[{"type":"Text","value":"可追溯性"}]}]},{"id":"home_personas_designer_apps_title","selectors":[],"variants":[{"languageTag":"en","match":[],"pattern":[{"type":"Text","value":"Apps for Designer"}]},{"languageTag":"de","match":[],"pattern":[{"type":"Text","value":"Apps für Designer"}]},{"languageTag":"fr","match":[],"pattern":[{"type":"Text","value":"Applications pour les concepteurs"}]},{"languageTag":"it","match":[],"pattern":[{"type":"Text","value":"App per designer"}]},{"languageTag":"pt-BR","match":[],"pattern":[{"type":"Text","value":"Aplicativos para designers"}]},{"languageTag":"sk","match":[],"pattern":[{"type":"Text","value":"Aplikácie pre dizajnérov"}]},{"languageTag":"zh","match":[],"pattern":[{"type":"Text","value":"设计师应用程序"}]}]},{"id":"home_personas_designer_cards_parrot_description","selectors":[],"variants":[{"languageTag":"en","match":[],"pattern":[{"type":"Text","value":"Parrot simplifies the translation management process right within Figma."}]},{"languageTag":"de","match":[],"pattern":[{"type":"Text","value":"Parrot vereinfacht den Übersetzungsprozess direkt aus Figma heraus."}]},{"languageTag":"fr","match":[],"pattern":[{"type":"Text","value":"Parrot simplifie le processus de gestion des traductions directement au sein de Figma."}]},{"languageTag":"it","match":[],"pattern":[{"type":"Text","value":"Parrot semplifica il processo di gestione delle traduzioni direttamente all'interno di Figma."}]},{"languageTag":"pt-BR","match":[],"pattern":[{"type":"Text","value":"O Parrot simplifica o processo de gerenciamento de tradução diretamente no Figma."}]},{"languageTag":"sk","match":[],"pattern":[{"type":"Text","value":"Parrot zjednodušuje proces správy prekladov priamo vo Figme."}]},{"languageTag":"zh","match":[],"pattern":[{"type":"Text","value":"Parrot 简化了 Figma 内的翻译管理流程。"}]}]},{"id":"home_personas_designer_cards_parrot_title","selectors":[],"variants":[{"languageTag":"en","match":[],"pattern":[{"type":"Text","value":"Parrot – i18n Figma plugin"}]},{"languageTag":"de","match":[],"pattern":[{"type":"Text","value":"Parrot - i18n Figma plugin"}]},{"languageTag":"fr","match":[],"pattern":[{"type":"Text","value":"Parrot – Plugin i18n Figma"}]},{"languageTag":"it","match":[],"pattern":[{"type":"Text","value":"Parrot – plugin i18n Figma"}]},{"languageTag":"pt-BR","match":[],"pattern":[{"type":"Text","value":"Papagaio – plugin i18n Figma"}]},{"languageTag":"sk","match":[],"pattern":[{"type":"Text","value":"Parrot – plugin i18n Figma"}]},{"languageTag":"zh","match":[],"pattern":[{"type":"Text","value":"Parrot – i18n Figma 插件"}]}]},{"id":"home_personas_designer_main_button","selectors":[],"variants":[{"languageTag":"en","match":[],"pattern":[{"type":"Text","value":"Read more"}]},{"languageTag":"de","match":[],"pattern":[{"type":"Text","value":"Mehr lesen"}]},{"languageTag":"fr","match":[],"pattern":[{"type":"Text","value":"En savoir plus"}]},{"languageTag":"it","match":[],"pattern":[{"type":"Text","value":"Per saperne di più"}]},{"languageTag":"pt-BR","match":[],"pattern":[{"type":"Text","value":"Consulte Mais informação"}]},{"languageTag":"sk","match":[],"pattern":[{"type":"Text","value":"Čítaj viac"}]},{"languageTag":"zh","match":[],"pattern":[{"type":"Text","value":"阅读更多"}]}]},{"id":"home_personas_designer_main_description","selectors":[],"variants":[{"languageTag":"en","match":[],"pattern":[{"type":"Text","value":"If you deal with multilingual design projects and want to streamline your\n\t\t\t\t\t\t\t\ttranslation workflow, this plugin is for you!"}]},{"languageTag":"de","match":[],"pattern":[{"type":"Text","value":"Wenn du dich mit mehrsprachigen Designprojekten befasst und deinen Übersetzungsworkflow optimieren möchtest, ist dieses Plugin genau das Richtige für Dich!"}]},{"languageTag":"fr","match":[],"pattern":[{"type":"Text","value":"Si vous traitez des projets de conception multilingues et souhaitez rationaliser votre flux de traduction, ce plugin est fait pour vous !"}]},{"languageTag":"it","match":[],"pattern":[{"type":"Text","value":"Se ti occupi di progetti di design multilingue e desideri semplificare il flusso di lavoro di traduzione, questo plugin fa al caso tuo!"}]},{"languageTag":"pt-BR","match":[],"pattern":[{"type":"Text","value":"Se você lida com projetos de design multilíngue e deseja agilizar seu fluxo de trabalho de tradução, este plugin é para você!"}]},{"languageTag":"sk","match":[],"pattern":[{"type":"Text","value":"Ak sa zaoberáte viacjazyčnými dizajnérskymi projektmi a chcete zefektívniť pracovný postup prekladu, tento doplnok je pre vás!"}]},{"languageTag":"zh","match":[],"pattern":[{"type":"Text","value":"如果您处理多语言设计项目并希望简化翻译工作流程，那么这个插件非常适合您！"}]}]},{"id":"home_personas_designer_main_title","selectors":[],"variants":[{"languageTag":"en","match":[],"pattern":[{"type":"Text","value":"Globalization right from the design"}]},{"languageTag":"de","match":[],"pattern":[{"type":"Text","value":"Globalisierung fängt beim Design an."}]},{"languageTag":"fr","match":[],"pattern":[{"type":"Text","value":"La mondialisation dès la conception"}]},{"languageTag":"it","match":[],"pattern":[{"type":"Text","value":"La globalizzazione fin dalla progettazione"}]},{"languageTag":"pt-BR","match":[],"pattern":[{"type":"Text","value":"Globalização desde o design"}]},{"languageTag":"sk","match":[],"pattern":[{"type":"Text","value":"Globalizácia už od dizajnu"}]},{"languageTag":"zh","match":[],"pattern":[{"type":"Text","value":"从设计开始全球化"}]}]},{"id":"home_personas_designer_more_apps","selectors":[],"variants":[{"languageTag":"en","match":[],"pattern":[{"type":"Text","value":"More Apps"}]},{"languageTag":"de","match":[],"pattern":[{"type":"Text","value":"Mehr Apps"}]},{"languageTag":"fr","match":[],"pattern":[{"type":"Text","value":"Plus d'applications"}]},{"languageTag":"it","match":[],"pattern":[{"type":"Text","value":"Più applicazioni"}]},{"languageTag":"pt-BR","match":[],"pattern":[{"type":"Text","value":"Mais aplicativos"}]},{"languageTag":"sk","match":[],"pattern":[{"type":"Text","value":"Ďalšie aplikácie"}]},{"languageTag":"zh","match":[],"pattern":[{"type":"Text","value":"更多应用程序"}]}]},{"id":"home_personas_designer_title","selectors":[],"variants":[{"languageTag":"en","match":[],"pattern":[{"type":"Text","value":"🎨 Designer"}]},{"languageTag":"de","match":[],"pattern":[{"type":"Text","value":"Designer"}]},{"languageTag":"fr","match":[],"pattern":[{"type":"Text","value":"🎨 Créateur"}]},{"languageTag":"it","match":[],"pattern":[{"type":"Text","value":"🎨 Designer"}]},{"languageTag":"pt-BR","match":[],"pattern":[{"type":"Text","value":"🎨 Designer"}]},{"languageTag":"sk","match":[],"pattern":[{"type":"Text","value":"🎨 Dizajnér"}]},{"languageTag":"zh","match":[],"pattern":[{"type":"Text","value":"🎨 设计师"}]}]},{"id":"home_personas_developer_apps_title","selectors":[],"variants":[{"languageTag":"en","match":[],"pattern":[{"type":"Text","value":"Apps for Developer"}]},{"languageTag":"de","match":[],"pattern":[{"type":"Text","value":"Apps für Entwickler"}]},{"languageTag":"fr","match":[],"pattern":[{"type":"Text","value":"Applications pour les développeurs"}]},{"languageTag":"it","match":[],"pattern":[{"type":"Text","value":"App per sviluppatori"}]},{"languageTag":"pt-BR","match":[],"pattern":[{"type":"Text","value":"Aplicativos para desenvolvedores"}]},{"languageTag":"sk","match":[],"pattern":[{"type":"Text","value":"Aplikácie pre vývojárov"}]},{"languageTag":"zh","match":[],"pattern":[{"type":"Text","value":"开发者应用程序"}]}]},{"id":"home_personas_developer_cards_cli_description","selectors":[],"variants":[{"languageTag":"en","match":[],"pattern":[{"type":"Text","value":"Automate translations"}]},{"languageTag":"de","match":[],"pattern":[{"type":"Text","value":"Automatisiere Übersetzungen"}]},{"languageTag":"fr","match":[],"pattern":[{"type":"Text","value":"Automatiser les traductions"}]},{"languageTag":"it","match":[],"pattern":[{"type":"Text","value":"Automatizza le traduzioni"}]},{"languageTag":"pt-BR","match":[],"pattern":[{"type":"Text","value":"Automatize traduções"}]},{"languageTag":"sk","match":[],"pattern":[{"type":"Text","value":"Automatizujte preklady"}]},{"languageTag":"zh","match":[],"pattern":[{"type":"Text","value":"自动翻译"}]}]},{"id":"home_personas_developer_cards_cli_title","selectors":[],"variants":[{"languageTag":"en","match":[],"pattern":[{"type":"Text","value":"CLI"}]},{"languageTag":"de","match":[],"pattern":[{"type":"Text","value":"CLI"}]},{"languageTag":"fr","match":[],"pattern":[{"type":"Text","value":"CLI"}]},{"languageTag":"it","match":[],"pattern":[{"type":"Text","value":"CLI"}]},{"languageTag":"pt-BR","match":[],"pattern":[{"type":"Text","value":"CLI"}]},{"languageTag":"sk","match":[],"pattern":[{"type":"Text","value":"CLI"}]},{"languageTag":"zh","match":[],"pattern":[{"type":"Text","value":"CLI"}]}]},{"id":"home_personas_developer_cards_ide_description","selectors":[],"variants":[{"languageTag":"en","match":[],"pattern":[{"type":"Text","value":"Supercharge i18n"}]},{"languageTag":"de","match":[],"pattern":[{"type":"Text","value":"Booste i18n"}]},{"languageTag":"fr","match":[],"pattern":[{"type":"Text","value":"Suralimenter i18n"}]},{"languageTag":"it","match":[],"pattern":[{"type":"Text","value":"Sovralimenta i18n"}]},{"languageTag":"pt-BR","match":[],"pattern":[{"type":"Text","value":"Sobrecarregar i18n"}]},{"languageTag":"sk","match":[],"pattern":[{"type":"Text","value":"Supercharge i18n"}]},{"languageTag":"zh","match":[],"pattern":[{"type":"Text","value":"超级充电 i18n"}]}]},{"id":"home_personas_developer_cards_ide_title","selectors":[],"variants":[{"languageTag":"en","match":[],"pattern":[{"type":"Text","value":"IDE Extension"}]},{"languageTag":"de","match":[],"pattern":[{"type":"Text","value":"IDE Extension"}]},{"languageTag":"fr","match":[],"pattern":[{"type":"Text","value":"Extension IDE"}]},{"languageTag":"it","match":[],"pattern":[{"type":"Text","value":"Estensione IDE"}]},{"languageTag":"pt-BR","match":[],"pattern":[{"type":"Text","value":"Extensão IDE"}]},{"languageTag":"sk","match":[],"pattern":[{"type":"Text","value":"Rozšírenie IDE"}]},{"languageTag":"zh","match":[],"pattern":[{"type":"Text","value":"IDE扩展"}]}]},{"id":"home_personas_developer_more_apps","selectors":[],"variants":[{"languageTag":"en","match":[],"pattern":[{"type":"Text","value":"More Apps"}]},{"languageTag":"de","match":[],"pattern":[{"type":"Text","value":"Mehr Apps"}]},{"languageTag":"fr","match":[],"pattern":[{"type":"Text","value":"Plus d'applications"}]},{"languageTag":"it","match":[],"pattern":[{"type":"Text","value":"Più applicazioni"}]},{"languageTag":"pt-BR","match":[],"pattern":[{"type":"Text","value":"Mais aplicativos"}]},{"languageTag":"sk","match":[],"pattern":[{"type":"Text","value":"Ďalšie aplikácie"}]},{"languageTag":"zh","match":[],"pattern":[{"type":"Text","value":"更多应用程序"}]}]},{"id":"home_personas_developer_stack_title","selectors":[],"variants":[{"languageTag":"en","match":[],"pattern":[{"type":"Text","value":"Stack-based Tooling"}]},{"languageTag":"de","match":[],"pattern":[{"type":"Text","value":"Stack-basierte Werkzeuge"}]},{"languageTag":"fr","match":[],"pattern":[{"type":"Text","value":"Outillage basé sur la pile"}]},{"languageTag":"it","match":[],"pattern":[{"type":"Text","value":"Strumenti basati su stack"}]},{"languageTag":"pt-BR","match":[],"pattern":[{"type":"Text","value":"Ferramentas baseadas em pilha"}]},{"languageTag":"sk","match":[],"pattern":[{"type":"Text","value":"Stack-based Tooling"}]},{"languageTag":"zh","match":[],"pattern":[{"type":"Text","value":"基于堆栈的工具"}]}]},{"id":"home_personas_developer_title","selectors":[],"variants":[{"languageTag":"en","match":[],"pattern":[{"type":"Text","value":"🛠️ Developer"}]},{"languageTag":"de","match":[],"pattern":[{"type":"Text","value":"Entwickler"}]},{"languageTag":"fr","match":[],"pattern":[{"type":"Text","value":"🛠️ Développeur"}]},{"languageTag":"it","match":[],"pattern":[{"type":"Text","value":"🛠️ Sviluppatore"}]},{"languageTag":"pt-BR","match":[],"pattern":[{"type":"Text","value":"🛠️ Desenvolvedor"}]},{"languageTag":"sk","match":[],"pattern":[{"type":"Text","value":"🛠️ Vývojár"}]},{"languageTag":"zh","match":[],"pattern":[{"type":"Text","value":"🛠️ 开发者"}]}]},{"id":"home_personas_tag","selectors":[],"variants":[{"languageTag":"en","match":[],"pattern":[{"type":"Text","value":"Use Cases - Software Company"}]},{"languageTag":"de","match":[],"pattern":[{"type":"Text","value":"Arbeiten im Team"}]},{"languageTag":"fr","match":[],"pattern":[{"type":"Text","value":"Collaboration"}]},{"languageTag":"it","match":[],"pattern":[{"type":"Text","value":"Collaborazione"}]},{"languageTag":"pt-BR","match":[],"pattern":[{"type":"Text","value":"Colaboração"}]},{"languageTag":"sk","match":[],"pattern":[{"type":"Text","value":"Spolupráca"}]},{"languageTag":"zh","match":[],"pattern":[{"type":"Text","value":"合作"}]}]},{"id":"home_personas_title","selectors":[],"variants":[{"languageTag":"en","match":[],"pattern":[{"type":"Text","value":"Different Use Cases. Many Apps. One Ecosystem."}]},{"languageTag":"de","match":[],"pattern":[{"type":"Text","value":"Verschiedene Nutzer. Viele Apps. Ein Ökosystem."}]},{"languageTag":"fr","match":[],"pattern":[{"type":"Text","value":"Différents cas d'utilisation. De nombreuses applications. Un écosystème."}]},{"languageTag":"it","match":[],"pattern":[{"type":"Text","value":"Casi d'uso diversi. Molte app. Un ecosistema."}]},{"languageTag":"pt-BR","match":[],"pattern":[{"type":"Text","value":"Diferentes casos de uso. Muitos aplicativos. Um ecossistema."}]},{"languageTag":"sk","match":[],"pattern":[{"type":"Text","value":"Rôzne prípady použitia. Veľa aplikácií. Jeden ekosystém."}]},{"languageTag":"zh","match":[],"pattern":[{"type":"Text","value":"不同的用例。许多应用程序。一个生态系统。"}]}]},{"id":"home_personas_translator_apps_title","selectors":[],"variants":[{"languageTag":"en","match":[],"pattern":[{"type":"Text","value":"Apps for Translators"}]},{"languageTag":"de","match":[],"pattern":[{"type":"Text","value":"Apps für Übersetzer"}]},{"languageTag":"fr","match":[],"pattern":[{"type":"Text","value":"Applications pour traducteurs"}]},{"languageTag":"it","match":[],"pattern":[{"type":"Text","value":"App per traduttori"}]},{"languageTag":"pt-BR","match":[],"pattern":[{"type":"Text","value":"Aplicativos para tradutores"}]},{"languageTag":"sk","match":[],"pattern":[{"type":"Text","value":"Aplikácie pre prekladateľov"}]},{"languageTag":"zh","match":[],"pattern":[{"type":"Text","value":"翻译应用程序"}]}]},{"id":"home_personas_translator_cards_badge_description","selectors":[],"variants":[{"languageTag":"en","match":[],"pattern":[{"type":"Text","value":"Show missing messages in a markdown file."}]},{"languageTag":"de","match":[],"pattern":[{"type":"Text","value":"Zeige fehlende Übersetzungen in einem Markdown File"}]},{"languageTag":"fr","match":[],"pattern":[{"type":"Text","value":"Afficher les messages manquants dans un fichier markdown."}]},{"languageTag":"it","match":[],"pattern":[{"type":"Text","value":"Mostra i messaggi mancanti in un file markdown."}]},{"languageTag":"pt-BR","match":[],"pattern":[{"type":"Text","value":"Mostrar mensagens ausentes em um arquivo markdown."}]},{"languageTag":"sk","match":[],"pattern":[{"type":"Text","value":"Zobraziť chýbajúce správy v súbore značiek."}]},{"languageTag":"zh","match":[],"pattern":[{"type":"Text","value":"显示 Markdown 文件中缺失的消息。"}]}]},{"id":"home_personas_translator_cards_badge_title","selectors":[],"variants":[{"languageTag":"en","match":[],"pattern":[{"type":"Text","value":"Translation status badge"}]},{"languageTag":"de","match":[],"pattern":[{"type":"Text","value":"Übersetzungsstatus"}]},{"languageTag":"fr","match":[],"pattern":[{"type":"Text","value":"Badge de statut de traduction"}]},{"languageTag":"it","match":[],"pattern":[{"type":"Text","value":"Badge di stato della traduzione"}]},{"languageTag":"pt-BR","match":[],"pattern":[{"type":"Text","value":"Selo de status de tradução"}]},{"languageTag":"sk","match":[],"pattern":[{"type":"Text","value":"Odznak stavu prekladu"}]},{"languageTag":"zh","match":[],"pattern":[{"type":"Text","value":"翻译状态徽章"}]}]},{"id":"home_personas_translator_cards_fink_description","selectors":[],"variants":[{"languageTag":"en","match":[],"pattern":[{"type":"Text","value":"Translation right from the browser."}]},{"languageTag":"de","match":[],"pattern":[{"type":"Text","value":"Übersetzungen direkt aus deinem Browser."}]},{"languageTag":"fr","match":[],"pattern":[{"type":"Text","value":"Traduction directement depuis le navigateur."}]},{"languageTag":"it","match":[],"pattern":[{"type":"Text","value":"Traduzione direttamente dal browser."}]},{"languageTag":"pt-BR","match":[],"pattern":[{"type":"Text","value":"Tradução diretamente do navegador."}]},{"languageTag":"sk","match":[],"pattern":[{"type":"Text","value":"Preklad priamo z prehliadača."}]},{"languageTag":"zh","match":[],"pattern":[{"type":"Text","value":"直接从浏览器翻译。"}]}]},{"id":"home_personas_translator_cards_fink_title","selectors":[],"variants":[{"languageTag":"en","match":[],"pattern":[{"type":"Text","value":"Fink - Translation Editor"}]},{"languageTag":"de","match":[],"pattern":[{"type":"Text","value":"Fink - Übersetzungseditor"}]},{"languageTag":"fr","match":[],"pattern":[{"type":"Text","value":"Fink - Éditeur de traduction"}]},{"languageTag":"it","match":[],"pattern":[{"type":"Text","value":"Fink - Editor di traduzioni"}]},{"languageTag":"pt-BR","match":[],"pattern":[{"type":"Text","value":"Fink - Editor de Tradução"}]},{"languageTag":"sk","match":[],"pattern":[{"type":"Text","value":"Fink - Editor prekladov"}]},{"languageTag":"zh","match":[],"pattern":[{"type":"Text","value":"Fink - 翻译编辑器"}]}]},{"id":"home_personas_translator_guide_button","selectors":[],"variants":[{"languageTag":"en","match":[],"pattern":[{"type":"Text","value":"Read Guide"}]},{"languageTag":"de","match":[],"pattern":[{"type":"Text","value":"Guide lesen"}]},{"languageTag":"fr","match":[],"pattern":[{"type":"Text","value":"Lire le guide"}]},{"languageTag":"it","match":[],"pattern":[{"type":"Text","value":"Leggi la guida"}]},{"languageTag":"pt-BR","match":[],"pattern":[{"type":"Text","value":"Leia o guia"}]},{"languageTag":"sk","match":[],"pattern":[{"type":"Text","value":"Prečítajte si príručku"}]},{"languageTag":"zh","match":[],"pattern":[{"type":"Text","value":"阅读指南"}]}]},{"id":"home_personas_translator_guide_description","selectors":[],"variants":[{"languageTag":"en","match":[],"pattern":[{"type":"Text","value":"A Beginner guide that helps translators."}]},{"languageTag":"de","match":[],"pattern":[{"type":"Text","value":"Einsteigerguide für Übersetzungen."}]},{"languageTag":"fr","match":[],"pattern":[{"type":"Text","value":"Un guide pour débutants qui aide les traducteurs."}]},{"languageTag":"it","match":[],"pattern":[{"type":"Text","value":"Una guida per principianti che aiuta i traduttori."}]},{"languageTag":"pt-BR","match":[],"pattern":[{"type":"Text","value":"Um guia para iniciantes que ajuda tradutores."}]},{"languageTag":"sk","match":[],"pattern":[{"type":"Text","value":"Príručka pre začiatočníkov, ktorá pomáha prekladateľom."}]},{"languageTag":"zh","match":[],"pattern":[{"type":"Text","value":"帮助翻译人员的初学者指南。"}]}]},{"id":"home_personas_translator_guide_tagline","selectors":[],"variants":[{"languageTag":"en","match":[],"pattern":[{"type":"Text","value":"How to contribute Translations"}]},{"languageTag":"de","match":[],"pattern":[{"type":"Text","value":"Wie kann ich Übersetzungen machen?"}]},{"languageTag":"fr","match":[],"pattern":[{"type":"Text","value":"Comment contribuer Traductions"}]},{"languageTag":"it","match":[],"pattern":[{"type":"Text","value":"Come contribuire alle traduzioni"}]},{"languageTag":"pt-BR","match":[],"pattern":[{"type":"Text","value":"Como contribuir com traduções"}]},{"languageTag":"sk","match":[],"pattern":[{"type":"Text","value":"Ako prispieť prekladmi"}]},{"languageTag":"zh","match":[],"pattern":[{"type":"Text","value":"如何贡献翻译"}]}]},{"id":"home_personas_translator_guide_title","selectors":[],"variants":[{"languageTag":"en","match":[],"pattern":[{"type":"Text","value":"Guide for Translators"}]},{"languageTag":"de","match":[],"pattern":[{"type":"Text","value":"Guide für Übersetzer"}]},{"languageTag":"fr","match":[],"pattern":[{"type":"Text","value":"Guide pour les traducteurs"}]},{"languageTag":"it","match":[],"pattern":[{"type":"Text","value":"Guida per traduttori"}]},{"languageTag":"pt-BR","match":[],"pattern":[{"type":"Text","value":"Guia para tradutores"}]},{"languageTag":"sk","match":[],"pattern":[{"type":"Text","value":"Príručka pre prekladateľov"}]},{"languageTag":"zh","match":[],"pattern":[{"type":"Text","value":"译员指南"}]}]},{"id":"home_personas_translator_guide_type","selectors":[],"variants":[{"languageTag":"en","match":[],"pattern":[{"type":"Text","value":"Guide"}]},{"languageTag":"de","match":[],"pattern":[{"type":"Text","value":"Guide"}]},{"languageTag":"fr","match":[],"pattern":[{"type":"Text","value":"Guide"}]},{"languageTag":"it","match":[],"pattern":[{"type":"Text","value":"Guida"}]},{"languageTag":"pt-BR","match":[],"pattern":[{"type":"Text","value":"Guia"}]},{"languageTag":"sk","match":[],"pattern":[{"type":"Text","value":"Sprievodca"}]},{"languageTag":"zh","match":[],"pattern":[{"type":"Text","value":"指导"}]}]},{"id":"home_personas_translator_title","selectors":[],"variants":[{"languageTag":"en","match":[],"pattern":[{"type":"Text","value":"✈️ Translator"}]},{"languageTag":"de","match":[],"pattern":[{"type":"Text","value":"Übersetzer"}]},{"languageTag":"fr","match":[],"pattern":[{"type":"Text","value":"✈️ Traducteur"}]},{"languageTag":"it","match":[],"pattern":[{"type":"Text","value":"✈️ Traduttore"}]},{"languageTag":"pt-BR","match":[],"pattern":[{"type":"Text","value":"✈️ Tradutor"}]},{"languageTag":"sk","match":[],"pattern":[{"type":"Text","value":"✈️ Prekladateľ"}]},{"languageTag":"zh","match":[],"pattern":[{"type":"Text","value":"✈️翻译者"}]}]},{"id":"home_popular_products_title","selectors":[],"variants":[{"match":[],"languageTag":"en","pattern":[{"type":"Text","value":"Popular apps"}]},{"languageTag":"de","match":[],"pattern":[{"type":"Text","value":"Beliebte Apps"}]},{"languageTag":"fr","match":[],"pattern":[{"type":"Text","value":"Applications populaires"}]},{"languageTag":"it","match":[],"pattern":[{"type":"Text","value":"App popolari"}]},{"languageTag":"pt-BR","match":[],"pattern":[{"type":"Text","value":"Aplicativos populares"}]},{"languageTag":"sk","match":[],"pattern":[{"type":"Text","value":"Populárne aplikácie"}]},{"languageTag":"zh","match":[],"pattern":[{"type":"Text","value":"热门应用程序"}]}]},{"id":"home_stack_title","selectors":[],"variants":[{"match":[],"languageTag":"en","pattern":[{"type":"Text","value":"Your Stack"}]},{"languageTag":"de","match":[],"pattern":[{"type":"Text","value":"Dein Stack"}]},{"languageTag":"fr","match":[],"pattern":[{"type":"Text","value":"Votre Pile"}]},{"languageTag":"it","match":[],"pattern":[{"type":"Text","value":"Il tuo Stack"}]},{"languageTag":"pt-BR","match":[],"pattern":[{"type":"Text","value":"Sua Stack"}]},{"languageTag":"sk","match":[],"pattern":[{"type":"Text","value":"Váš zásobník"}]},{"languageTag":"zh","match":[],"pattern":[{"type":"Text","value":"你的堆栈"}]}]},{"id":"inlang_global_description","selectors":[],"variants":[{"languageTag":"en","match":[],"pattern":[{"type":"Text","value":"Quickly find the best solution to globalize (i18n) your app. inlang helps you to expand to new markets and acquire new customers."}]},{"languageTag":"de","match":[],"pattern":[{"type":"Text","value":"Finde schnell die beste Lösung für die Globalisierung (i18n) Deiner Anwendung. inlang hilft Dir, in neue Märkte zu expandieren und neue Kunden zu gewinnen."}]},{"languageTag":"fr","match":[],"pattern":[{"type":"Text","value":"Trouvez rapidement la meilleure solution pour mondialiser (i18n) votre application. inlang vous aide à vous développer sur de nouveaux marchés et à acquérir de nouveaux clients."}]},{"languageTag":"it","match":[],"pattern":[{"type":"Text","value":"Trova rapidamente la soluzione migliore per globalizzare (i18n) la tua app. inlang ti aiuta ad espanderti in nuovi mercati e ad acquisire nuovi clienti."}]},{"languageTag":"pt-BR","match":[],"pattern":[{"type":"Text","value":"Encontre rapidamente a melhor solução para globalizar (i18n) seu aplicativo. A inlang ajuda você a expandir para novos mercados e conquistar novos clientes."}]},{"languageTag":"sk","match":[],"pattern":[{"type":"Text","value":"Rýchlo nájdite najlepšie riešenie na globalizáciu (i18n) vašej aplikácie. inlang vám pomôže expandovať na nové trhy a získať nových zákazníkov."}]},{"languageTag":"zh","match":[],"pattern":[{"type":"Text","value":"快速找到全球化 (i18n) 您的应用程序的最佳解决方案。 inlang 帮助您拓展新市场并获取新客户。"}]}]},{"id":"inlang_global_title","selectors":[],"variants":[{"languageTag":"en","match":[],"pattern":[{"type":"Text","value":"inlang Marketplace - The ecosystem to go global"}]},{"languageTag":"de","match":[],"pattern":[{"type":"Text","value":"inlang Marktplatz - Das Ökosystem um zu globalisieren"}]},{"languageTag":"fr","match":[],"pattern":[{"type":"Text","value":"inlang Marketplace - L'écosystème pour se mondialiser"}]},{"languageTag":"it","match":[],"pattern":[{"type":"Text","value":"inlang Marketplace: l'ecosistema per diventare globale"}]},{"languageTag":"pt-BR","match":[],"pattern":[{"type":"Text","value":"inlang Marketplace - O ecossistema que se tornará global"}]},{"languageTag":"sk","match":[],"pattern":[{"type":"Text","value":"inlang Marketplace – Ekosystém, ktorý sa má stať globálnym"}]},{"languageTag":"zh","match":[],"pattern":[{"type":"Text","value":"inlang Marketplace - 走向全球的生态系统"}]}]},{"id":"inlang_twitter_title","selectors":[],"variants":[{"languageTag":"en","match":[],"pattern":[{"type":"Text","value":"inlang's ecosystem helps organizations to go global."}]},{"languageTag":"de","match":[],"pattern":[{"type":"Text","value":"inlang's Ökosystem hilft Organisationen global zu gehen."}]},{"languageTag":"fr","match":[],"pattern":[{"type":"Text","value":"L'écosystème d'inlang aide les organisations à se mondialiser."}]},{"languageTag":"it","match":[],"pattern":[{"type":"Text","value":"L'ecosistema di inlang aiuta le organizzazioni a diventare globali."}]},{"languageTag":"pt-BR","match":[],"pattern":[{"type":"Text","value":"O ecossistema da inlang ajuda as organizações a se tornarem globais."}]},{"languageTag":"sk","match":[],"pattern":[{"type":"Text","value":"Ekosystém inlang pomáha organizáciám dostať sa do sveta."}]},{"languageTag":"zh","match":[],"pattern":[{"type":"Text","value":"inlang的生态系统帮助组织走向全球。"}]}]},{"id":"marketplace_application_header_generic_button","selectors":[],"variants":[{"match":[],"languageTag":"en","pattern":[{"type":"Text","value":"Get started"}]},{"languageTag":"de","match":[],"pattern":[{"type":"Text","value":"Loslegen"}]},{"languageTag":"fr","match":[],"pattern":[{"type":"Text","value":"Commencer"}]},{"languageTag":"it","match":[],"pattern":[{"type":"Text","value":"Inizia ora"}]},{"languageTag":"pt-BR","match":[],"pattern":[{"type":"Text","value":"Comece agora"}]},{"languageTag":"sk","match":[],"pattern":[{"type":"Text","value":"Začať"}]},{"languageTag":"zh","match":[],"pattern":[{"type":"Text","value":"开始使用"}]}]},{"id":"marketplace_application_header_generic_description","selectors":[],"variants":[{"match":[],"languageTag":"en","pattern":[{"type":"Text","value":"A general guide on the minimum steps required to make your project ready for the ecosystem of inlang."}]},{"languageTag":"de","match":[],"pattern":[{"type":"Text","value":"Eine allgemeine Anleitung, um dein Projekt mit dem inlang-Ökosystem aufzusetzen."}]},{"languageTag":"fr","match":[],"pattern":[{"type":"Text","value":"Un guide général sur les étapes minimales requises pour préparer votre projet à l'écosystème d'inlang."}]},{"languageTag":"it","match":[],"pattern":[{"type":"Text","value":"Una guida generale con i passi minimi richiesti per rendere il tuo progetto pronto all'ecosistema di inlang."}]},{"languageTag":"pt-BR","match":[],"pattern":[{"type":"Text","value":"Um guia geral pelos passos necessários para deixar o seu projeto pronto para o ecossistema inlang."}]},{"languageTag":"sk","match":[],"pattern":[{"type":"Text","value":"Všeobecný sprievodca minimálnymi krokmi potrebnými na to, aby bol váš projekt pripravený na ekosystém inlang."}]},{"languageTag":"zh","match":[],"pattern":[{"type":"Text","value":"有关使您的项目为 inlang 生态系统做好准备所需的最低步骤的一般指南。"}]}]},{"id":"marketplace_application_header_generic_tag","selectors":[],"variants":[{"match":[],"languageTag":"en","pattern":[{"type":"Text","value":"How to"}]},{"languageTag":"de","match":[],"pattern":[{"type":"Text","value":"How to"}]},{"languageTag":"fr","match":[],"pattern":[{"type":"Text","value":"Guide"}]},{"languageTag":"it","match":[],"pattern":[{"type":"Text","value":"How to"}]},{"languageTag":"pt-BR","match":[],"pattern":[{"type":"Text","value":"Como"}]},{"languageTag":"sk","match":[],"pattern":[{"type":"Text","value":"Ako"}]},{"languageTag":"zh","match":[],"pattern":[{"type":"Text","value":"如何"}]}]},{"id":"marketplace_application_header_generic_title","selectors":[],"variants":[{"match":[],"languageTag":"en","pattern":[{"type":"Text","value":"Setup inlang for your project"}]},{"languageTag":"de","match":[],"pattern":[{"type":"Text","value":"Baue inlang in dein Project ein"}]},{"languageTag":"fr","match":[],"pattern":[{"type":"Text","value":"Configurer inlang pour votre projet"}]},{"languageTag":"it","match":[],"pattern":[{"type":"Text","value":"Configura inlang per il tuo progetto"}]},{"languageTag":"pt-BR","match":[],"pattern":[{"type":"Text","value":"Configure inlang no seu projeto"}]},{"languageTag":"sk","match":[],"pattern":[{"type":"Text","value":"Nastavte jazyk pre svoj projekt"}]},{"languageTag":"zh","match":[],"pattern":[{"type":"Text","value":"为您的项目设置 inlang"}]}]},{"id":"marketplace_application_header_svelte_button","selectors":[],"variants":[{"match":[],"languageTag":"en","pattern":[{"type":"Text","value":"Get started"}]},{"languageTag":"de","match":[],"pattern":[{"type":"Text","value":"Loslegen"}]},{"languageTag":"fr","match":[],"pattern":[{"type":"Text","value":"Commencer"}]},{"languageTag":"it","match":[],"pattern":[{"type":"Text","value":"Inizia ora"}]},{"languageTag":"pt-BR","match":[],"pattern":[{"type":"Text","value":"Comece agora"}]},{"languageTag":"sk","match":[],"pattern":[{"type":"Text","value":"Začať"}]},{"languageTag":"zh","match":[],"pattern":[{"type":"Text","value":"开始使用"}]}]},{"id":"marketplace_application_header_svelte_description","selectors":[],"variants":[{"match":[],"languageTag":"en","pattern":[{"type":"Text","value":"A basic guide on how to adopt inlang with paraglide.js and message-format-plugin in your Svelte app."}]},{"languageTag":"de","match":[],"pattern":[{"type":"Text","value":"Eine grundlegende Anleitung zur Einführung von inlang mit paraglide.js und dem message-format-plugin in deine Svelte App."}]},{"languageTag":"fr","match":[],"pattern":[{"type":"Text","value":"Un guide de base sur la façon d'adopter inlang avec paraglide.js et message-format-plugin dans votre application Svelte."}]},{"languageTag":"it","match":[],"pattern":[{"type":"Text","value":"Una guida di base su come adottare inlang con paraglide.js e message-format-plugin nella tua app Svelte."}]},{"languageTag":"pt-BR","match":[],"pattern":[{"type":"Text","value":"Um guia básico em como adotar inlang com paraglide.js e message-format-plugin no seu app Svelte."}]},{"languageTag":"sk","match":[],"pattern":[{"type":"Text","value":"Základný sprievodca, ako si osvojiť inlang pomocou paraglide.js a doplnku formátu správ vo vašej aplikácii Svelte."}]},{"languageTag":"zh","match":[],"pattern":[{"type":"Text","value":"有关如何在 Svelte 应用程序中采用 paraglide.js 和 message-format-plugin 的 inlang 的基本指南。"}]}]},{"id":"marketplace_application_header_svelte_title","selectors":[],"variants":[{"match":[],"languageTag":"en","pattern":[{"type":"Text","value":"Build a global Svelte app: A basic guide"}]},{"languageTag":"de","match":[],"pattern":[{"type":"Text","value":"Erstelle eine globale Svelte App: Eine grundlegende Anleitung"}]},{"languageTag":"fr","match":[],"pattern":[{"type":"Text","value":"Créer une application Svelte globalisée : guide des bases"}]},{"languageTag":"it","match":[],"pattern":[{"type":"Text","value":"Sviluppa una app Svelte globale: Una guida di base"}]},{"languageTag":"pt-BR","match":[],"pattern":[{"type":"Text","value":"Construa um app Svelte global: Um guia básico"}]},{"languageTag":"sk","match":[],"pattern":[{"type":"Text","value":"Vytvorte si globálnu aplikáciu Svelte: Základný sprievodca"}]},{"languageTag":"zh","match":[],"pattern":[{"type":"Text","value":"构建全球 Svelte 应用程序：基本指南"}]}]},{"id":"marketplace_card_lix_tooltip","selectors":[],"variants":[{"languageTag":"en","match":[],"pattern":[{"type":"Text","value":"See all"}]},{"languageTag":"de","match":[],"pattern":[{"type":"Text","value":"Alle ansehen"}]},{"languageTag":"fr","match":[],"pattern":[{"type":"Text","value":"Voir tout"}]},{"languageTag":"it","match":[],"pattern":[{"type":"Text","value":"Vedi tutto"}]},{"languageTag":"pt-BR","match":[],"pattern":[{"type":"Text","value":"Ver tudo"}]},{"languageTag":"sk","match":[],"pattern":[{"type":"Text","value":"Vidieť všetko"}]},{"languageTag":"zh","match":[],"pattern":[{"type":"Text","value":"查看全部"}]}]},{"id":"marketplace_grid_build_your_own_description","selectors":[],"variants":[{"match":[],"languageTag":"en","pattern":[{"type":"Text","value":"Build your own solution!"}]},{"languageTag":"de","match":[],"pattern":[{"type":"Text","value":"Baue deine eigene Lösung!"}]},{"languageTag":"fr","match":[],"pattern":[{"type":"Text","value":"Créez votre propre solution !"}]},{"languageTag":"it","match":[],"pattern":[{"type":"Text","value":"Sviluppa la tua soluzione!"}]},{"languageTag":"pt-BR","match":[],"pattern":[{"type":"Text","value":"Construa sua própria solução!"}]},{"languageTag":"sk","match":[],"pattern":[{"type":"Text","value":"Zostavte si vlastné riešenie!"}]},{"languageTag":"zh","match":[],"pattern":[{"type":"Text","value":"构建您自己的解决方案！"}]}]},{"id":"marketplace_grid_build_your_own_title","selectors":[],"variants":[{"match":[],"languageTag":"en","pattern":[{"type":"Text","value":"Can't find what you are looking for?"}]},{"languageTag":"de","match":[],"pattern":[{"type":"Text","value":"Du kannst nicht finden, was du suchst?"}]},{"languageTag":"fr","match":[],"pattern":[{"type":"Text","value":"Vous ne trouvez pas ce que vous cherchez ?"}]},{"languageTag":"it","match":[],"pattern":[{"type":"Text","value":"Non trovi quello che stai cercando?"}]},{"languageTag":"pt-BR","match":[],"pattern":[{"type":"Text","value":"Não consegue encontrar o que está buscando?"}]},{"languageTag":"sk","match":[],"pattern":[{"type":"Text","value":"Nenašli ste, čo ste hľadali?"}]},{"languageTag":"zh","match":[],"pattern":[{"type":"Text","value":"不能找到你想要的？"}]}]},{"id":"marketplace_grid_need_help","selectors":[],"variants":[{"match":[],"languageTag":"en","pattern":[{"type":"Text","value":"Need help or have questions? Join our Discord!"}]},{"languageTag":"de","match":[],"pattern":[{"type":"Text","value":"Benötigst du Hilfe oder hast du Fragen? Trete unserem Discord bei!"}]},{"languageTag":"fr","match":[],"pattern":[{"type":"Text","value":"Besoin d'aide ? Des questions ? Rejoignez notre Discord !"}]},{"languageTag":"it","match":[],"pattern":[{"type":"Text","value":"Hai bisogno di aiuto o hai domande? Entra sul nostro Discord!"}]},{"languageTag":"pt-BR","match":[],"pattern":[{"type":"Text","value":"Precisa de ajuda ou tem dúvidas? Entre no nosso Discord!"}]},{"languageTag":"sk","match":[],"pattern":[{"type":"Text","value":"Potrebujete pomoc alebo máte otázky? Pridajte sa k nášmu Discordu!"}]},{"languageTag":"zh","match":[],"pattern":[{"type":"Text","value":"需要帮助或有疑问吗？加入我们的不和谐！"}]}]},{"id":"marketplace_grid_subscribe_button","selectors":[],"variants":[{"match":[],"languageTag":"en","pattern":[{"type":"Text","value":"Notify me"}]},{"languageTag":"de","match":[],"pattern":[{"type":"Text","value":"Benachrichtige mich"}]},{"languageTag":"fr","match":[],"pattern":[{"type":"Text","value":"Me prévenir"}]},{"languageTag":"it","match":[],"pattern":[{"type":"Text","value":"Notificami"}]},{"languageTag":"pt-BR","match":[],"pattern":[{"type":"Text","value":"Me notifique"}]},{"languageTag":"sk","match":[],"pattern":[{"type":"Text","value":"Upozorni ma"}]},{"languageTag":"zh","match":[],"pattern":[{"type":"Text","value":"提醒我"}]}]},{"id":"marketplace_grid_subscribe_could_not_subscribe","selectors":[],"variants":[{"match":[],"languageTag":"en","pattern":[{"type":"Text","value":"You are already getting notified."}]},{"languageTag":"de","match":[],"pattern":[{"type":"Text","value":"Du wirst bereits benachrichtigt."}]},{"languageTag":"fr","match":[],"pattern":[{"type":"Text","value":"Vous recevez déjà les notifications."}]},{"languageTag":"it","match":[],"pattern":[{"type":"Text","value":"Vieni già notificato."}]},{"languageTag":"pt-BR","match":[],"pattern":[{"type":"Text","value":"Você já está recebendo notificações."}]},{"languageTag":"sk","match":[],"pattern":[{"type":"Text","value":"Už dostávate upozornenia."}]},{"languageTag":"zh","match":[],"pattern":[{"type":"Text","value":"您已经收到通知了。"}]}]},{"id":"marketplace_grid_subscribe_description_first_part","selectors":[],"variants":[{"match":[],"languageTag":"en","pattern":[{"type":"Text","value":"We will let you know when we get"}]},{"languageTag":"de","match":[],"pattern":[{"type":"Text","value":"Wir werden dich informieren, wenn wir"}]},{"languageTag":"fr","match":[],"pattern":[{"type":"Text","value":"Nous vous ferons savoir quand nous recevrons"}]},{"languageTag":"it","match":[],"pattern":[{"type":"Text","value":"Ti faremo sapere"}]},{"languageTag":"pt-BR","match":[],"pattern":[{"type":"Text","value":"Nós vamos te deixar saber assim que tivermos"}]},{"languageTag":"sk","match":[],"pattern":[{"type":"Text","value":"Keď dostaneme, dáme vám vedieť"}]},{"languageTag":"zh","match":[],"pattern":[{"type":"Text","value":"当我们到达时我们会通知您"}]}]},{"id":"marketplace_grid_subscribe_description_last_part","selectors":[],"variants":[{"match":[],"languageTag":"en","pattern":[{"type":"Text","value":"some new results."}]},{"languageTag":"de","match":[],"pattern":[{"type":"Text","value":"neue Ergebnisse haben."}]},{"languageTag":"fr","match":[],"pattern":[{"type":"Text","value":"de nouveaux résultats."}]},{"languageTag":"it","match":[],"pattern":[{"type":"Text","value":"qualche nuovo risultato."}]},{"languageTag":"pt-BR","match":[],"pattern":[{"type":"Text","value":"novos resultados."}]},{"languageTag":"sk","match":[],"pattern":[{"type":"Text","value":"nejaké nové výsledky."}]},{"languageTag":"zh","match":[],"pattern":[{"type":"Text","value":"一些新的结果。"}]}]},{"id":"marketplace_grid_subscribe_error","selectors":[],"variants":[{"match":[],"languageTag":"en","pattern":[{"type":"Text","value":"Something went wrong. Please try again later."}]},{"languageTag":"de","match":[],"pattern":[{"type":"Text","value":"Etwas ist schief gelaufen. Bitte versuche es später noch einmal."}]},{"languageTag":"fr","match":[],"pattern":[{"type":"Text","value":"Quelque chose s'est mal passé. Veuillez réessayer plus tard."}]},{"languageTag":"it","match":[],"pattern":[{"type":"Text","value":"Qualcosa è andato storto. Riprova più tardi."}]},{"languageTag":"pt-BR","match":[],"pattern":[{"type":"Text","value":"Algo deu errado. Por favor, tente novamente mais tarde."}]},{"languageTag":"sk","match":[],"pattern":[{"type":"Text","value":"Niečo sa pokazilo. Skúste neskôr prosím."}]},{"languageTag":"zh","match":[],"pattern":[{"type":"Text","value":"出了些问题。请稍后再试。"}]}]},{"id":"marketplace_grid_subscribe_no_email","selectors":[],"variants":[{"match":[],"languageTag":"en","pattern":[{"type":"Text","value":"Please enter your email address."}]},{"languageTag":"de","match":[],"pattern":[{"type":"Text","value":"Gib bitte deine Email-Adresse ein."}]},{"languageTag":"fr","match":[],"pattern":[{"type":"Text","value":"Veuillez entrer votre adresse e-mail."}]},{"languageTag":"it","match":[],"pattern":[{"type":"Text","value":"Inserisci il tuo indirizzo email."}]},{"languageTag":"pt-BR","match":[],"pattern":[{"type":"Text","value":"Por favor, insira seu endereço de e-mail."}]},{"languageTag":"sk","match":[],"pattern":[{"type":"Text","value":"Prosím, zadajte svoju e-mailovú adresu."}]},{"languageTag":"zh","match":[],"pattern":[{"type":"Text","value":"请输入您的电子邮件地址。"}]}]},{"id":"marketplace_grid_subscribe_placeholder","selectors":[],"variants":[{"match":[],"languageTag":"en","pattern":[{"type":"Text","value":"Enter email..."}]},{"languageTag":"de","match":[],"pattern":[{"type":"Text","value":"Email eingeben..."}]},{"languageTag":"fr","match":[],"pattern":[{"type":"Text","value":"Entrez votre e-mail..."}]},{"languageTag":"it","match":[],"pattern":[{"type":"Text","value":"Inserisci email..."}]},{"languageTag":"pt-BR","match":[],"pattern":[{"type":"Text","value":"Digite seu e-mail..."}]},{"languageTag":"sk","match":[],"pattern":[{"type":"Text","value":"Zadajte email..."}]},{"languageTag":"zh","match":[],"pattern":[{"type":"Text","value":"输入电子邮件..."}]}]},{"id":"marketplace_grid_subscribe_secondary_button","selectors":[],"variants":[{"match":[],"languageTag":"en","pattern":[{"type":"Text","value":"Help us build the ecosystem"}]},{"languageTag":"de","match":[],"pattern":[{"type":"Text","value":"Helfe uns, das Ökosystem aufzubauen"}]},{"languageTag":"fr","match":[],"pattern":[{"type":"Text","value":"Aidez-nous à construire l'écosystème"}]},{"languageTag":"it","match":[],"pattern":[{"type":"Text","value":"Aiutaci a costruire l'ecosistema"}]},{"languageTag":"pt-BR","match":[],"pattern":[{"type":"Text","value":"Nos ajude a construir o ecossistema"}]},{"languageTag":"sk","match":[],"pattern":[{"type":"Text","value":"Pomôžte nám vybudovať ekosystém"}]},{"languageTag":"zh","match":[],"pattern":[{"type":"Text","value":"帮助我们构建生态系统"}]}]},{"id":"marketplace_grid_subscribe_success","selectors":[],"variants":[{"match":[],"languageTag":"en","pattern":[{"type":"Text","value":"You will be notified when this feature is available."}]},{"languageTag":"de","match":[],"pattern":[{"type":"Text","value":"Du wirst benachrichtigt, wenn diese Funktion verfügbar ist."}]},{"languageTag":"fr","match":[],"pattern":[{"type":"Text","value":"Vous serez averti lorsque cette fonctionnalité sera disponible."}]},{"languageTag":"it","match":[],"pattern":[{"type":"Text","value":"Sarai notificato quando questa funzionalità sarà disponibile."}]},{"languageTag":"pt-BR","match":[],"pattern":[{"type":"Text","value":"Você será notificado assim que esta função estiver disponível."}]},{"languageTag":"sk","match":[],"pattern":[{"type":"Text","value":"Keď bude táto funkcia k dispozícii, budete upozornení."}]},{"languageTag":"zh","match":[],"pattern":[{"type":"Text","value":"当此功能可用时，您将收到通知。"}]}]},{"id":"marketplace_grid_subscribe_title","selectors":[],"variants":[{"match":[],"languageTag":"en","pattern":[{"type":"Text","value":"No results yet"}]},{"languageTag":"de","match":[],"pattern":[{"type":"Text","value":"Noch keine Ergebnisse"}]},{"languageTag":"fr","match":[],"pattern":[{"type":"Text","value":"Aucun résultat pour l'instant"}]},{"languageTag":"it","match":[],"pattern":[{"type":"Text","value":"Ancora nessun risultato"}]},{"languageTag":"pt-BR","match":[],"pattern":[{"type":"Text","value":"Sem resultados"}]},{"languageTag":"sk","match":[],"pattern":[{"type":"Text","value":"Zatiaľ žiadne výsledky"}]},{"languageTag":"zh","match":[],"pattern":[{"type":"Text","value":"还没有结果"}]}]},{"id":"marketplace_grid_subscribe_unvalid_email","selectors":[],"variants":[{"match":[],"languageTag":"en","pattern":[{"type":"Text","value":"Please enter a valid email address."}]},{"languageTag":"de","match":[],"pattern":[{"type":"Text","value":"Bitte gib eine gültige E-Mail-Adresse ein."}]},{"languageTag":"fr","match":[],"pattern":[{"type":"Text","value":"Veuillez entrer une adresse e-mail valide."}]},{"languageTag":"it","match":[],"pattern":[{"type":"Text","value":"Inserisci un indirizzo email valido."}]},{"languageTag":"pt-BR","match":[],"pattern":[{"type":"Text","value":"Por favor, digite um endereço de e-mail válido."}]},{"languageTag":"sk","match":[],"pattern":[{"type":"Text","value":"Prosím zadajte platnú emailovú adresu."}]},{"languageTag":"zh","match":[],"pattern":[{"type":"Text","value":"请输入有效的电子邮件地址。"}]}]},{"id":"marketplace_grid_title_generic","selectors":[],"variants":[{"match":[],"languageTag":"en","pattern":[{"type":"Text","value":"All Results"}]},{"languageTag":"de","match":[],"pattern":[{"type":"Text","value":"Alle Ergebnisse"}]},{"languageTag":"fr","match":[],"pattern":[{"type":"Text","value":"Tous les résultats"}]},{"languageTag":"it","match":[],"pattern":[{"type":"Text","value":"Tutti i risultati"}]},{"languageTag":"pt-BR","match":[],"pattern":[{"type":"Text","value":"Todos os resultados"}]},{"languageTag":"sk","match":[],"pattern":[{"type":"Text","value":"Všetky výsledky"}]},{"languageTag":"zh","match":[],"pattern":[{"type":"Text","value":"所有结果"}]}]},{"id":"marketplace_grid_title_guides","selectors":[],"variants":[{"match":[],"languageTag":"en","pattern":[{"type":"Text","value":"All Guides"}]},{"languageTag":"de","match":[],"pattern":[{"type":"Text","value":"Alle Guides"}]},{"languageTag":"fr","match":[],"pattern":[{"type":"Text","value":"Tous les guides"}]},{"languageTag":"it","match":[],"pattern":[{"type":"Text","value":"Tutte le Guide"}]},{"languageTag":"pt-BR","match":[],"pattern":[{"type":"Text","value":"Todos os Guias"}]},{"languageTag":"sk","match":[],"pattern":[{"type":"Text","value":"Všetci sprievodcovia"}]},{"languageTag":"zh","match":[],"pattern":[{"type":"Text","value":"所有指南"}]}]},{"id":"marketplace_header_apps_button_text","selectors":[],"variants":[{"match":[],"languageTag":"en","pattern":[{"type":"Text","value":"Build an App"}]},{"languageTag":"de","match":[],"pattern":[{"type":"Text","value":"Eigene App bauen"}]},{"languageTag":"fr","match":[],"pattern":[{"type":"Text","value":"Créer une application"}]},{"languageTag":"it","match":[],"pattern":[{"type":"Text","value":"Costruisci un'app"}]},{"languageTag":"pt-BR","match":[],"pattern":[{"type":"Text","value":"Crie um aplicativo"}]},{"languageTag":"sk","match":[],"pattern":[{"type":"Text","value":"Vytvorte si aplikáciu"}]},{"languageTag":"zh","match":[],"pattern":[{"type":"Text","value":"构建一个应用程序"}]}]},{"id":"marketplace_header_apps_description","selectors":[],"variants":[{"match":[],"languageTag":"en","pattern":[{"type":"Text","value":"Find the inlang app that fits your use case."}]},{"languageTag":"de","match":[],"pattern":[{"type":"Text","value":"Finde die inlang App, die zu Ihrem Anwendungsfall passt."}]},{"languageTag":"fr","match":[],"pattern":[{"type":"Text","value":"Trouvez l'application Inlang qui correspond à votre cas d'utilisation."}]},{"languageTag":"it","match":[],"pattern":[{"type":"Text","value":"Trova l'app inlang adatta al tuo caso d'uso."}]},{"languageTag":"pt-BR","match":[],"pattern":[{"type":"Text","value":"Encontre o aplicativo inlang adequado ao seu caso de uso."}]},{"languageTag":"sk","match":[],"pattern":[{"type":"Text","value":"Nájdite aplikáciu inlang, ktorá vyhovuje vášmu prípadu použitia."}]},{"languageTag":"zh","match":[],"pattern":[{"type":"Text","value":"找到适合您的用例的 inlang 应用程序。"}]}]},{"id":"marketplace_header_apps_title","selectors":[],"variants":[{"match":[],"languageTag":"en","pattern":[{"type":"Text","value":"inlang Apps"}]},{"languageTag":"de","match":[],"pattern":[{"type":"Text","value":"inlang Apps"}]},{"languageTag":"fr","match":[],"pattern":[{"type":"Text","value":"inlang Applications"}]},{"languageTag":"it","match":[],"pattern":[{"type":"Text","value":"inlang App"}]},{"languageTag":"pt-BR","match":[],"pattern":[{"type":"Text","value":"inlang Aplicativos"}]},{"languageTag":"sk","match":[],"pattern":[{"type":"Text","value":"inlang Aplikácie"}]},{"languageTag":"zh","match":[],"pattern":[{"type":"Text","value":"inlang 应用"}]}]},{"id":"marketplace_header_astro_description","selectors":[],"variants":[{"languageTag":"en","match":[],"pattern":[{"type":"Text","value":"Recommended internationalization tooling for your Astro site."}]},{"languageTag":"de","match":[],"pattern":[{"type":"Text","value":"Empfohlene Wekzeuge zur Internationalisierung deines Astro Projektes."}]},{"languageTag":"fr","match":[],"pattern":[{"type":"Text","value":"Outils d'internationalisation recommandés pour votre site Astro."}]},{"languageTag":"it","match":[],"pattern":[{"type":"Text","value":"Strumenti di internazionalizzazione consigliati per il tuo sito Astro."}]},{"languageTag":"pt-BR","match":[],"pattern":[{"type":"Text","value":"Ferramentas de internacionalização recomendadas para seu site Astro."}]},{"languageTag":"sk","match":[],"pattern":[{"type":"Text","value":"Odporúčané nástroje na internacionalizáciu pre vašu stránku Astro."}]},{"languageTag":"zh","match":[],"pattern":[{"type":"Text","value":"为您的 Astro 网站推荐的国际化工具。"}]}]},{"id":"marketplace_header_astro_title","selectors":[],"variants":[{"languageTag":"en","match":[],"pattern":[{"type":"Text","value":"Astro - i18n Tooling"}]},{"languageTag":"de","match":[],"pattern":[{"type":"Text","value":"Astro - i18n Werkzeuge"}]},{"languageTag":"fr","match":[],"pattern":[{"type":"Text","value":"Astro-Outillage i18n"}]},{"languageTag":"it","match":[],"pattern":[{"type":"Text","value":"Astro - i18n Tooling"}]},{"languageTag":"pt-BR","match":[],"pattern":[{"type":"Text","value":"Astro - Ferramentas i18n"}]},{"languageTag":"sk","match":[],"pattern":[{"type":"Text","value":"Astro - i18n Tooling"}]},{"languageTag":"zh","match":[],"pattern":[{"type":"Text","value":"Astro - i18n 工具"}]}]},{"id":"marketplace_header_build_on_inlang_button","selectors":[],"variants":[{"match":[],"languageTag":"en","pattern":[{"type":"Text","value":"Documentation"}]},{"languageTag":"de","match":[],"pattern":[{"type":"Text","value":"Dokumentation"}]},{"languageTag":"fr","match":[],"pattern":[{"type":"Text","value":"Documentation"}]},{"languageTag":"it","match":[],"pattern":[{"type":"Text","value":"Documentazione"}]},{"languageTag":"pt-BR","match":[],"pattern":[{"type":"Text","value":"Documentação"}]},{"languageTag":"sk","match":[],"pattern":[{"type":"Text","value":"Dokumentácia"}]},{"languageTag":"zh","match":[],"pattern":[{"type":"Text","value":"文档"}]}]},{"id":"marketplace_header_category_application","selectors":[],"variants":[{"match":[],"languageTag":"en","pattern":[{"type":"Text","value":"Application"}]},{"languageTag":"de","match":[],"pattern":[{"type":"Text","value":"Anwendung"}]},{"languageTag":"fr","match":[],"pattern":[{"type":"Text","value":"Application"}]},{"languageTag":"it","match":[],"pattern":[{"type":"Text","value":"Applicazione"}]},{"languageTag":"pt-BR","match":[],"pattern":[{"type":"Text","value":"Aplicação"}]},{"languageTag":"sk","match":[],"pattern":[{"type":"Text","value":"Aplikácia"}]},{"languageTag":"zh","match":[],"pattern":[{"type":"Text","value":"应用"}]}]},{"id":"marketplace_header_category_lint","selectors":[],"variants":[{"match":[],"languageTag":"en","pattern":[{"type":"Text","value":"Lint Rules"}]},{"languageTag":"de","match":[],"pattern":[{"type":"Text","value":"Lint Regeln"}]},{"languageTag":"fr","match":[],"pattern":[{"type":"Text","value":"Règles de formattage"}]},{"languageTag":"it","match":[],"pattern":[{"type":"Text","value":"Regole di Lint"}]},{"languageTag":"pt-BR","match":[],"pattern":[{"type":"Text","value":"Regras de Formatação"}]},{"languageTag":"sk","match":[],"pattern":[{"type":"Text","value":"Lint Rules"}]},{"languageTag":"zh","match":[],"pattern":[{"type":"Text","value":"皮棉规则"}]}]},{"id":"marketplace_header_category_markdown","selectors":[],"variants":[{"match":[],"languageTag":"en","pattern":[{"type":"Text","value":"Markdown"}]},{"languageTag":"de","match":[],"pattern":[{"type":"Text","value":"Markdown"}]},{"languageTag":"fr","match":[],"pattern":[{"type":"Text","value":"Markdown"}]},{"languageTag":"it","match":[],"pattern":[{"type":"Text","value":"Markdown"}]},{"languageTag":"pt-BR","match":[],"pattern":[{"type":"Text","value":"Markdown"}]},{"languageTag":"sk","match":[],"pattern":[{"type":"Text","value":"Markdown"}]},{"languageTag":"zh","match":[],"pattern":[{"type":"Text","value":"降价"}]}]},{"id":"marketplace_header_category_missing_something","selectors":[],"variants":[{"match":[],"languageTag":"en","pattern":[{"type":"Text","value":"Missing something?"}]},{"languageTag":"de","match":[],"pattern":[{"type":"Text","value":"Fehlt etwas?"}]},{"languageTag":"fr","match":[],"pattern":[{"type":"Text","value":"Il manque quelque chose ?"}]},{"languageTag":"it","match":[],"pattern":[{"type":"Text","value":"Manca qualcosa?"}]},{"languageTag":"pt-BR","match":[],"pattern":[{"type":"Text","value":"Algo está faltando?"}]},{"languageTag":"sk","match":[],"pattern":[{"type":"Text","value":"Chýba vám niečo?"}]},{"languageTag":"zh","match":[],"pattern":[{"type":"Text","value":"遗漏了什么？"}]}]},{"id":"marketplace_header_category_website","selectors":[],"variants":[{"match":[],"languageTag":"en","pattern":[{"type":"Text","value":"Website"}]},{"languageTag":"de","match":[],"pattern":[{"type":"Text","value":"Webseite"}]},{"languageTag":"fr","match":[],"pattern":[{"type":"Text","value":"Site web"}]},{"languageTag":"it","match":[],"pattern":[{"type":"Text","value":"Sito Web"}]},{"languageTag":"pt-BR","match":[],"pattern":[{"type":"Text","value":"Site"}]},{"languageTag":"sk","match":[],"pattern":[{"type":"Text","value":"webové stránky"}]},{"languageTag":"zh","match":[],"pattern":[{"type":"Text","value":"网站"}]}]},{"id":"marketplace_header_generic_description","selectors":[],"variants":[{"languageTag":"en","match":[],"pattern":[{"type":"Text","value":"Recommended internationalization tooling for your stack."}]},{"languageTag":"de","match":[],"pattern":[{"type":"Text","value":"Empfohlene Werkzeuge für Internationalisierung"}]},{"languageTag":"fr","match":[],"pattern":[{"type":"Text","value":"Outils d'internationalisation recommandés pour votre pile."}]},{"languageTag":"it","match":[],"pattern":[{"type":"Text","value":"Strumenti di internazionalizzazione consigliati per il tuo stack."}]},{"languageTag":"pt-BR","match":[],"pattern":[{"type":"Text","value":"Ferramentas de internacionalização recomendadas para sua pilha."}]},{"languageTag":"sk","match":[],"pattern":[{"type":"Text","value":"Odporúčané nástroje na internacionalizáciu pre váš zásobník."}]},{"languageTag":"zh","match":[],"pattern":[{"type":"Text","value":"为您的堆栈推荐的国际化工具。"}]}]},{"id":"marketplace_header_generic_title","selectors":[],"variants":[{"languageTag":"en","match":[],"pattern":[{"type":"Text","value":"Your stack"}]},{"languageTag":"de","match":[],"pattern":[{"type":"Text","value":"Dein Stack"}]},{"languageTag":"fr","match":[],"pattern":[{"type":"Text","value":"Votre pile"}]},{"languageTag":"it","match":[],"pattern":[{"type":"Text","value":"Il tuo stack"}]},{"languageTag":"pt-BR","match":[],"pattern":[{"type":"Text","value":"Sua pilha"}]},{"languageTag":"sk","match":[],"pattern":[{"type":"Text","value":"Váš zásobník"}]},{"languageTag":"zh","match":[],"pattern":[{"type":"Text","value":"你的堆栈"}]}]},{"id":"marketplace_header_guides_button_text","selectors":[],"variants":[{"languageTag":"en","match":[],"pattern":[{"type":"Text","value":"Publish a guide"}]},{"languageTag":"de","match":[],"pattern":[{"type":"Text","value":"Veröffentliche ein Guide"}]},{"languageTag":"fr","match":[],"pattern":[{"type":"Text","value":"Publier un guide"}]},{"languageTag":"it","match":[],"pattern":[{"type":"Text","value":"Pubblica una guida"}]},{"languageTag":"pt-BR","match":[],"pattern":[{"type":"Text","value":"Publicar um guia"}]},{"languageTag":"sk","match":[],"pattern":[{"type":"Text","value":"Zverejniť návod"}]},{"languageTag":"zh","match":[],"pattern":[{"type":"Text","value":"发布指南"}]}]},{"id":"marketplace_header_guides_description","selectors":[],"variants":[{"languageTag":"en","match":[],"pattern":[{"type":"Text","value":"Learn how to use products from the inlang ecosystem."}]},{"languageTag":"de","match":[],"pattern":[{"type":"Text","value":"Lerne wie du Produkte aus dem inlang Ökosystem nutzen kannst."}]},{"languageTag":"fr","match":[],"pattern":[{"type":"Text","value":"Apprenez à utiliser les produits de l'écosystème inlang."}]},{"languageTag":"it","match":[],"pattern":[{"type":"Text","value":"Scopri come utilizzare i prodotti dell'ecosistema inlang."}]},{"languageTag":"pt-BR","match":[],"pattern":[{"type":"Text","value":"Aprenda como usar produtos do ecossistema inlang."}]},{"languageTag":"sk","match":[],"pattern":[{"type":"Text","value":"Naučte sa používať produkty z ekosystému inlang."}]},{"languageTag":"zh","match":[],"pattern":[{"type":"Text","value":"了解如何使用 inlang 生态系统的产品。"}]}]},{"id":"marketplace_header_guides_title","selectors":[],"variants":[{"languageTag":"en","match":[],"pattern":[{"type":"Text","value":"Guides"}]},{"languageTag":"de","match":[],"pattern":[{"type":"Text","value":"Guides"}]},{"languageTag":"fr","match":[],"pattern":[{"type":"Text","value":"Guides"}]},{"languageTag":"it","match":[],"pattern":[{"type":"Text","value":"Guide"}]},{"languageTag":"pt-BR","match":[],"pattern":[{"type":"Text","value":"Guias"}]},{"languageTag":"sk","match":[],"pattern":[{"type":"Text","value":"Sprievodcovia"}]},{"languageTag":"zh","match":[],"pattern":[{"type":"Text","value":"指南"}]}]},{"id":"marketplace_header_libraries_button_text","selectors":[],"variants":[{"match":[],"languageTag":"en","pattern":[{"type":"Text","value":"New: Paraglide JS"}]},{"languageTag":"de","match":[],"pattern":[{"type":"Text","value":"Neu: Paraglide JS"}]},{"languageTag":"fr","match":[],"pattern":[{"type":"Text","value":"Nouveau : Paraglide JS"}]},{"languageTag":"it","match":[],"pattern":[{"type":"Text","value":"Novità: Paraglide JS"}]},{"languageTag":"pt-BR","match":[],"pattern":[{"type":"Text","value":"Novo: Parapente JS"}]},{"languageTag":"sk","match":[],"pattern":[{"type":"Text","value":"Novinka: Paraglide JS"}]},{"languageTag":"zh","match":[],"pattern":[{"type":"Text","value":"新：滑翔伞 JS"}]}]},{"id":"marketplace_header_libraries_description","selectors":[],"variants":[{"match":[],"languageTag":"en","pattern":[{"type":"Text","value":"Use Libraries to extend your software project."}]},{"languageTag":"de","match":[],"pattern":[{"type":"Text","value":"Nutze Bibliotheken, um Ihr Softwareprojekt zu erweitern."}]},{"languageTag":"fr","match":[],"pattern":[{"type":"Text","value":"Utilisez des bibliothèques pour étendre votre projet logiciel."}]},{"languageTag":"it","match":[],"pattern":[{"type":"Text","value":"Utilizza le librerie per estendere il tuo progetto."}]},{"languageTag":"pt-BR","match":[],"pattern":[{"type":"Text","value":"Use Bibliotecas para estender seu projeto de software."}]},{"languageTag":"sk","match":[],"pattern":[{"type":"Text","value":"Použite knižnice na rozšírenie vášho softvérového projektu."}]},{"languageTag":"zh","match":[],"pattern":[{"type":"Text","value":"使用库来扩展您的软件项目。"}]}]},{"id":"marketplace_header_libraries_title","selectors":[],"variants":[{"match":[],"languageTag":"en","pattern":[{"type":"Text","value":"Libraries"}]},{"languageTag":"de","match":[],"pattern":[{"type":"Text","value":"Libraries"}]},{"languageTag":"fr","match":[],"pattern":[{"type":"Text","value":"Bibliothèques"}]},{"languageTag":"it","match":[],"pattern":[{"type":"Text","value":"Librerie"}]},{"languageTag":"pt-BR","match":[],"pattern":[{"type":"Text","value":"Bibliotecas"}]},{"languageTag":"sk","match":[],"pattern":[{"type":"Text","value":"Knižnice"}]},{"languageTag":"zh","match":[],"pattern":[{"type":"Text","value":"图书馆"}]}]},{"id":"marketplace_header_lintRule_toast_button_text","selectors":[],"variants":[{"match":[],"languageTag":"en","pattern":[{"type":"Text","value":"Read more"}]},{"languageTag":"de","match":[],"pattern":[{"type":"Text","value":"Mehr lesen"}]},{"languageTag":"fr","match":[],"pattern":[{"type":"Text","value":"En savoir plus"}]},{"languageTag":"it","match":[],"pattern":[{"type":"Text","value":"Per saperne di più"}]},{"languageTag":"pt-BR","match":[],"pattern":[{"type":"Text","value":"Consulte Mais informação"}]},{"languageTag":"sk","match":[],"pattern":[{"type":"Text","value":"Čítaj viac"}]},{"languageTag":"zh","match":[],"pattern":[{"type":"Text","value":"阅读更多"}]}]},{"id":"marketplace_header_lintRule_toast_description","selectors":[],"variants":[{"match":[],"languageTag":"en","pattern":[{"type":"Text","value":"Controll the complete translation process: From Design to Frontend."}]},{"languageTag":"de","match":[],"pattern":[{"type":"Text","value":"Steuere den gesamten Übersetzungsprozess: Vom Design bis zum Frontend."}]},{"languageTag":"fr","match":[],"pattern":[{"type":"Text","value":"Contrôlez l'ensemble du processus de traduction : de la conception au frontend."}]},{"languageTag":"it","match":[],"pattern":[{"type":"Text","value":"Controlla l'intero processo di traduzione: dalla progettazione al frontend."}]},{"languageTag":"pt-BR","match":[],"pattern":[{"type":"Text","value":"Controle todo o processo de tradução: do design ao frontend."}]},{"languageTag":"sk","match":[],"pattern":[{"type":"Text","value":"Ovládajte celý proces prekladu: od návrhu po frontend."}]},{"languageTag":"zh","match":[],"pattern":[{"type":"Text","value":"控制整个翻译过程：从设计到前端。"}]}]},{"id":"marketplace_header_lintRule_toast_title","selectors":[],"variants":[{"match":[],"languageTag":"en","pattern":[{"type":"Text","value":"What are Lint Rules?"}]},{"languageTag":"de","match":[],"pattern":[{"type":"Text","value":"Was sind Lint Regeln?"}]},{"languageTag":"fr","match":[],"pattern":[{"type":"Text","value":"Que sont les règles de formattage ?"}]},{"languageTag":"it","match":[],"pattern":[{"type":"Text","value":"Cosa sono le regole di Lint?"}]},{"languageTag":"pt-BR","match":[],"pattern":[{"type":"Text","value":"O que são regras do Lint?"}]},{"languageTag":"sk","match":[],"pattern":[{"type":"Text","value":"Čo sú pravidlá Lint?"}]},{"languageTag":"zh","match":[],"pattern":[{"type":"Text","value":"什么是 Lint 规则？"}]}]},{"id":"marketplace_header_lintRules_button_text","selectors":[],"variants":[{"match":[],"languageTag":"en","pattern":[{"type":"Text","value":"Custom Lint Rule"}]},{"languageTag":"de","match":[],"pattern":[{"type":"Text","value":"Eigene Lint Regel entwickeln"}]},{"languageTag":"fr","match":[],"pattern":[{"type":"Text","value":"Règle de formattage personnalisée"}]},{"languageTag":"it","match":[],"pattern":[{"type":"Text","value":"Regole di Lint personalizzate"}]},{"languageTag":"pt-BR","match":[],"pattern":[{"type":"Text","value":"Regra Lint personalizada"}]},{"languageTag":"sk","match":[],"pattern":[{"type":"Text","value":"Vlastné pravidlo žmolkovitosti"}]},{"languageTag":"zh","match":[],"pattern":[{"type":"Text","value":"自定义 Lint 规则"}]}]},{"id":"marketplace_header_lintRules_description","selectors":[],"variants":[{"match":[],"languageTag":"en","pattern":[{"type":"Text","value":"Validate content in an inlang project."}]},{"languageTag":"de","match":[],"pattern":[{"type":"Text","value":"Validiere Inhalte in einem Inlang-Projekt."}]},{"languageTag":"fr","match":[],"pattern":[{"type":"Text","value":"Valider le contenu dans un projet inlang."}]},{"languageTag":"it","match":[],"pattern":[{"type":"Text","value":"Valida il contenuto in un progetto inlang."}]},{"languageTag":"pt-BR","match":[],"pattern":[{"type":"Text","value":"Valide o conteúdo em um projeto inlang."}]},{"languageTag":"sk","match":[],"pattern":[{"type":"Text","value":"Overte obsah v projekte inlang."}]},{"languageTag":"zh","match":[],"pattern":[{"type":"Text","value":"验证 inlang 项目中的内容。"}]}]},{"id":"marketplace_header_lintRules_title","selectors":[],"variants":[{"match":[],"languageTag":"en","pattern":[{"type":"Text","value":"Lint Rules"}]},{"languageTag":"de","match":[],"pattern":[{"type":"Text","value":"Lint Regeln"}]},{"languageTag":"fr","match":[],"pattern":[{"type":"Text","value":"Règles de formattage"}]},{"languageTag":"it","match":[],"pattern":[{"type":"Text","value":"Regole di Lint"}]},{"languageTag":"pt-BR","match":[],"pattern":[{"type":"Text","value":"Regras de fiapos"}]},{"languageTag":"sk","match":[],"pattern":[{"type":"Text","value":"Lint Rules"}]},{"languageTag":"zh","match":[],"pattern":[{"type":"Text","value":"皮棉规则"}]}]},{"id":"marketplace_header_lix_button","selectors":[],"variants":[{"languageTag":"en","match":[],"pattern":[{"type":"Text","value":"Read more"}]},{"languageTag":"de","match":[],"pattern":[{"type":"Text","value":"Mehr lesen"}]},{"languageTag":"fr","match":[],"pattern":[{"type":"Text","value":"En savoir plus"}]},{"languageTag":"it","match":[],"pattern":[{"type":"Text","value":"Per saperne di più"}]},{"languageTag":"pt-BR","match":[],"pattern":[{"type":"Text","value":"Consulte Mais informação"}]},{"languageTag":"sk","match":[],"pattern":[{"type":"Text","value":"Čítaj viac"}]},{"languageTag":"zh","match":[],"pattern":[{"type":"Text","value":"阅读更多"}]}]},{"id":"marketplace_header_lix_button_text","selectors":[],"variants":[{"languageTag":"en","match":[],"pattern":[{"type":"Text","value":"Visit lix"}]},{"languageTag":"de","match":[],"pattern":[{"type":"Text","value":"lix besuchen"}]},{"languageTag":"fr","match":[],"pattern":[{"type":"Text","value":"Visitez lix"}]},{"languageTag":"it","match":[],"pattern":[{"type":"Text","value":"Visita lix"}]},{"languageTag":"pt-BR","match":[],"pattern":[{"type":"Text","value":"Visite lix"}]},{"languageTag":"sk","match":[],"pattern":[{"type":"Text","value":"Navštívte lix"}]},{"languageTag":"zh","match":[],"pattern":[{"type":"Text","value":"访问利克斯"}]}]},{"id":"marketplace_header_lix_description","selectors":[],"variants":[{"languageTag":"en","match":[],"pattern":[{"type":"Text","value":"The lix change control system is a system that allows you to run git in as a backend for\n\t\t\t\t\t\tyour application. It is available for the web."}]},{"languageTag":"de","match":[],"pattern":[{"type":"Text","value":"Das lix change control system ist ein system, welches es dir erlaubt git im backend laufen zu lassen. Es ist außerdem für das Web verfügbar."}]},{"languageTag":"fr","match":[],"pattern":[{"type":"Text","value":"Le système de contrôle de changements lix est un système qui vous permet d'exécuter git comme backend pour votre application. Il est disponible pour le Web."}]},{"languageTag":"it","match":[],"pattern":[{"type":"Text","value":"Il sistema di controllo dei cambiamenti lix è un sistema che ti consente di eseguire git come backend per la tua applicazione. È disponibile per il web."}]},{"languageTag":"pt-BR","match":[],"pattern":[{"type":"Text","value":"O sistema de controle de alterações lix é um sistema que permite executar o git como back-end para seu aplicativo. Está disponível para a web."}]},{"languageTag":"sk","match":[],"pattern":[{"type":"Text","value":"Riadiaci systém zmeny lix je systém, ktorý vám umožňuje spustiť git ako backend pre vašu aplikáciu. Je k dispozícii pre web."}]},{"languageTag":"zh","match":[],"pattern":[{"type":"Text","value":"lix 变更控制系统是一个允许您运行 git 作为应用程序后端的系统。它可用于网络。"}]}]},{"id":"marketplace_header_lix_short_description","selectors":[],"variants":[{"languageTag":"en","match":[],"pattern":[{"type":"Text","value":"The change control system\tfor the web."}]},{"languageTag":"de","match":[],"pattern":[{"type":"Text","value":"Das change control system fürs Web."}]},{"languageTag":"fr","match":[],"pattern":[{"type":"Text","value":"Le système de contrôle des modifications pour le Web."}]},{"languageTag":"it","match":[],"pattern":[{"type":"Text","value":"Il sistema di controllo delle modifiche per il web."}]},{"languageTag":"pt-BR","match":[],"pattern":[{"type":"Text","value":"O sistema de controle de mudanças para a web."}]},{"languageTag":"sk","match":[],"pattern":[{"type":"Text","value":"Systém kontroly zmien pre web."}]},{"languageTag":"zh","match":[],"pattern":[{"type":"Text","value":"网络变更控制系统。"}]}]},{"id":"marketplace_header_lix_title","selectors":[],"variants":[{"languageTag":"en","match":[],"pattern":[{"type":"Text","value":"Lix"}]},{"languageTag":"de","match":[],"pattern":[{"type":"Text","value":"Lix"}]},{"languageTag":"fr","match":[],"pattern":[{"type":"Text","value":"Lix"}]},{"languageTag":"it","match":[],"pattern":[{"type":"Text","value":"Lix"}]},{"languageTag":"pt-BR","match":[],"pattern":[{"type":"Text","value":"Lix"}]},{"languageTag":"sk","match":[],"pattern":[{"type":"Text","value":"Lix"}]},{"languageTag":"zh","match":[],"pattern":[{"type":"Text","value":"利克斯"}]}]},{"id":"marketplace_header_lix_title_explanation","selectors":[],"variants":[{"languageTag":"en","match":[],"pattern":[{"type":"Text","value":"What is the lix change control system?"}]},{"languageTag":"de","match":[],"pattern":[{"type":"Text","value":"Was ist das lix change control system?"}]},{"languageTag":"fr","match":[],"pattern":[{"type":"Text","value":"Qu'est-ce que le système de contrôle de changements lix ?"}]},{"languageTag":"it","match":[],"pattern":[{"type":"Text","value":"Cos'è il sistema di controllo del cambio lix?"}]},{"languageTag":"pt-BR","match":[],"pattern":[{"type":"Text","value":"Qual é o sistema de controle de alterações lix?"}]},{"languageTag":"sk","match":[],"pattern":[{"type":"Text","value":"Čo je to systém riadenia zmeny lix?"}]},{"languageTag":"zh","match":[],"pattern":[{"type":"Text","value":"什么是 lix 变更控制系统？"}]}]},{"id":"marketplace_header_nextjs_description","selectors":[],"variants":[{"languageTag":"en","match":[],"pattern":[{"type":"Text","value":"Recommended internationalization tooling for your next.js stack."}]},{"languageTag":"de","match":[],"pattern":[{"type":"Text","value":"Empfohlene Wekzeuge zur Internationalisierung deines Next.js Projektes."}]},{"languageTag":"fr","match":[],"pattern":[{"type":"Text","value":"Outils d'internationalisation recommandés pour votre pile next.js."}]},{"languageTag":"it","match":[],"pattern":[{"type":"Text","value":"Strumenti di internazionalizzazione consigliati per il tuo stack next.js."}]},{"languageTag":"pt-BR","match":[],"pattern":[{"type":"Text","value":"Ferramentas de internacionalização recomendadas para sua pilha next.js."}]},{"languageTag":"sk","match":[],"pattern":[{"type":"Text","value":"Odporúčané nástroje na internacionalizáciu pre váš stack next.js."}]},{"languageTag":"zh","match":[],"pattern":[{"type":"Text","value":"为您的 next.js 堆栈推荐的国际化工具。"}]}]},{"id":"marketplace_header_nextjs_title","selectors":[],"variants":[{"languageTag":"en","match":[],"pattern":[{"type":"Text","value":"Next.js - i18n Tooling"}]},{"languageTag":"de","match":[],"pattern":[{"type":"Text","value":"Next.js - i18n Werkzeuge"}]},{"languageTag":"fr","match":[],"pattern":[{"type":"Text","value":"Next.js - Outillage i18n"}]},{"languageTag":"it","match":[],"pattern":[{"type":"Text","value":"Next.js -  i18n Tooling"}]},{"languageTag":"pt-BR","match":[],"pattern":[{"type":"Text","value":"Next.js - Ferramentas i18n"}]},{"languageTag":"sk","match":[],"pattern":[{"type":"Text","value":"Next.js – i18n Tooling"}]},{"languageTag":"zh","match":[],"pattern":[{"type":"Text","value":"Next.js - i18n 工具"}]}]},{"id":"marketplace_header_paraglide_button_secondary_text","selectors":[],"variants":[{"match":[],"languageTag":"en","pattern":[{"type":"Text","value":"Watch SvelteSummit talk Fall 2023"}]},{"languageTag":"de","match":[],"pattern":[{"type":"Text","value":"SvelteSummit Fall 2023 anschauen"}]},{"languageTag":"fr","match":[],"pattern":[{"type":"Text","value":"Regardez la conférence du SvelteSummit automne 2023"}]},{"languageTag":"it","match":[],"pattern":[{"type":"Text","value":"Guarda il discorso di SvelteSummit dell'autunno 2023"}]},{"languageTag":"pt-BR","match":[],"pattern":[{"type":"Text","value":"Assista à palestra do SvelteSummit no outono de 2023"}]},{"languageTag":"sk","match":[],"pattern":[{"type":"Text","value":"Pozrite si prednášku SvelteSummit na jeseň 2023"}]},{"languageTag":"zh","match":[],"pattern":[{"type":"Text","value":"观看 2023 年秋季 SvelteSummit 演讲"}]}]},{"id":"marketplace_header_paraglide_button_text","selectors":[],"variants":[{"match":[],"languageTag":"en","pattern":[{"type":"Text","value":"Start with Paraglide JS"}]},{"languageTag":"de","match":[],"pattern":[{"type":"Text","value":"Mit Paraglide JS starten"}]},{"languageTag":"fr","match":[],"pattern":[{"type":"Text","value":"Commencez avec Paraglide JS"}]},{"languageTag":"it","match":[],"pattern":[{"type":"Text","value":"Inizia con Paraglide JS"}]},{"languageTag":"pt-BR","match":[],"pattern":[{"type":"Text","value":"Comece com Paraglide JS"}]},{"languageTag":"sk","match":[],"pattern":[{"type":"Text","value":"Začnite s Paraglide JS"}]},{"languageTag":"zh","match":[],"pattern":[{"type":"Text","value":"从 Paraglide JS 开始"}]}]},{"id":"marketplace_header_paraglide_description","selectors":[],"variants":[{"match":[],"languageTag":"en","pattern":[{"type":"Text","value":"The best i18n libary for the web. A fully configurable JavaScript i18n library that integrates within your framework."}]},{"languageTag":"de","match":[],"pattern":[{"type":"Text","value":"Die beste i18n-Bibliothek für das Web. Eine vollständig konfigurierbare JavaScript-i18n-Bibliothek, die in Ihr Framework integriert werden kann."}]},{"languageTag":"fr","match":[],"pattern":[{"type":"Text","value":"La meilleure bibliothèque i18n pour le web. Une bibliothèque JavaScript i18n entièrement configurable qui s'intègre dans votre framework."}]},{"languageTag":"it","match":[],"pattern":[{"type":"Text","value":"La migliore libreria i18n per il web. Una libreria JavaScript i18n completamente configurabile che si integra nel tuo framework."}]},{"languageTag":"pt-BR","match":[],"pattern":[{"type":"Text","value":"A melhor biblioteca i18n para a web. Uma biblioteca JavaScript i18n totalmente configurável que se integra à sua estrutura."}]},{"languageTag":"sk","match":[],"pattern":[{"type":"Text","value":"Najlepšia knižnica i18n pre web. Plne konfigurovateľná knižnica JavaScript i18n, ktorá sa integruje do vášho rámca."}]},{"languageTag":"zh","match":[],"pattern":[{"type":"Text","value":"最好的网络 i18n 库。一个完全可配置的 JavaScript i18n 库，集成在您的框架中。"}]}]},{"id":"marketplace_header_paraglide_title","selectors":[],"variants":[{"match":[],"languageTag":"en","pattern":[{"type":"Text","value":"Paraglide JS"}]},{"languageTag":"de","match":[],"pattern":[{"type":"Text","value":"Paraglide JS"}]},{"languageTag":"fr","match":[],"pattern":[{"type":"Text","value":"Paraglide JS"}]},{"languageTag":"it","match":[],"pattern":[{"type":"Text","value":"Paraglide JS"}]},{"languageTag":"pt-BR","match":[],"pattern":[{"type":"Text","value":"Parapente JS"}]},{"languageTag":"sk","match":[],"pattern":[{"type":"Text","value":"Paraglide JS"}]},{"languageTag":"zh","match":[],"pattern":[{"type":"Text","value":"滑翔伞JS"}]}]},{"id":"marketplace_header_plugin_toast_button_text","selectors":[],"variants":[{"match":[],"languageTag":"en","pattern":[{"type":"Text","value":"Read more"}]},{"languageTag":"de","match":[],"pattern":[{"type":"Text","value":"Mehr lesen"}]},{"languageTag":"fr","match":[],"pattern":[{"type":"Text","value":"En savoir plus"}]},{"languageTag":"it","match":[],"pattern":[{"type":"Text","value":"Per saperne di più"}]},{"languageTag":"pt-BR","match":[],"pattern":[{"type":"Text","value":"Consulte Mais informação"}]},{"languageTag":"sk","match":[],"pattern":[{"type":"Text","value":"Čítaj viac"}]},{"languageTag":"zh","match":[],"pattern":[{"type":"Text","value":"阅读更多"}]}]},{"id":"marketplace_header_plugin_toast_description","selectors":[],"variants":[{"match":[],"languageTag":"en","pattern":[{"type":"Text","value":"Discover the benefits of using plugins: freedom and low-cost adoption."}]},{"languageTag":"de","match":[],"pattern":[{"type":"Text","value":"Entdecke die Vorteile der Verwendung von Plugins: Freiheit und kostengünstige Einführung."}]},{"languageTag":"fr","match":[],"pattern":[{"type":"Text","value":"Découvrez les avantages de l'utilisation de plugins : liberté et adoption à faible coût."}]},{"languageTag":"it","match":[],"pattern":[{"type":"Text","value":"Scopri i vantaggi dell'utilizzo dei plugin: libertà e adozione a basso costo."}]},{"languageTag":"pt-BR","match":[],"pattern":[{"type":"Text","value":"Descubra os benefícios de usar plugins: liberdade e adoção com baixo custo."}]},{"languageTag":"sk","match":[],"pattern":[{"type":"Text","value":"Objavte výhody používania doplnkov: sloboda a nízke náklady."}]},{"languageTag":"zh","match":[],"pattern":[{"type":"Text","value":"发现使用插件的好处：自由和低成本采用。"}]}]},{"id":"marketplace_header_plugin_toast_title","selectors":[],"variants":[{"match":[],"languageTag":"en","pattern":[{"type":"Text","value":"What are Plugins?"}]},{"languageTag":"de","match":[],"pattern":[{"type":"Text","value":"Was sind Plugins?"}]},{"languageTag":"fr","match":[],"pattern":[{"type":"Text","value":"Que sont les plugins ?"}]},{"languageTag":"it","match":[],"pattern":[{"type":"Text","value":"Cosa sono i plugin?"}]},{"languageTag":"pt-BR","match":[],"pattern":[{"type":"Text","value":"O que são plug-ins?"}]},{"languageTag":"sk","match":[],"pattern":[{"type":"Text","value":"Čo sú pluginy?"}]},{"languageTag":"zh","match":[],"pattern":[{"type":"Text","value":"什么是插件？"}]}]},{"id":"marketplace_header_plugins_button_text","selectors":[],"variants":[{"match":[],"languageTag":"en","pattern":[{"type":"Text","value":"Build a Plugin"}]},{"languageTag":"de","match":[],"pattern":[{"type":"Text","value":"Eigenes Plugin entwickeln"}]},{"languageTag":"fr","match":[],"pattern":[{"type":"Text","value":"Créer un plugin"}]},{"languageTag":"it","match":[],"pattern":[{"type":"Text","value":"Costruisci un plugin"}]},{"languageTag":"pt-BR","match":[],"pattern":[{"type":"Text","value":"Crie um plug-in"}]},{"languageTag":"sk","match":[],"pattern":[{"type":"Text","value":"Vytvorte doplnok"}]},{"languageTag":"zh","match":[],"pattern":[{"type":"Text","value":"构建一个插件"}]}]},{"id":"marketplace_header_plugins_description","selectors":[],"variants":[{"match":[],"languageTag":"en","pattern":[{"type":"Text","value":"Change or extend app behavior."}]},{"languageTag":"de","match":[],"pattern":[{"type":"Text","value":"App-Verhalten ändern oder erweitern."}]},{"languageTag":"fr","match":[],"pattern":[{"type":"Text","value":"Modifiez ou étendez le comportement de l'application."}]},{"languageTag":"it","match":[],"pattern":[{"type":"Text","value":"Modifica o estendi il comportamento dell'app."}]},{"languageTag":"pt-BR","match":[],"pattern":[{"type":"Text","value":"Altere ou estenda o comportamento do aplicativo."}]},{"languageTag":"sk","match":[],"pattern":[{"type":"Text","value":"Zmeňte alebo rozšírte správanie aplikácie."}]},{"languageTag":"zh","match":[],"pattern":[{"type":"Text","value":"更改或扩展应用程序行为。"}]}]},{"id":"marketplace_header_plugins_title","selectors":[],"variants":[{"match":[],"languageTag":"en","pattern":[{"type":"Text","value":"Plugins"}]},{"languageTag":"de","match":[],"pattern":[{"type":"Text","value":"Plugins"}]},{"languageTag":"fr","match":[],"pattern":[{"type":"Text","value":"Plugins"}]},{"languageTag":"it","match":[],"pattern":[{"type":"Text","value":"Plugin"}]},{"languageTag":"pt-BR","match":[],"pattern":[{"type":"Text","value":"Plug-ins"}]},{"languageTag":"sk","match":[],"pattern":[{"type":"Text","value":"Pluginy"}]},{"languageTag":"zh","match":[],"pattern":[{"type":"Text","value":"插件"}]}]},{"id":"marketplace_header_search_placeholder","selectors":[],"variants":[{"match":[],"languageTag":"en","pattern":[{"type":"Text","value":"to search"}]},{"languageTag":"de","match":[],"pattern":[{"type":"Text","value":"um zu suchen"}]},{"languageTag":"fr","match":[],"pattern":[{"type":"Text","value":"pour rechercher"}]},{"languageTag":"it","match":[],"pattern":[{"type":"Text","value":"per cercare"}]},{"languageTag":"pt-BR","match":[],"pattern":[{"type":"Text","value":"para pesquisar"}]},{"languageTag":"sk","match":[],"pattern":[{"type":"Text","value":"hľadať"}]},{"languageTag":"zh","match":[],"pattern":[{"type":"Text","value":"寻找"}]}]},{"id":"marketplace_header_solid_description","selectors":[],"variants":[{"languageTag":"en","match":[],"pattern":[{"type":"Text","value":"Recommended internationalization tooling for your SolidStart stack."}]},{"languageTag":"de","match":[],"pattern":[{"type":"Text","value":"Empfohlene Werkzeuge zur Internationalisierung deines SolidStart Projektes."}]},{"languageTag":"fr","match":[],"pattern":[{"type":"Text","value":"Outils d'internationalisation recommandés pour votre pile SolidStart."}]},{"languageTag":"it","match":[],"pattern":[{"type":"Text","value":"Strumenti di internazionalizzazione consigliati per il tuo stack SolidStart."}]},{"languageTag":"pt-BR","match":[],"pattern":[{"type":"Text","value":"Ferramentas de internacionalização recomendadas para sua pilha SolidStart."}]},{"languageTag":"sk","match":[],"pattern":[{"type":"Text","value":"Odporúčané internacionalizačné nástroje pre váš zásobník SolidStart."}]},{"languageTag":"zh","match":[],"pattern":[{"type":"Text","value":"为您的 SolidStart 堆栈推荐的国际化工具。"}]}]},{"id":"marketplace_header_solid_title","selectors":[],"variants":[{"languageTag":"en","match":[],"pattern":[{"type":"Text","value":"Solid - i18n Tooling"}]},{"languageTag":"de","match":[],"pattern":[{"type":"Text","value":"Solid - i18n Werkzeuge"}]},{"languageTag":"fr","match":[],"pattern":[{"type":"Text","value":"Solide - Outillage i18n"}]},{"languageTag":"it","match":[],"pattern":[{"type":"Text","value":"Solid - i18n Tooling"}]},{"languageTag":"pt-BR","match":[],"pattern":[{"type":"Text","value":"Sólido - Ferramentas i18n"}]},{"languageTag":"sk","match":[],"pattern":[{"type":"Text","value":"Solid - i18n Tooling"}]},{"languageTag":"zh","match":[],"pattern":[{"type":"Text","value":"Solid - i18n 工具"}]}]},{"id":"marketplace_header_svelte_description","selectors":[],"variants":[{"languageTag":"en","match":[],"pattern":[{"type":"Text","value":"Recommended internationalization tooling for your svelte stack."}]},{"languageTag":"de","match":[],"pattern":[{"type":"Text","value":"Empfohlene Werkzeuge zur Internationalisierung deines Svelte Projektes."}]},{"languageTag":"fr","match":[],"pattern":[{"type":"Text","value":"Outils d'internationalisation recommandés pour votre pile svelte."}]},{"languageTag":"it","match":[],"pattern":[{"type":"Text","value":"Strumenti di internazionalizzazione consigliati per il tuo stack snello."}]},{"languageTag":"pt-BR","match":[],"pattern":[{"type":"Text","value":"Ferramentas de internacionalização recomendadas para sua pilha elegante."}]},{"languageTag":"sk","match":[],"pattern":[{"type":"Text","value":"Odporúčané nástroje na internacionalizáciu pre váš štíhly stoh."}]},{"languageTag":"zh","match":[],"pattern":[{"type":"Text","value":"为您的精简堆栈推荐的国际化工具。"}]}]},{"id":"marketplace_header_svelte_title","selectors":[],"variants":[{"languageTag":"en","match":[],"pattern":[{"type":"Text","value":"Svelte - i18n Tooling"}]},{"languageTag":"de","match":[],"pattern":[{"type":"Text","value":"Svelte - i18n Werkzeuge"}]},{"languageTag":"fr","match":[],"pattern":[{"type":"Text","value":"Svelte - Outillage i18n"}]},{"languageTag":"it","match":[],"pattern":[{"type":"Text","value":"Svelte - i18n Tooling"}]},{"languageTag":"pt-BR","match":[],"pattern":[{"type":"Text","value":"Svelte - Ferramentas i18n"}]},{"languageTag":"sk","match":[],"pattern":[{"type":"Text","value":"Svelte - i18n Tooling"}]},{"languageTag":"zh","match":[],"pattern":[{"type":"Text","value":"Svelte - i18n 工具"}]}]},{"id":"marketplace_search_seo_global_products","selectors":[],"variants":[{"languageTag":"en","match":[],"pattern":[{"type":"Text","value":"Globalization Products"}]},{"languageTag":"de","match":[],"pattern":[{"type":"Text","value":"Globalisierungsprodukte"}]},{"languageTag":"fr","match":[],"pattern":[{"type":"Text","value":"Produits de mondialisation"}]},{"languageTag":"it","match":[],"pattern":[{"type":"Text","value":"Prodotti per la globalizzazione"}]},{"languageTag":"pt-BR","match":[],"pattern":[{"type":"Text","value":"Produtos de Globalização"}]},{"languageTag":"sk","match":[],"pattern":[{"type":"Text","value":"Produkty globalizácie"}]},{"languageTag":"zh","match":[],"pattern":[{"type":"Text","value":"全球化产品"}]}]},{"id":"marketplace_search_seo_title","selectors":[],"variants":[{"languageTag":"en","match":[],"pattern":[{"type":"Text","value":"Search"}]},{"languageTag":"de","match":[],"pattern":[{"type":"Text","value":"Suche"}]},{"languageTag":"fr","match":[],"pattern":[{"type":"Text","value":"Recherche"}]},{"languageTag":"it","match":[],"pattern":[{"type":"Text","value":"Ricerca"}]},{"languageTag":"pt-BR","match":[],"pattern":[{"type":"Text","value":"Procurar"}]},{"languageTag":"sk","match":[],"pattern":[{"type":"Text","value":"Vyhľadávanie"}]},{"languageTag":"zh","match":[],"pattern":[{"type":"Text","value":"搜索"}]}]},{"id":"newsletter_button","selectors":[],"variants":[{"match":[],"languageTag":"de","pattern":[{"type":"Text","value":"Abschicken"}]},{"match":[],"languageTag":"en","pattern":[{"type":"Text","value":"Subscribe"}]},{"match":[],"languageTag":"pt-BR","pattern":[{"type":"Text","value":"Inscrever-se"}]},{"match":[],"languageTag":"sk","pattern":[{"type":"Text","value":"Prihlásiť sa"}]},{"match":[],"languageTag":"zh","pattern":[{"type":"Text","value":"订阅"}]},{"languageTag":"fr","match":[],"pattern":[{"type":"Text","value":"S'abonner"}]},{"languageTag":"it","match":[],"pattern":[{"type":"Text","value":"Iscirviti"}]}]},{"id":"newsletter_captcha_submit","selectors":[],"variants":[{"languageTag":"en","match":[],"pattern":[{"type":"Text","value":"Submit Captcha"}]},{"languageTag":"de","match":[],"pattern":[{"type":"Text","value":"Captcha bestätigen"}]},{"languageTag":"fr","match":[],"pattern":[{"type":"Text","value":"Soumettre un captcha"}]},{"languageTag":"it","match":[],"pattern":[{"type":"Text","value":"Invia Captcha"}]},{"languageTag":"pt-BR","match":[],"pattern":[{"type":"Text","value":"Enviar Captcha"}]},{"languageTag":"sk","match":[],"pattern":[{"type":"Text","value":"Odoslať Captcha"}]},{"languageTag":"zh","match":[],"pattern":[{"type":"Text","value":"提交验证码"}]}]},{"id":"newsletter_captcha_submitted","selectors":[],"variants":[{"languageTag":"en","match":[],"pattern":[{"type":"Text","value":"Captcha submitted"}]},{"languageTag":"de","match":[],"pattern":[{"type":"Text","value":"Captcha bestätigt"}]},{"languageTag":"fr","match":[],"pattern":[{"type":"Text","value":"Captcha soumis"}]},{"languageTag":"it","match":[],"pattern":[{"type":"Text","value":"Captcha inviato"}]},{"languageTag":"pt-BR","match":[],"pattern":[{"type":"Text","value":"Captcha enviado"}]},{"languageTag":"sk","match":[],"pattern":[{"type":"Text","value":"Captcha bola odoslaná"}]},{"languageTag":"zh","match":[],"pattern":[{"type":"Text","value":"验证码已提交"}]}]},{"id":"newsletter_error_alreadySubscribed","selectors":[],"variants":[{"match":[],"languageTag":"de","pattern":[{"type":"Text","value":"Sie haben sich bereits für unseren Newsletter angemeldet."}]},{"match":[],"languageTag":"en","pattern":[{"type":"Text","value":"You are already subscribed to our newsletter."}]},{"match":[],"languageTag":"pt-BR","pattern":[{"type":"Text","value":"Você já está inscrito em nossa newsletter."}]},{"match":[],"languageTag":"sk","pattern":[{"type":"Text","value":"Už ste sa prihlásili na odber nášho informačného bulletinu."}]},{"match":[],"languageTag":"zh","pattern":[{"type":"Text","value":"你已经订阅了我们的通讯。"}]},{"languageTag":"fr","match":[],"pattern":[{"type":"Text","value":"Vous êtes déjà inscrit à notre newsletter."}]},{"languageTag":"it","match":[],"pattern":[{"type":"Text","value":"Sei già iscritto alla nostra newsletter."}]}]},{"id":"newsletter_error_captcha","selectors":[],"variants":[{"languageTag":"en","match":[],"pattern":[{"type":"Text","value":"Please complete the captcha"}]},{"languageTag":"de","match":[],"pattern":[{"type":"Text","value":"Bitte bestätige, dass du ein Mensch bist."}]},{"languageTag":"fr","match":[],"pattern":[{"type":"Text","value":"Veuillez compléter le captcha"}]},{"languageTag":"it","match":[],"pattern":[{"type":"Text","value":"Per favore completa il captcha"}]},{"languageTag":"pt-BR","match":[],"pattern":[{"type":"Text","value":"Por favor complete o captcha"}]},{"languageTag":"sk","match":[],"pattern":[{"type":"Text","value":"Vyplňte prosím obrázok captcha"}]},{"languageTag":"zh","match":[],"pattern":[{"type":"Text","value":"请填写验证码"}]}]},{"id":"newsletter_error_emptyEmail","selectors":[],"variants":[{"match":[],"languageTag":"de","pattern":[{"type":"Text","value":"Bitte geben Sie Ihre E-Mail Adresse ein."}]},{"match":[],"languageTag":"en","pattern":[{"type":"Text","value":"Please enter your email address."}]},{"match":[],"languageTag":"pt-BR","pattern":[{"type":"Text","value":"Por favor, insira seu endereço de e-mail."}]},{"match":[],"languageTag":"sk","pattern":[{"type":"Text","value":"Zadajte svoju e-mailovú adresu."}]},{"match":[],"languageTag":"zh","pattern":[{"type":"Text","value":"请输入你的电子邮件地址。"}]},{"languageTag":"fr","match":[],"pattern":[{"type":"Text","value":"Veuillez entrer votre adresse e-mail."}]},{"languageTag":"it","match":[],"pattern":[{"type":"Text","value":"Inserisci il tuo indirizzo email."}]}]},{"id":"newsletter_error_generic","selectors":[],"variants":[{"match":[],"languageTag":"de","pattern":[{"type":"Text","value":"Es ist ein Fehler aufgetreten. Bitte versuchen Sie es später noch einmal."}]},{"match":[],"languageTag":"en","pattern":[{"type":"Text","value":"Something went wrong. Please try again later."}]},{"match":[],"languageTag":"pt-BR","pattern":[{"type":"Text","value":"Algo deu errado. Por favor, tente novamente mais tarde."}]},{"match":[],"languageTag":"sk","pattern":[{"type":"Text","value":"Niečo sa pokazilo. Skúste to prosím neskôr."}]},{"match":[],"languageTag":"zh","pattern":[{"type":"Text","value":"出了点问题，请稍后再试。"}]},{"languageTag":"fr","match":[],"pattern":[{"type":"Text","value":"Quelque chose s'est mal passé. Veuillez réessayer plus tard."}]},{"languageTag":"it","match":[],"pattern":[{"type":"Text","value":"Qualcosa è andato storto. Prova più tardi."}]}]},{"id":"newsletter_error_invalidEmail","selectors":[],"variants":[{"match":[],"languageTag":"de","pattern":[{"type":"Text","value":"Bitte geben Sie eine gültige E-Mail Adresse ein."}]},{"match":[],"languageTag":"en","pattern":[{"type":"Text","value":"Please enter a valid email address."}]},{"match":[],"languageTag":"pt-BR","pattern":[{"type":"Text","value":"Por favor, insira um endereço de e-mail válido."}]},{"match":[],"languageTag":"sk","pattern":[{"type":"Text","value":"Zadajte platnú e-mailovú adresu."}]},{"match":[],"languageTag":"zh","pattern":[{"type":"Text","value":"请输入有效的电子邮件地址。"}]},{"languageTag":"fr","match":[],"pattern":[{"type":"Text","value":"Veuillez entrer une adresse e-mail valide."}]},{"languageTag":"it","match":[],"pattern":[{"type":"Text","value":"Inserisci un indirizzo email valido."}]}]},{"id":"newsletter_placeholder","selectors":[],"variants":[{"match":[],"languageTag":"de","pattern":[{"type":"Text","value":"Eingabe der E-Mail ..."}]},{"match":[],"languageTag":"en","pattern":[{"type":"Text","value":"Enter your email ..."}]},{"match":[],"languageTag":"pt-BR","pattern":[{"type":"Text","value":"Digite o seu e-mail..."}]},{"match":[],"languageTag":"sk","pattern":[{"type":"Text","value":"Zadajte email ..."}]},{"match":[],"languageTag":"zh","pattern":[{"type":"Text","value":"输入你的电子邮箱 ..."}]},{"languageTag":"fr","match":[],"pattern":[{"type":"Text","value":"Entrez votre e-mail..."}]},{"languageTag":"it","match":[],"pattern":[{"type":"Text","value":"Inserisci la tua email ..."}]}]},{"id":"newsletter_subscribe_description","selectors":[],"variants":[{"match":[],"languageTag":"de","pattern":[{"type":"Text","value":"Abonnieren Sie unseren Newsletter, um über die neuesten Entwicklungen auf dem Laufenden zu bleiben."}]},{"match":[],"languageTag":"en","pattern":[{"type":"Text","value":"We'll send you updates about inlang and globalization. You can unsubscribe at any time."}]},{"match":[],"languageTag":"pt-BR","pattern":[{"type":"Text","value":"Vamos te enviar atualizações sobre o inlang e globalização. Você pode se desinscrever a qualquer momento."}]},{"match":[],"languageTag":"sk","pattern":[{"type":"Text","value":"Budeme vám posielať aktuálne informácie o inlangu a globalizácii. Odber môžete kedykoľvek zrušiť."}]},{"match":[],"languageTag":"zh","pattern":[{"type":"Text","value":"我们将向你发送有关 inlang 和全球化的最新信息。你可以随时取消订阅。"}]},{"languageTag":"fr","match":[],"pattern":[{"type":"Text","value":"Nous vous enverrons des mises à jour sur inlang et la traduction. Vous pouvez vous désabonner à tout moment."}]},{"languageTag":"it","match":[],"pattern":[{"type":"Text","value":"Ti manderemo aggiornamenti riguardanti inlang e la globalizzazione. Puoi disiscriverti quando vuoi."}]}]},{"id":"newsletter_subscribe_title","selectors":[],"variants":[{"match":[],"languageTag":"de","pattern":[{"type":"Text","value":"Bleiben Sie auf dem Laufenden"}]},{"match":[],"languageTag":"en","pattern":[{"type":"Text","value":"Subscribe to our newsletter"}]},{"match":[],"languageTag":"pt-BR","pattern":[{"type":"Text","value":"Receba as nossas novidades"}]},{"match":[],"languageTag":"sk","pattern":[{"type":"Text","value":"Prihláste sa na odber našich noviniek"}]},{"match":[],"languageTag":"zh","pattern":[{"type":"Text","value":"订阅我们的通讯"}]},{"languageTag":"fr","match":[],"pattern":[{"type":"Text","value":"Abonnez-vous à notre newsletter"}]},{"languageTag":"it","match":[],"pattern":[{"type":"Text","value":"Iscriviti alla nostra newsletter"}]}]},{"id":"newsletter_success","selectors":[],"variants":[{"match":[],"languageTag":"de","pattern":[{"type":"Text","value":"Vielen Dank für Ihr Abonnement!"}]},{"match":[],"languageTag":"en","pattern":[{"type":"Text","value":"Thank you for subscribing!"}]},{"match":[],"languageTag":"pt-BR","pattern":[{"type":"Text","value":"Obrigado por se inscrever!"}]},{"match":[],"languageTag":"sk","pattern":[{"type":"Text","value":"Ďakujeme, že ste sa prihlásili na odber!"}]},{"match":[],"languageTag":"zh","pattern":[{"type":"Text","value":"感谢你的订阅！"}]},{"languageTag":"fr","match":[],"pattern":[{"type":"Text","value":"Merci de vous être abonné !"}]},{"languageTag":"it","match":[],"pattern":[{"type":"Text","value":"Grazie per esserti iscritto!"}]}]},{"id":"newsletter_title","selectors":[],"variants":[{"match":[],"languageTag":"de","pattern":[{"type":"Text","value":"Newsletter"}]},{"match":[],"languageTag":"en","pattern":[{"type":"Text","value":"Newsletter"}]},{"match":[],"languageTag":"pt-BR","pattern":[{"type":"Text","value":"Newsletter"}]},{"match":[],"languageTag":"sk","pattern":[{"type":"Text","value":"Newsletter"}]},{"match":[],"languageTag":"zh","pattern":[{"type":"Text","value":"订阅邮件"}]},{"languageTag":"fr","match":[],"pattern":[{"type":"Text","value":"Newsletter"}]},{"languageTag":"it","match":[],"pattern":[{"type":"Text","value":"Newsletter"}]}]},{"id":"newsletter_unsubscribed_description","selectors":[],"variants":[{"match":[],"languageTag":"de","pattern":[{"type":"Text","value":"Sie haben sich erfolgreich von unserem Newsletter abgemeldet. Besuchen Sie uns bei Fragen auf"}]},{"match":[],"languageTag":"en","pattern":[{"type":"Text","value":"We're sad to see you go. If you have any feedback, please let us know on our"}]},{"match":[],"languageTag":"pt-BR","pattern":[{"type":"Text","value":"Estamos tristes de ver você ir. Se você tiver qualquer feedback, nos informe em nosso"}]},{"match":[],"languageTag":"sk","pattern":[{"type":"Text","value":"Je nám ľúto, že odchádzate. Ak máte nejakú spätnú väzbu, dajte nám vedieť na našej"}]},{"match":[],"languageTag":"zh","pattern":[{"type":"Text","value":"我们很舍不得你离开。如果你有任何反馈意见，请在我们的"}]},{"languageTag":"fr","match":[],"pattern":[{"type":"Text","value":"Nous sommes tristes de vous voir partir. Si vous avez des commentaires, veuillez nous en informer sur notre"}]},{"languageTag":"it","match":[],"pattern":[{"type":"Text","value":"Siamo tristi di vederti andare via. Se hai qualche feedback, perfavore facci sapere sul nostro"}]}]},{"id":"newsletter_unsubscribed_title","selectors":[],"variants":[{"match":[],"languageTag":"de","pattern":[{"type":"Text","value":"Abmeldung erfolgreich"}]},{"match":[],"languageTag":"en","pattern":[{"type":"Text","value":"You're unsubscribed"}]},{"match":[],"languageTag":"pt-BR","pattern":[{"type":"Text","value":"Você se desinscreveu"}]},{"match":[],"languageTag":"sk","pattern":[{"type":"Text","value":"Ste odhlásený z odberu"}]},{"match":[],"languageTag":"zh","pattern":[{"type":"Text","value":"你已退订"}]},{"languageTag":"fr","match":[],"pattern":[{"type":"Text","value":"Vous êtes désabonné"}]},{"languageTag":"it","match":[],"pattern":[{"type":"Text","value":"Sei stato disiscritto"}]}]}]}
-=======
-{"$schema":"https://inlang.com/schema/inlang-message-format","data":[{"id":"footer_categories_apps","selectors":[],"variants":[{"languageTag":"en","match":[],"pattern":[{"type":"Text","value":"Apps"}]},{"languageTag":"de","match":[],"pattern":[{"type":"Text","value":"Apps"}]},{"languageTag":"fr","match":[],"pattern":[{"type":"Text","value":"Applications"}]},{"languageTag":"it","match":[],"pattern":[{"type":"Text","value":"Applicazioni"}]},{"languageTag":"pt-BR","match":[],"pattern":[{"type":"Text","value":"Aplicativos"}]},{"languageTag":"sk","match":[],"pattern":[{"type":"Text","value":"Aplikácie"}]},{"languageTag":"zh","match":[],"pattern":[{"type":"Text","value":"应用"}]}]},{"id":"footer_categories_libraries","selectors":[],"variants":[{"languageTag":"en","match":[],"pattern":[{"type":"Text","value":"Libraries"}]},{"languageTag":"de","match":[],"pattern":[{"type":"Text","value":"Libraries"}]},{"languageTag":"fr","match":[],"pattern":[{"type":"Text","value":"Bibliothèques"}]},{"languageTag":"it","match":[],"pattern":[{"type":"Text","value":"Librerie"}]},{"languageTag":"pt-BR","match":[],"pattern":[{"type":"Text","value":"Bibliotecas"}]},{"languageTag":"sk","match":[],"pattern":[{"type":"Text","value":"Knižnice"}]},{"languageTag":"zh","match":[],"pattern":[{"type":"Text","value":"图书馆"}]}]},{"id":"footer_categories_lintrules","selectors":[],"variants":[{"languageTag":"en","match":[],"pattern":[{"type":"Text","value":"Lint Rules"}]},{"languageTag":"de","match":[],"pattern":[{"type":"Text","value":"Lint Regeln"}]},{"languageTag":"fr","match":[],"pattern":[{"type":"Text","value":"Règles de formattage"}]},{"languageTag":"it","match":[],"pattern":[{"type":"Text","value":"Regole sulla lanugine"}]},{"languageTag":"pt-BR","match":[],"pattern":[{"type":"Text","value":"Regras de fiapos"}]},{"languageTag":"sk","match":[],"pattern":[{"type":"Text","value":"Lint Rules"}]},{"languageTag":"zh","match":[],"pattern":[{"type":"Text","value":"皮棉规则"}]}]},{"id":"footer_categories_lix","selectors":[],"variants":[{"languageTag":"en","match":[],"pattern":[{"type":"Text","value":"Lix"}]},{"languageTag":"de","match":[],"pattern":[{"type":"Text","value":"Lix"}]},{"languageTag":"fr","match":[],"pattern":[{"type":"Text","value":"Lix"}]},{"languageTag":"it","match":[],"pattern":[{"type":"Text","value":"Lix"}]},{"languageTag":"pt-BR","match":[],"pattern":[{"type":"Text","value":"Lix"}]},{"languageTag":"sk","match":[],"pattern":[{"type":"Text","value":"Lix"}]},{"languageTag":"zh","match":[],"pattern":[{"type":"Text","value":"利克斯"}]}]},{"id":"footer_categories_plugins","selectors":[],"variants":[{"languageTag":"en","match":[],"pattern":[{"type":"Text","value":"Plugins"}]},{"languageTag":"de","match":[],"pattern":[{"type":"Text","value":"Plugins"}]},{"languageTag":"fr","match":[],"pattern":[{"type":"Text","value":"Plugins"}]},{"languageTag":"it","match":[],"pattern":[{"type":"Text","value":"Plugins"}]},{"languageTag":"pt-BR","match":[],"pattern":[{"type":"Text","value":"Plug-ins"}]},{"languageTag":"sk","match":[],"pattern":[{"type":"Text","value":"Pluginy"}]},{"languageTag":"zh","match":[],"pattern":[{"type":"Text","value":"插件"}]}]},{"id":"footer_category_application","selectors":[],"variants":[{"match":[],"languageTag":"en","pattern":[{"type":"Text","value":"Global Application"}]},{"languageTag":"de","match":[],"pattern":[{"type":"Text","value":"Globale Anwendung"}]},{"languageTag":"pt-BR","match":[],"pattern":[{"type":"Text","value":"Aplicação Global"}]},{"languageTag":"fr","match":[],"pattern":[{"type":"Text","value":"Application"}]},{"languageTag":"it","match":[],"pattern":[{"type":"Text","value":"Applicazione Globale"}]},{"languageTag":"sk","match":[],"pattern":[{"type":"Text","value":"Globálna aplikácia"}]},{"languageTag":"zh","match":[],"pattern":[{"type":"Text","value":"全球应用"}]}]},{"id":"footer_category_lint","selectors":[],"variants":[{"match":[],"languageTag":"en","pattern":[{"type":"Text","value":"Lint Rules"}]},{"languageTag":"de","match":[],"pattern":[{"type":"Text","value":"Lint Regeln"}]},{"languageTag":"pt-BR","match":[],"pattern":[{"type":"Text","value":"Regras de formatação"}]},{"languageTag":"fr","match":[],"pattern":[{"type":"Text","value":"Règles de formattage"}]},{"languageTag":"it","match":[],"pattern":[{"type":"Text","value":"Regole di Linting"}]},{"languageTag":"sk","match":[],"pattern":[{"type":"Text","value":"Lint Rules"}]},{"languageTag":"zh","match":[],"pattern":[{"type":"Text","value":"皮棉规则"}]}]},{"id":"footer_category_markdown","selectors":[],"variants":[{"match":[],"languageTag":"en","pattern":[{"type":"Text","value":"Global Markdown"}]},{"languageTag":"de","match":[],"pattern":[{"type":"Text","value":"Globales Markdown"}]},{"languageTag":"fr","match":[],"pattern":[{"type":"Text","value":"Markdown"}]},{"languageTag":"it","match":[],"pattern":[{"type":"Text","value":"Markdown Globale"}]},{"languageTag":"pt-BR","match":[],"pattern":[{"type":"Text","value":"Markdown"}]},{"languageTag":"sk","match":[],"pattern":[{"type":"Text","value":"Global Markdown"}]},{"languageTag":"zh","match":[],"pattern":[{"type":"Text","value":"全球降价"}]}]},{"id":"footer_category_title","selectors":[],"variants":[{"match":[],"languageTag":"en","pattern":[{"type":"Text","value":"Ecosystem"}]},{"languageTag":"de","match":[],"pattern":[{"type":"Text","value":"Ökosystem"}]},{"languageTag":"fr","match":[],"pattern":[{"type":"Text","value":"Catégories"}]},{"languageTag":"it","match":[],"pattern":[{"type":"Text","value":"Ecosistema"}]},{"languageTag":"pt-BR","match":[],"pattern":[{"type":"Text","value":"Categorias"}]},{"languageTag":"sk","match":[],"pattern":[{"type":"Text","value":"Ekosystém"}]},{"languageTag":"zh","match":[],"pattern":[{"type":"Text","value":"生态系统"}]}]},{"id":"footer_category_website","selectors":[],"variants":[{"match":[],"languageTag":"en","pattern":[{"type":"Text","value":"Global Website"}]},{"languageTag":"de","match":[],"pattern":[{"type":"Text","value":"Globale Webseite"}]},{"languageTag":"fr","match":[],"pattern":[{"type":"Text","value":"Site web"}]},{"languageTag":"it","match":[],"pattern":[{"type":"Text","value":"Sito Globale"}]},{"languageTag":"pt-BR","match":[],"pattern":[{"type":"Text","value":"Site Global"}]},{"languageTag":"sk","match":[],"pattern":[{"type":"Text","value":"Globálna webová stránka"}]},{"languageTag":"zh","match":[],"pattern":[{"type":"Text","value":"全球网站"}]}]},{"id":"footer_contact_blog","selectors":[],"variants":[{"match":[],"languageTag":"de","pattern":[{"type":"Text","value":"Blog"}]},{"match":[],"languageTag":"en","pattern":[{"type":"Text","value":"Blog"}]},{"match":[],"languageTag":"pt-BR","pattern":[{"type":"Text","value":"Blog"}]},{"match":[],"languageTag":"sk","pattern":[{"type":"Text","value":"Blog"}]},{"match":[],"languageTag":"zh","pattern":[{"type":"Text","value":"博客"}]},{"languageTag":"fr","match":[],"pattern":[{"type":"Text","value":"Blog"}]},{"languageTag":"it","match":[],"pattern":[{"type":"Text","value":"Blog"}]}]},{"id":"footer_contact_feedback","selectors":[],"variants":[{"match":[],"languageTag":"de","pattern":[{"type":"Text","value":"Feedback"}]},{"match":[],"languageTag":"en","pattern":[{"type":"Text","value":"Feedback"}]},{"match":[],"languageTag":"pt-BR","pattern":[{"type":"Text","value":"Feedback"}]},{"match":[],"languageTag":"sk","pattern":[{"type":"Text","value":"Spätná väzba"}]},{"match":[],"languageTag":"zh","pattern":[{"type":"Text","value":"反馈"}]},{"languageTag":"fr","match":[],"pattern":[{"type":"Text","value":"Retours & avis"}]},{"languageTag":"it","match":[],"pattern":[{"type":"Text","value":"Feedback"}]}]},{"id":"footer_contact_getInTouch","selectors":[],"variants":[{"match":[],"languageTag":"de","pattern":[{"type":"Text","value":"In Kontakt treten"}]},{"match":[],"languageTag":"en","pattern":[{"type":"Text","value":"Get in Touch"}]},{"match":[],"languageTag":"pt-BR","pattern":[{"type":"Text","value":"Fale com a gente"}]},{"match":[],"languageTag":"sk","pattern":[{"type":"Text","value":"Kontaktujte nás"}]},{"match":[],"languageTag":"zh","pattern":[{"type":"Text","value":"联系我们"}]},{"languageTag":"fr","match":[],"pattern":[{"type":"Text","value":"Contactez-nous"}]},{"languageTag":"it","match":[],"pattern":[{"type":"Text","value":"Contatti"}]}]},{"id":"footer_contact_join","selectors":[],"variants":[{"match":[],"languageTag":"de","pattern":[{"type":"Text","value":"Bewerben"}]},{"match":[],"languageTag":"en","pattern":[{"type":"Text","value":"Join the Team"}]},{"match":[],"languageTag":"pt-BR","pattern":[{"type":"Text","value":"Faça parte da equipe"}]},{"match":[],"languageTag":"sk","pattern":[{"type":"Text","value":"Pridajte sa k tímu"}]},{"match":[],"languageTag":"zh","pattern":[{"type":"Text","value":"加入团队"}]},{"languageTag":"fr","match":[],"pattern":[{"type":"Text","value":"Rejoindre l'équipe"}]},{"languageTag":"it","match":[],"pattern":[{"type":"Text","value":"Entra nel Team"}]}]},{"id":"footer_contact_title","selectors":[],"variants":[{"match":[],"languageTag":"de","pattern":[{"type":"Text","value":"Kontakt"}]},{"match":[],"languageTag":"en","pattern":[{"type":"Text","value":"Let's talk"}]},{"match":[],"languageTag":"pt-BR","pattern":[{"type":"Text","value":"Vamos conversar"}]},{"match":[],"languageTag":"sk","pattern":[{"type":"Text","value":"Poďme sa rozprávať"}]},{"match":[],"languageTag":"zh","pattern":[{"type":"Text","value":"联系"}]},{"languageTag":"fr","match":[],"pattern":[{"type":"Text","value":"Discutons"}]},{"languageTag":"it","match":[],"pattern":[{"type":"Text","value":"Parliamone insieme"}]}]},{"id":"footer_documentation_contribute","selectors":[],"variants":[{"match":[],"languageTag":"de","pattern":[{"type":"Text","value":"Mitwirken"}]},{"match":[],"languageTag":"en","pattern":[{"type":"Text","value":"Contribute"}]},{"match":[],"languageTag":"pt-BR","pattern":[{"type":"Text","value":"Contribua"}]},{"match":[],"languageTag":"sk","pattern":[{"type":"Text","value":"Prispieť"}]},{"match":[],"languageTag":"zh","pattern":[{"type":"Text","value":"贡献指南"}]},{"languageTag":"fr","match":[],"pattern":[{"type":"Text","value":"Contribuer"}]},{"languageTag":"it","match":[],"pattern":[{"type":"Text","value":"Contribuisci"}]}]},{"id":"footer_documentation_gettingStarted","selectors":[],"variants":[{"match":[],"languageTag":"de","pattern":[{"type":"Text","value":"Loslegen"}]},{"match":[],"languageTag":"en","pattern":[{"type":"Text","value":"Getting Started"}]},{"match":[],"languageTag":"pt-BR","pattern":[{"type":"Text","value":"Começando agora"}]},{"match":[],"languageTag":"sk","pattern":[{"type":"Text","value":"Začať"}]},{"match":[],"languageTag":"zh","pattern":[{"type":"Text","value":"使用入门指南"}]},{"languageTag":"fr","match":[],"pattern":[{"type":"Text","value":"Commencer"}]},{"languageTag":"it","match":[],"pattern":[{"type":"Text","value":"Inizia Ora"}]}]},{"id":"footer_documentation_title","selectors":[],"variants":[{"languageTag":"en","match":[],"pattern":[{"type":"Text","value":"Documentation"}]},{"languageTag":"de","match":[],"pattern":[{"type":"Text","value":"Dokumentation"}]},{"languageTag":"fr","match":[],"pattern":[{"type":"Text","value":"Documentation"}]},{"languageTag":"it","match":[],"pattern":[{"type":"Text","value":"Documentazione"}]},{"languageTag":"pt-BR","match":[],"pattern":[{"type":"Text","value":"Documentação"}]},{"languageTag":"sk","match":[],"pattern":[{"type":"Text","value":"Dokumentácia"}]},{"languageTag":"zh","match":[],"pattern":[{"type":"Text","value":"文档"}]}]},{"id":"footer_documentation_whyInlang","selectors":[],"variants":[{"match":[],"languageTag":"de","pattern":[{"type":"Text","value":"Warum inlang?"}]},{"match":[],"languageTag":"en","pattern":[{"type":"Text","value":"Why inlang?"}]},{"match":[],"languageTag":"pt-BR","pattern":[{"type":"Text","value":"Porquê o inlang?"}]},{"match":[],"languageTag":"sk","pattern":[{"type":"Text","value":"Prečo inlang?"}]},{"match":[],"languageTag":"zh","pattern":[{"type":"Text","value":"为什么是 inlang？"}]},{"languageTag":"fr","match":[],"pattern":[{"type":"Text","value":"Pourquoi inlang ?"}]},{"languageTag":"it","match":[],"pattern":[{"type":"Text","value":"Perchè inlang?"}]}]},{"id":"footer_inlang_tagline","selectors":[],"variants":[{"match":[],"languageTag":"en","pattern":[{"type":"Text","value":"The ecosystem to go global"}]},{"languageTag":"de","match":[],"pattern":[{"type":"Text","value":"Das Ökosystem um global zu gehen"}]},{"languageTag":"fr","match":[],"pattern":[{"type":"Text","value":"L'écosystème pour s'ouvrir au monde"}]},{"languageTag":"it","match":[],"pattern":[{"type":"Text","value":"L'ecosistema per diventare globali"}]},{"languageTag":"pt-BR","match":[],"pattern":[{"type":"Text","value":"O ecossistema para se globalizar"}]},{"languageTag":"sk","match":[],"pattern":[{"type":"Text","value":"Ekosystém, ktorý sa má stať globálnym"}]},{"languageTag":"zh","match":[],"pattern":[{"type":"Text","value":"生态系统走向全球"}]}]},{"id":"footer_privacy_policy","selectors":[],"variants":[{"languageTag":"en","match":[],"pattern":[{"type":"Text","value":"Privacy Policy"}]},{"languageTag":"de","match":[],"pattern":[{"type":"Text","value":"Datenschutzrichtlinie"}]},{"languageTag":"fr","match":[],"pattern":[{"type":"Text","value":"Politique de confidentialité"}]},{"languageTag":"it","match":[],"pattern":[{"type":"Text","value":"politica sulla riservatezza"}]},{"languageTag":"pt-BR","match":[],"pattern":[{"type":"Text","value":"política de Privacidade"}]},{"languageTag":"sk","match":[],"pattern":[{"type":"Text","value":"Zásady ochrany osobných údajov"}]},{"languageTag":"zh","match":[],"pattern":[{"type":"Text","value":"隐私政策"}]}]},{"id":"footer_resources_discord","selectors":[],"variants":[{"match":[],"languageTag":"de","pattern":[{"type":"Text","value":"Discord"}]},{"match":[],"languageTag":"en","pattern":[{"type":"Text","value":"Discord"}]},{"match":[],"languageTag":"pt-BR","pattern":[{"type":"Text","value":"Discord"}]},{"match":[],"languageTag":"sk","pattern":[{"type":"Text","value":"Discord"}]},{"match":[],"languageTag":"zh","pattern":[{"type":"Text","value":"Discord"}]},{"languageTag":"fr","match":[],"pattern":[{"type":"Text","value":"Discord"}]},{"languageTag":"it","match":[],"pattern":[{"type":"Text","value":"Discord"}]}]},{"id":"footer_resources_documentation","selectors":[],"variants":[{"languageTag":"en","match":[],"pattern":[{"type":"Text","value":"Documentation"}]},{"languageTag":"de","match":[],"pattern":[{"type":"Text","value":"Dokumentation"}]},{"languageTag":"fr","match":[],"pattern":[{"type":"Text","value":"Documentation"}]},{"languageTag":"it","match":[],"pattern":[{"type":"Text","value":"Documentazione"}]},{"languageTag":"pt-BR","match":[],"pattern":[{"type":"Text","value":"Documentação"}]},{"languageTag":"sk","match":[],"pattern":[{"type":"Text","value":"Dokumentácia"}]},{"languageTag":"zh","match":[],"pattern":[{"type":"Text","value":"文档"}]}]},{"id":"footer_resources_github","selectors":[],"variants":[{"match":[],"languageTag":"de","pattern":[{"type":"Text","value":"GitHub"}]},{"match":[],"languageTag":"en","pattern":[{"type":"Text","value":"GitHub"}]},{"match":[],"languageTag":"pt-BR","pattern":[{"type":"Text","value":"GitHub"}]},{"match":[],"languageTag":"sk","pattern":[{"type":"Text","value":"GitHub"}]},{"match":[],"languageTag":"zh","pattern":[{"type":"Text","value":"GitHub"}]},{"languageTag":"fr","match":[],"pattern":[{"type":"Text","value":"GitHub"}]},{"languageTag":"it","match":[],"pattern":[{"type":"Text","value":"GitHub"}]}]},{"id":"footer_resources_guides","selectors":[],"variants":[{"languageTag":"en","match":[],"pattern":[{"type":"Text","value":"Guides"}]},{"languageTag":"de","match":[],"pattern":[{"type":"Text","value":"Anleitungen"}]},{"languageTag":"fr","match":[],"pattern":[{"type":"Text","value":"Guides"}]},{"languageTag":"it","match":[],"pattern":[{"type":"Text","value":"Guide"}]},{"languageTag":"pt-BR","match":[],"pattern":[{"type":"Text","value":"Guias"}]},{"languageTag":"sk","match":[],"pattern":[{"type":"Text","value":"Sprievodcovia"}]},{"languageTag":"zh","match":[],"pattern":[{"type":"Text","value":"指南"}]}]},{"id":"footer_resources_inlang_manage","selectors":[],"variants":[{"languageTag":"en","match":[],"pattern":[{"type":"Text","value":"Manage"}]},{"languageTag":"de","match":[],"pattern":[{"type":"Text","value":"Verwaltung"}]},{"languageTag":"fr","match":[],"pattern":[{"type":"Text","value":"Gérer"}]},{"languageTag":"it","match":[],"pattern":[{"type":"Text","value":"Maneggio"}]},{"languageTag":"pt-BR","match":[],"pattern":[{"type":"Text","value":"Gerenciar"}]},{"languageTag":"sk","match":[],"pattern":[{"type":"Text","value":"Spravovať"}]},{"languageTag":"zh","match":[],"pattern":[{"type":"Text","value":"管理"}]}]},{"id":"footer_resources_manage","selectors":[],"variants":[{"languageTag":"en","match":[],"pattern":[{"type":"Text","value":"Manage"}]},{"languageTag":"de","match":[],"pattern":[{"type":"Text","value":"Verwalten"}]},{"languageTag":"fr","match":[],"pattern":[{"type":"Text","value":"Gérer"}]},{"languageTag":"it","match":[],"pattern":[{"type":"Text","value":"Gestisci"}]},{"languageTag":"pt-BR","match":[],"pattern":[{"type":"Text","value":"Gerenciar"}]},{"languageTag":"sk","match":[],"pattern":[{"type":"Text","value":"Spravovať"}]},{"languageTag":"zh","match":[],"pattern":[{"type":"Text","value":"管理"}]}]},{"id":"footer_resources_marketplace","selectors":[],"variants":[{"match":[],"languageTag":"de","pattern":[{"type":"Text","value":"Marktplatz"}]},{"match":[],"languageTag":"en","pattern":[{"type":"Text","value":"Marketplace"}]},{"match":[],"languageTag":"pt-BR","pattern":[{"type":"Text","value":"Marketplace"}]},{"match":[],"languageTag":"sk","pattern":[{"type":"Text","value":"Trhovisko"}]},{"match":[],"languageTag":"zh","pattern":[{"type":"Text","value":"市场"}]},{"languageTag":"fr","match":[],"pattern":[{"type":"Text","value":"Marché"}]},{"languageTag":"it","match":[],"pattern":[{"type":"Text","value":"Marketplace"}]}]},{"id":"footer_resources_roadmap","selectors":[],"variants":[{"match":[],"languageTag":"de","pattern":[{"type":"Text","value":"Produktplan"}]},{"match":[],"languageTag":"en","pattern":[{"type":"Text","value":"Roadmap"}]},{"match":[],"languageTag":"pt-BR","pattern":[{"type":"Text","value":"Roadmap"}]},{"match":[],"languageTag":"sk","pattern":[{"type":"Text","value":"Roadmap"}]},{"match":[],"languageTag":"zh","pattern":[{"type":"Text","value":"发展计划"}]},{"languageTag":"fr","match":[],"pattern":[{"type":"Text","value":"Feuille de route"}]},{"languageTag":"it","match":[],"pattern":[{"type":"Text","value":"Tabella di marcia"}]}]},{"id":"footer_resources_title","selectors":[],"variants":[{"match":[],"languageTag":"de","pattern":[{"type":"Text","value":"Ressourcen"}]},{"match":[],"languageTag":"en","pattern":[{"type":"Text","value":"Resources"}]},{"match":[],"languageTag":"pt-BR","pattern":[{"type":"Text","value":"Recursos"}]},{"match":[],"languageTag":"sk","pattern":[{"type":"Text","value":"Zdroje"}]},{"match":[],"languageTag":"zh","pattern":[{"type":"Text","value":"资源"}]},{"languageTag":"fr","match":[],"pattern":[{"type":"Text","value":"Ressources"}]},{"languageTag":"it","match":[],"pattern":[{"type":"Text","value":"Risorse"}]}]},{"id":"footer_resources_twitter","selectors":[],"variants":[{"match":[],"languageTag":"de","pattern":[{"type":"Text","value":"X"}]},{"match":[],"languageTag":"en","pattern":[{"type":"Text","value":"X"}]},{"match":[],"languageTag":"pt-BR","pattern":[{"type":"Text","value":"X"}]},{"match":[],"languageTag":"sk","pattern":[{"type":"Text","value":"X"}]},{"languageTag":"zh","match":[],"pattern":[{"type":"Text","value":"X"}]},{"languageTag":"fr","match":[],"pattern":[{"type":"Text","value":"X"}]},{"languageTag":"it","match":[],"pattern":[{"type":"Text","value":"X"}]}]},{"id":"home_extend_description","selectors":[],"variants":[{"languageTag":"en","match":[],"pattern":[{"type":"Text","value":"Enhance the experience in your globalization apps with plugins and lint rules, seamlessly adapting to your project needs."}]},{"languageTag":"de","match":[],"pattern":[{"type":"Text","value":"Verbessere dein Erlebnis mit i18n Apps durch Plugins und Lint-Regeln, die sich nahtlos an deine Projektanforderungen anpassen."}]},{"languageTag":"it","match":[],"pattern":[{"type":"Text","value":"Migliora l'esperienza nelle tue app di globalizzazione con plugin e regole lint, adattandole perfettamente alle esigenze del tuo progetto."}]},{"languageTag":"pt-BR","match":[],"pattern":[{"type":"Text","value":"Aprimore a experiência em seus aplicativos de globalização com plug-ins e regras de lint, adaptando-se perfeitamente às necessidades do seu projeto."}]},{"languageTag":"sk","match":[],"pattern":[{"type":"Text","value":"Vylepšite skúsenosti vo svojich globalizačných aplikáciách pomocou doplnkov a pravidiel lint, ktoré sa bez problémov prispôsobia potrebám vášho projektu."}]},{"languageTag":"zh","match":[],"pattern":[{"type":"Text","value":"通过插件和 lint 规则增强全球化应用程序的体验，无缝适应您的项目需求。"}]},{"languageTag":"fr","match":[],"pattern":[{"type":"Text","value":"Améliorez l'expérience dans vos applications de globalisation avec des plugins et des règles de charpie, en vous adaptant de manière transparente aux besoins de votre projet."}]}]},{"id":"home_extend_lint_button","selectors":[],"variants":[{"languageTag":"en","match":[],"pattern":[{"type":"Text","value":"Browse Lint Rules"}]},{"languageTag":"de","match":[],"pattern":[{"type":"Text","value":"Lint-Regeln durchsuchen"}]},{"languageTag":"fr","match":[],"pattern":[{"type":"Text","value":"Parcourir les règles de charpie"}]},{"languageTag":"it","match":[],"pattern":[{"type":"Text","value":"Sfoglia le regole Lint"}]},{"languageTag":"pt-BR","match":[],"pattern":[{"type":"Text","value":"Navegar pelas regras do Lint"}]},{"languageTag":"sk","match":[],"pattern":[{"type":"Text","value":"Prezrite si pravidlá Lint"}]},{"languageTag":"zh","match":[],"pattern":[{"type":"Text","value":"浏览 Lint 规则"}]}]},{"id":"home_extend_lint_description","selectors":[],"variants":[{"languageTag":"en","match":[],"pattern":[{"type":"Text","value":"Validate content of an inlang project right from the App you are using."}]},{"languageTag":"de","match":[],"pattern":[{"type":"Text","value":"Validiere den Inhalt eines Inlang-Projekts direkt über die von Ihnen verwendete App."}]},{"languageTag":"fr","match":[],"pattern":[{"type":"Text","value":"Validez le contenu d'un projet Inlang directement depuis l'application que vous utilisez."}]},{"languageTag":"it","match":[],"pattern":[{"type":"Text","value":"Convalida il contenuto di un progetto inlang direttamente dall'app che stai utilizzando."}]},{"languageTag":"pt-BR","match":[],"pattern":[{"type":"Text","value":"Valide o conteúdo de um projeto inlang diretamente no aplicativo que você está usando."}]},{"languageTag":"sk","match":[],"pattern":[{"type":"Text","value":"Overte obsah projektu inlang priamo z aplikácie, ktorú používate."}]},{"languageTag":"zh","match":[],"pattern":[{"type":"Text","value":"直接从您正在使用的应用程序验证 inlang 项目的内容。"}]}]},{"id":"home_extend_lint_error","selectors":[],"variants":[{"languageTag":"en","match":[],"pattern":[{"type":"Text","value":"Error"}]},{"languageTag":"de","match":[],"pattern":[{"type":"Text","value":"Fehler"}]},{"languageTag":"fr","match":[],"pattern":[{"type":"Text","value":"Erreur"}]},{"languageTag":"it","match":[],"pattern":[{"type":"Text","value":"Errore"}]},{"languageTag":"pt-BR","match":[],"pattern":[{"type":"Text","value":"Erro"}]},{"languageTag":"sk","match":[],"pattern":[{"type":"Text","value":"Chyba"}]},{"languageTag":"zh","match":[],"pattern":[{"type":"Text","value":"错误"}]}]},{"id":"home_extend_lint_list_quality","selectors":[],"variants":[{"languageTag":"en","match":[],"pattern":[{"type":"Text","value":"Bring quality to your translations"}]},{"languageTag":"de","match":[],"pattern":[{"type":"Text","value":"Erhöhe die Qualität in den Übersetzungen"}]},{"languageTag":"fr","match":[],"pattern":[{"type":"Text","value":"Apportez de la qualité à vos traductions"}]},{"languageTag":"it","match":[],"pattern":[{"type":"Text","value":"Porta qualità alle tue traduzioni"}]},{"languageTag":"pt-BR","match":[],"pattern":[{"type":"Text","value":"Traga qualidade às suas traduções"}]},{"languageTag":"sk","match":[],"pattern":[{"type":"Text","value":"Vneste do svojich prekladov kvalitu"}]},{"languageTag":"zh","match":[],"pattern":[{"type":"Text","value":"提高您的翻译质量"}]}]},{"id":"home_extend_lint_list_resolve","selectors":[],"variants":[{"languageTag":"en","match":[],"pattern":[{"type":"Text","value":"Fix errors with resolver functions"}]},{"languageTag":"de","match":[],"pattern":[{"type":"Text","value":"Behebe Fehler mit Resolver-Funktionen"}]},{"languageTag":"fr","match":[],"pattern":[{"type":"Text","value":"Corriger les erreurs avec les fonctions de résolution"}]},{"languageTag":"it","match":[],"pattern":[{"type":"Text","value":"Correggi gli errori con le funzioni di risoluzione"}]},{"languageTag":"pt-BR","match":[],"pattern":[{"type":"Text","value":"Corrija erros com funções de resolução"}]},{"languageTag":"sk","match":[],"pattern":[{"type":"Text","value":"Opravte chyby pomocou funkcií prekladača"}]},{"languageTag":"zh","match":[],"pattern":[{"type":"Text","value":"使用解析器函数修复错误"}]}]},{"id":"home_extend_lint_title","selectors":[],"variants":[{"languageTag":"en","match":[],"pattern":[{"type":"Text","value":"Lint Rules"}]},{"languageTag":"de","match":[],"pattern":[{"type":"Text","value":"Lint Regeln"}]},{"languageTag":"fr","match":[],"pattern":[{"type":"Text","value":"Règles relatives aux peluches"}]},{"languageTag":"it","match":[],"pattern":[{"type":"Text","value":"Regole di lint"}]},{"languageTag":"pt-BR","match":[],"pattern":[{"type":"Text","value":"Regras de fiapos"}]},{"languageTag":"sk","match":[],"pattern":[{"type":"Text","value":"Lint Rules"}]},{"languageTag":"zh","match":[],"pattern":[{"type":"Text","value":"皮棉规则"}]}]},{"id":"home_extend_lint_warning","selectors":[],"variants":[{"languageTag":"en","match":[],"pattern":[{"type":"Text","value":"Warning"}]},{"languageTag":"de","match":[],"pattern":[{"type":"Text","value":"Warnung"}]},{"languageTag":"fr","match":[],"pattern":[{"type":"Text","value":"Avertissement"}]},{"languageTag":"it","match":[],"pattern":[{"type":"Text","value":"Avvertimento"}]},{"languageTag":"pt-BR","match":[],"pattern":[{"type":"Text","value":"Aviso"}]},{"languageTag":"sk","match":[],"pattern":[{"type":"Text","value":"POZOR"}]},{"languageTag":"zh","match":[],"pattern":[{"type":"Text","value":"警告"}]}]},{"id":"home_extend_plugins_button","selectors":[],"variants":[{"languageTag":"en","match":[],"pattern":[{"type":"Text","value":"Browse Plugins"}]},{"languageTag":"de","match":[],"pattern":[{"type":"Text","value":"Plugins durchsuchen"}]},{"languageTag":"fr","match":[],"pattern":[{"type":"Text","value":"Parcourir les plugins"}]},{"languageTag":"it","match":[],"pattern":[{"type":"Text","value":"Sfoglia i plugin"}]},{"languageTag":"pt-BR","match":[],"pattern":[{"type":"Text","value":"Navegue pelos plug-ins"}]},{"languageTag":"sk","match":[],"pattern":[{"type":"Text","value":"Prehľadávať pluginy"}]},{"languageTag":"zh","match":[],"pattern":[{"type":"Text","value":"浏览插件"}]}]},{"id":"home_extend_plugins_description","selectors":[],"variants":[{"languageTag":"en","match":[],"pattern":[{"type":"Text","value":"Change or extend inlang app behavior with custom plugins."}]},{"languageTag":"de","match":[],"pattern":[{"type":"Text","value":"Änderne oder erweitere das Verhalten von inlang Apps mit benutzerdefinierten Plugins."}]},{"languageTag":"fr","match":[],"pattern":[{"type":"Text","value":"Modifiez ou étendez le comportement de l'application avec des plugins personnalisés."}]},{"languageTag":"it","match":[],"pattern":[{"type":"Text","value":"Modifica o estendi il comportamento dell'app con plug-in personalizzati."}]},{"languageTag":"pt-BR","match":[],"pattern":[{"type":"Text","value":"Altere ou amplie o comportamento do aplicativo com plug-ins personalizados."}]},{"languageTag":"sk","match":[],"pattern":[{"type":"Text","value":"Zmeňte alebo rozšírte správanie aplikácie pomocou vlastných doplnkov."}]},{"languageTag":"zh","match":[],"pattern":[{"type":"Text","value":"使用自定义插件更改或扩展应用程序行为。"}]}]},{"id":"home_extend_plugins_list_customize","selectors":[],"variants":[{"languageTag":"en","match":[],"pattern":[{"type":"Text","value":"Customize app behaviour"}]},{"languageTag":"de","match":[],"pattern":[{"type":"Text","value":"Individualisiere deine i18n Apps"}]},{"languageTag":"fr","match":[],"pattern":[{"type":"Text","value":"Personnaliser le comportement de l'application"}]},{"languageTag":"it","match":[],"pattern":[{"type":"Text","value":"Personalizza il comportamento dell'app"}]},{"languageTag":"pt-BR","match":[],"pattern":[{"type":"Text","value":"Personalize o comportamento do aplicativo"}]},{"languageTag":"sk","match":[],"pattern":[{"type":"Text","value":"Prispôsobte správanie aplikácie"}]},{"languageTag":"zh","match":[],"pattern":[{"type":"Text","value":"自定义应用程序行为"}]}]},{"id":"home_extend_plugins_list_integrate","selectors":[],"variants":[{"languageTag":"en","match":[],"pattern":[{"type":"Text","value":"Integrate in ever project"}]},{"languageTag":"de","match":[],"pattern":[{"type":"Text","value":"Integriert in jedes Projekt"}]},{"languageTag":"fr","match":[],"pattern":[{"type":"Text","value":"Intégrer dans chaque projet"}]},{"languageTag":"it","match":[],"pattern":[{"type":"Text","value":"Integra in ogni progetto"}]},{"languageTag":"pt-BR","match":[],"pattern":[{"type":"Text","value":"Integrar em cada projeto"}]},{"languageTag":"sk","match":[],"pattern":[{"type":"Text","value":"Integrujte sa do každého projektu"}]},{"languageTag":"zh","match":[],"pattern":[{"type":"Text","value":"集成到任何项目中"}]}]},{"id":"home_extend_plugins_title","selectors":[],"variants":[{"languageTag":"en","match":[],"pattern":[{"type":"Text","value":"Plugins"}]},{"languageTag":"de","match":[],"pattern":[{"type":"Text","value":"Plugins"}]},{"languageTag":"fr","match":[],"pattern":[{"type":"Text","value":"Plugins"}]},{"languageTag":"it","match":[],"pattern":[{"type":"Text","value":"Plugins"}]},{"languageTag":"pt-BR","match":[],"pattern":[{"type":"Text","value":"Plug-ins"}]},{"languageTag":"sk","match":[],"pattern":[{"type":"Text","value":"Pluginy"}]},{"languageTag":"zh","match":[],"pattern":[{"type":"Text","value":"插件"}]}]},{"id":"home_extend_tag","selectors":[],"variants":[{"languageTag":"en","match":[],"pattern":[{"type":"Text","value":"Plug and Play"}]},{"languageTag":"de","match":[],"pattern":[{"type":"Text","value":"Stecke deine Lösung zusammen"}]},{"languageTag":"fr","match":[],"pattern":[{"type":"Text","value":"Brancher et utiliser"}]},{"languageTag":"it","match":[],"pattern":[{"type":"Text","value":"Plug and Play"}]},{"languageTag":"pt-BR","match":[],"pattern":[{"type":"Text","value":"Plug and play"}]},{"languageTag":"sk","match":[],"pattern":[{"type":"Text","value":"Pripoj a hraj"}]},{"languageTag":"zh","match":[],"pattern":[{"type":"Text","value":"即插即用"}]}]},{"id":"home_extend_title","selectors":[],"variants":[{"languageTag":"en","match":[],"pattern":[{"type":"Text","value":"Extend your inlang Apps"}]},{"languageTag":"de","match":[],"pattern":[{"type":"Text","value":"Erweitere deine inlang Apps"}]},{"languageTag":"fr","match":[],"pattern":[{"type":"Text","value":"Étendez vos applications"}]},{"languageTag":"it","match":[],"pattern":[{"type":"Text","value":"Estendi le tue app"}]},{"languageTag":"pt-BR","match":[],"pattern":[{"type":"Text","value":"Amplie seus aplicativos"}]},{"languageTag":"sk","match":[],"pattern":[{"type":"Text","value":"Rozšírte svoje aplikácie"}]},{"languageTag":"zh","match":[],"pattern":[{"type":"Text","value":"扩展您的应用程序"}]}]},{"id":"home_featured_title","selectors":[],"variants":[{"match":[],"languageTag":"en","pattern":[{"type":"Text","value":"Featured Products"}]},{"languageTag":"de","match":[],"pattern":[{"type":"Text","value":"Ausgewählte Produkte"}]},{"languageTag":"fr","match":[],"pattern":[{"type":"Text","value":"Produits Populaires"}]},{"languageTag":"it","match":[],"pattern":[{"type":"Text","value":"Prodotti consigliati"}]},{"languageTag":"pt-BR","match":[],"pattern":[{"type":"Text","value":"Produtos em Destaque"}]},{"languageTag":"sk","match":[],"pattern":[{"type":"Text","value":"Vybrané produkty"}]},{"languageTag":"zh","match":[],"pattern":[{"type":"Text","value":"特色产品"}]}]},{"id":"home_guides_button_text","selectors":[],"variants":[{"match":[],"languageTag":"en","pattern":[{"type":"Text","value":"See all Guides"}]},{"languageTag":"de","match":[],"pattern":[{"type":"Text","value":"Alle Guides ansehen"}]},{"languageTag":"fr","match":[],"pattern":[{"type":"Text","value":"Voir tous les guides"}]},{"languageTag":"it","match":[],"pattern":[{"type":"Text","value":"Guarda tutte le guide"}]},{"languageTag":"pt-BR","match":[],"pattern":[{"type":"Text","value":"Ver todos os guias"}]},{"languageTag":"sk","match":[],"pattern":[{"type":"Text","value":"Pozrite si všetky príručky"}]},{"languageTag":"zh","match":[],"pattern":[{"type":"Text","value":"查看所有指南"}]}]},{"id":"home_guides_description","selectors":[],"variants":[{"match":[],"languageTag":"en","pattern":[{"type":"Text","value":"If you're looking to explore the ecosystem, we have guides available to help you. Be sure to check them out!"}]},{"languageTag":"de","match":[],"pattern":[{"type":"Text","value":"Wenn du das Ökosystem erkunden möchtest, stehen dir Guides zur Verfügung, damit du schnell durchstarten kannst."}]},{"languageTag":"fr","match":[],"pattern":[{"type":"Text","value":"Si vous souhaitez explorer l'écosystème, nous avons des guides disponibles pour vous aider. Assurez-vous de les consulter !"}]},{"languageTag":"it","match":[],"pattern":[{"type":"Text","value":"Se stai cercando di esplorare l'ecosistema, abbiamo delle guide disponibili per aiutarti. Assicurati di controllarli!"}]},{"languageTag":"pt-BR","match":[],"pattern":[{"type":"Text","value":"Se você deseja explorar o ecossistema, temos guias disponíveis para ajudá-lo. Não deixe de conferir!"}]},{"languageTag":"sk","match":[],"pattern":[{"type":"Text","value":"Ak chcete preskúmať ekosystém, máme k dispozícii sprievodcov, ktorí vám pomôžu. Určite si ich pozrite!"}]},{"languageTag":"zh","match":[],"pattern":[{"type":"Text","value":"如果您想探索生态系统，我们可以提供帮助您的指南。一定要检查一下！"}]}]},{"id":"home_guides_item_button_text","selectors":[],"variants":[{"match":[],"languageTag":"en","pattern":[{"type":"Text","value":"Read"}]},{"languageTag":"de","match":[],"pattern":[{"type":"Text","value":"Lesen"}]},{"languageTag":"fr","match":[],"pattern":[{"type":"Text","value":"Lire"}]},{"languageTag":"it","match":[],"pattern":[{"type":"Text","value":"Leggere"}]},{"languageTag":"pt-BR","match":[],"pattern":[{"type":"Text","value":"Ler"}]},{"languageTag":"sk","match":[],"pattern":[{"type":"Text","value":"Čítať"}]},{"languageTag":"zh","match":[],"pattern":[{"type":"Text","value":"读"}]}]},{"id":"home_guides_tag","selectors":[],"variants":[{"languageTag":"en","match":[],"pattern":[{"type":"Text","value":"Learn about inlang"}]},{"languageTag":"de","match":[],"pattern":[{"type":"Text","value":"Erfahren Sie mehr über Inlang"}]},{"languageTag":"fr","match":[],"pattern":[{"type":"Text","value":"En savoir plus sur l'inlang"}]},{"languageTag":"it","match":[],"pattern":[{"type":"Text","value":"Scopri inlang"}]},{"languageTag":"pt-BR","match":[],"pattern":[{"type":"Text","value":"Aprenda sobre inlang"}]},{"languageTag":"sk","match":[],"pattern":[{"type":"Text","value":"Prečítajte si o inlang"}]},{"languageTag":"zh","match":[],"pattern":[{"type":"Text","value":"了解英兰语"}]}]},{"id":"home_guides_title","selectors":[],"variants":[{"match":[],"languageTag":"en","pattern":[{"type":"Text","value":"Find the right guides"}]},{"languageTag":"de","match":[],"pattern":[{"type":"Text","value":"Finde die richtigen Guides"}]},{"languageTag":"fr","match":[],"pattern":[{"type":"Text","value":"Guides"}]},{"languageTag":"it","match":[],"pattern":[{"type":"Text","value":"Trova le guide"}]},{"languageTag":"pt-BR","match":[],"pattern":[{"type":"Text","value":"Guias"}]},{"languageTag":"sk","match":[],"pattern":[{"type":"Text","value":"Nájdite tých správnych sprievodcov"}]},{"languageTag":"zh","match":[],"pattern":[{"type":"Text","value":"找到正确的指南"}]}]},{"id":"home_inlang_button","selectors":[],"variants":[{"languageTag":"en","match":[],"pattern":[{"type":"Text","value":"What is inlang?"}]},{"languageTag":"de","match":[],"pattern":[{"type":"Text","value":"Was ist inlang?"}]},{"languageTag":"fr","match":[],"pattern":[{"type":"Text","value":"Qu'est-ce qu'Inlang ?"}]},{"languageTag":"it","match":[],"pattern":[{"type":"Text","value":"Cos'è l'inglang?"}]},{"languageTag":"pt-BR","match":[],"pattern":[{"type":"Text","value":"O que é inlang?"}]},{"languageTag":"sk","match":[],"pattern":[{"type":"Text","value":"čo je inlang?"}]},{"languageTag":"zh","match":[],"pattern":[{"type":"Text","value":"什么是英朗？"}]}]},{"id":"home_inlang_cta","selectors":[],"variants":[{"languageTag":"en","match":[],"pattern":[{"type":"Text","value":"Explore inlang apps"}]},{"languageTag":"de","match":[],"pattern":[{"type":"Text","value":"Entdecke inlang Apps"}]}]},{"id":"home_inlang_description","selectors":[],"variants":[{"match":[],"languageTag":"en","pattern":[{"type":"Text","value":"inlang offers tailored localization apps for each use case. Just one setup needed, all powered by a single source of truth in your repository under change control."}]},{"languageTag":"de","match":[],"pattern":[{"type":"Text","value":"inlang bietet für jeden Anwendungsfall Lokalisierungsprodukte. Nur einmal aufsetzen, eine 'Single Source of Truth' in deinem Repository unter Änderungskontrolle."}]},{"languageTag":"fr","match":[],"pattern":[{"type":"Text","value":"inlang propose des produits de localisation sur mesure pour chaque cas d'utilisation. Une seule configuration est nécessaire, le tout alimenté par une source unique de vérité dans votre référentiel sous contrôle des modifications."}]},{"languageTag":"it","match":[],"pattern":[{"type":"Text","value":"inlang offre prodotti di localizzazione su misura per ogni caso d'uso. È necessaria una sola configurazione, il tutto alimentato da un'unica fonte di verità nel tuo repository sotto controllo delle modifiche."}]},{"languageTag":"pt-BR","match":[],"pattern":[{"type":"Text","value":"A inlang oferece produtos de localização personalizados para cada caso de uso. É necessária apenas uma configuração, tudo alimentado por uma única fonte de verdade em seu repositório sob controle de alterações."}]},{"languageTag":"sk","match":[],"pattern":[{"type":"Text","value":"inlang ponúka prispôsobené lokalizačné produkty pre každý prípad použitia. Potrebné je len jedno nastavenie, všetko poháňané jediným zdrojom pravdy vo vašom úložisku pod kontrolou zmien."}]},{"languageTag":"zh","match":[],"pattern":[{"type":"Text","value":"inlang 为每个用例提供定制的本地化产品。只需要一项设置，所有这些都由存储库中受变更控制的单一事实来源提供支持。"}]}]},{"id":"home_inlang_search_button","selectors":[],"variants":[{"match":[],"languageTag":"en","pattern":[{"type":"Text","value":"Search"}]},{"match":[],"languageTag":"de","pattern":[{"type":"Text","value":"Suchen"}]},{"languageTag":"fr","match":[],"pattern":[{"type":"Text","value":"Rechercher"}]},{"languageTag":"it","match":[],"pattern":[{"type":"Text","value":"Ricerca"}]},{"languageTag":"pt-BR","match":[],"pattern":[{"type":"Text","value":"Pesquisar"}]},{"languageTag":"sk","match":[],"pattern":[{"type":"Text","value":"Vyhľadávanie"}]},{"languageTag":"zh","match":[],"pattern":[{"type":"Text","value":"搜索"}]}]},{"id":"home_inlang_search_placeholder","selectors":[],"variants":[{"match":[],"languageTag":"en","pattern":[{"type":"Text","value":"Search the ecosystem ..."}]},{"match":[],"languageTag":"de","pattern":[{"type":"Text","value":"Im Ökosystem suchen ..."}]},{"languageTag":"fr","match":[],"pattern":[{"type":"Text","value":"Rechercher dans l'écosystème..."}]},{"languageTag":"it","match":[],"pattern":[{"type":"Text","value":"Cerca nell'ecosistema ..."}]},{"languageTag":"pt-BR","match":[],"pattern":[{"type":"Text","value":"Pesquise o ecossistema ..."}]},{"languageTag":"sk","match":[],"pattern":[{"type":"Text","value":"Hľadajte v ekosystéme..."}]},{"languageTag":"zh","match":[],"pattern":[{"type":"Text","value":"搜索生态系统..."}]}]},{"id":"home_inlang_search_popular","selectors":[],"variants":[{"match":[],"languageTag":"en","pattern":[{"type":"Text","value":"Popular"}]},{"match":[],"languageTag":"de","pattern":[{"type":"Text","value":"Beliebt"}]},{"languageTag":"it","match":[],"pattern":[{"type":"Text","value":"Popolari"}]},{"languageTag":"fr","match":[],"pattern":[{"type":"Text","value":"Populaire"}]},{"languageTag":"pt-BR","match":[],"pattern":[{"type":"Text","value":"Popular"}]},{"languageTag":"sk","match":[],"pattern":[{"type":"Text","value":"Populárne"}]},{"languageTag":"zh","match":[],"pattern":[{"type":"Text","value":"受欢迎的"}]}]},{"id":"home_inlang_secondary_link","selectors":[],"variants":[{"match":[],"languageTag":"en","pattern":[{"type":"Text","value":"Watch 11th Nov, 23 SvelteSummit Talk"}]},{"match":[],"languageTag":"de","pattern":[{"type":"Text","value":"Schau am 11. Nov, 23 den SvelteSummit Talk"}]},{"languageTag":"fr","match":[],"pattern":[{"type":"Text","value":"Regarder la conférence SvelteSummit du 11 novembre 2023"}]},{"languageTag":"it","match":[],"pattern":[{"type":"Text","value":"Guarda il talk dello SvelteSummit l'11 Nov, 23 "}]},{"languageTag":"pt-BR","match":[],"pattern":[{"type":"Text","value":"Assista o SvelteSummit Talk em 11.11.23"}]},{"languageTag":"sk","match":[],"pattern":[{"type":"Text","value":"Sledujte 11. novembra, 23. SvelteSummit Talk"}]},{"languageTag":"zh","match":[],"pattern":[{"type":"Text","value":"观看 11 月 11 日、23 日 SvelteSummit 演讲"}]}]},{"id":"home_inlang_title","selectors":[],"variants":[{"match":[],"languageTag":"en","pattern":[{"type":"Text","value":"Globalization ecosystem with change control."}]},{"languageTag":"de","match":[],"pattern":[{"type":"Text","value":"Ein Ökosystem für Globalisierung mit Änderungskontrolle."}]},{"languageTag":"fr","match":[],"pattern":[{"type":"Text","value":"Écosystème de mondialisation avec contrôle du changement."}]},{"languageTag":"it","match":[],"pattern":[{"type":"Text","value":"Ecosistema di globalizzazione con controllo del cambiamento."}]},{"languageTag":"pt-BR","match":[],"pattern":[{"type":"Text","value":"Ecossistema de globalização com controle de mudanças."}]},{"languageTag":"sk","match":[],"pattern":[{"type":"Text","value":"Globalizačný ekosystém s riadením zmien."}]},{"languageTag":"zh","match":[],"pattern":[{"type":"Text","value":"具有变化控制的全球化生态系统。"}]}]},{"id":"home_lix_automation_description","selectors":[],"variants":[{"languageTag":"en","match":[],"pattern":[{"type":"Text","value":"Out of the box automations can transform in highly customizable processes."}]},{"languageTag":"de","match":[],"pattern":[{"type":"Text","value":"Automatisierungen unterstützt dich complexe Prozesse aufzusetzen."}]},{"languageTag":"fr","match":[],"pattern":[{"type":"Text","value":"Les automatisations prêtes à l'emploi peuvent se transformer en processus hautement personnalisables."}]},{"languageTag":"it","match":[],"pattern":[{"type":"Text","value":"Le automazioni fuori dagli schemi possono trasformarsi in processi altamente personalizzabili."}]},{"languageTag":"pt-BR","match":[],"pattern":[{"type":"Text","value":"Automações prontas para uso podem se transformar em processos altamente personalizáveis."}]},{"languageTag":"sk","match":[],"pattern":[{"type":"Text","value":"Po vybalení automatizácie sa môžu transformovať do vysoko prispôsobiteľných procesov."}]},{"languageTag":"zh","match":[],"pattern":[{"type":"Text","value":"开箱即用的自动化可以转变为高度可定制的流程。"}]}]},{"id":"home_lix_automation_title","selectors":[],"variants":[{"languageTag":"en","match":[],"pattern":[{"type":"Text","value":"Automation"}]},{"languageTag":"de","match":[],"pattern":[{"type":"Text","value":"Automatisierung"}]},{"languageTag":"fr","match":[],"pattern":[{"type":"Text","value":"Automatisation"}]},{"languageTag":"it","match":[],"pattern":[{"type":"Text","value":"Automazione"}]},{"languageTag":"pt-BR","match":[],"pattern":[{"type":"Text","value":"Automação"}]},{"languageTag":"sk","match":[],"pattern":[{"type":"Text","value":"automatizácia"}]},{"languageTag":"zh","match":[],"pattern":[{"type":"Text","value":"自动化"}]}]},{"id":"home_lix_button","selectors":[],"variants":[{"match":[],"languageTag":"en","pattern":[{"type":"Text","value":"More about Lix"}]},{"languageTag":"de","match":[],"pattern":[{"type":"Text","value":"Mehr über Lix"}]},{"languageTag":"fr","match":[],"pattern":[{"type":"Text","value":"En savoir plus sur Lix"}]},{"languageTag":"it","match":[],"pattern":[{"type":"Text","value":"Più informazioni su Lix"}]},{"languageTag":"pt-BR","match":[],"pattern":[{"type":"Text","value":"Mais sobre o Lix"}]},{"languageTag":"sk","match":[],"pattern":[{"type":"Text","value":"Viac o Lixovi"}]},{"languageTag":"zh","match":[],"pattern":[{"type":"Text","value":"关于利克斯的更多信息"}]}]},{"id":"home_lix_collaboration_description","selectors":[],"variants":[{"languageTag":"en","match":[],"pattern":[{"type":"Text","value":"Everyone in the team can work seamlessly together on the same data."}]},{"languageTag":"de","match":[],"pattern":[{"type":"Text","value":"Alle im Team können nahtlos an denselben Daten zusammenarbeiten."}]},{"languageTag":"fr","match":[],"pattern":[{"type":"Text","value":"Tous les membres de l’équipe peuvent travailler ensemble de manière transparente sur les mêmes données."}]},{"languageTag":"it","match":[],"pattern":[{"type":"Text","value":"Tutti i membri del team possono lavorare insieme senza problemi sugli stessi dati."}]},{"languageTag":"pt-BR","match":[],"pattern":[{"type":"Text","value":"Todos na equipe podem trabalhar juntos perfeitamente nos mesmos dados."}]},{"languageTag":"sk","match":[],"pattern":[{"type":"Text","value":"Všetci v tíme môžu bezproblémovo spolupracovať na rovnakých údajoch."}]},{"languageTag":"zh","match":[],"pattern":[{"type":"Text","value":"团队中的每个人都可以无缝地协作处理相同的数据。"}]}]},{"id":"home_lix_collaboration_title","selectors":[],"variants":[{"languageTag":"en","match":[],"pattern":[{"type":"Text","value":"Collaboration"}]},{"languageTag":"de","match":[],"pattern":[{"type":"Text","value":"Zusammenarbeit"}]},{"languageTag":"fr","match":[],"pattern":[{"type":"Text","value":"Collaboration"}]},{"languageTag":"it","match":[],"pattern":[{"type":"Text","value":"Collaborazione"}]},{"languageTag":"pt-BR","match":[],"pattern":[{"type":"Text","value":"Colaboração"}]},{"languageTag":"sk","match":[],"pattern":[{"type":"Text","value":"Spolupráca"}]},{"languageTag":"zh","match":[],"pattern":[{"type":"Text","value":"合作"}]}]},{"id":"home_lix_desc","selectors":[],"variants":[{"languageTag":"en","match":[],"pattern":[{"type":"Text","value":"No matter which inlang app is used, you have complete control over your translation data, ensuring quality and consistency in your global strategy."}]},{"languageTag":"de","match":[],"pattern":[{"type":"Text","value":"Egal welche inlang-App du nutzt, du hast die vollständige Kontrolle über deine Übersetzungsdaten und stellst so die Qualität und Konsistenz deiner globalen Strategie sicher."}]},{"languageTag":"fr","match":[],"pattern":[{"type":"Text","value":"Quelle que soit l'application Inlang utilisée, vous avez un contrôle total sur vos données de traduction, garantissant ainsi la qualité et la cohérence de votre stratégie globale."}]},{"languageTag":"it","match":[],"pattern":[{"type":"Text","value":"Indipendentemente dall'app inlang utilizzata, hai il controllo completo sui tuoi dati di traduzione, garantendo qualità e coerenza nella tua strategia globale."}]},{"languageTag":"pt-BR","match":[],"pattern":[{"type":"Text","value":"Não importa qual aplicativo inlang seja usado, você terá controle total sobre seus dados de tradução, garantindo qualidade e consistência em sua estratégia global."}]},{"languageTag":"sk","match":[],"pattern":[{"type":"Text","value":"Bez ohľadu na to, ktorá aplikácia inlang sa používa, máte úplnú kontrolu nad údajmi o preklade, čím zaisťujete kvalitu a konzistentnosť vo svojej globálnej stratégii."}]},{"languageTag":"zh","match":[],"pattern":[{"type":"Text","value":"无论使用哪个 inlang 应用程序，您都可以完全控制翻译数据，确保全球策略的质量和一致性。"}]}]},{"id":"home_lix_description","selectors":[],"variants":[{"match":[],"languageTag":"en","pattern":[{"type":"Text","value":"The backbone of the ecosystem"}]},{"languageTag":"de","match":[],"pattern":[{"type":"Text","value":"Die Basis des Ökosystems"}]},{"languageTag":"fr","match":[],"pattern":[{"type":"Text","value":"Le cœur de l'écosystème"}]},{"languageTag":"it","match":[],"pattern":[{"type":"Text","value":"La base dell'ecosistema"}]},{"languageTag":"pt-BR","match":[],"pattern":[{"type":"Text","value":"O backbone do ecossistema"}]},{"languageTag":"sk","match":[],"pattern":[{"type":"Text","value":"Chrbtica ekosystému"}]},{"languageTag":"zh","match":[],"pattern":[{"type":"Text","value":"生态系统的支柱"}]}]},{"id":"home_lix_recovery_description","selectors":[],"variants":[{"languageTag":"en","match":[],"pattern":[{"type":"Text","value":"Always go back before things went wrong."}]},{"languageTag":"de","match":[],"pattern":[{"type":"Text","value":"Setze etwas zurück, bevor es zum Problem wird."}]},{"languageTag":"fr","match":[],"pattern":[{"type":"Text","value":"Revenez toujours en arrière avant que les choses ne tournent mal."}]},{"languageTag":"it","match":[],"pattern":[{"type":"Text","value":"Tornare sempre indietro prima che le cose andassero male."}]},{"languageTag":"pt-BR","match":[],"pattern":[{"type":"Text","value":"Sempre volte antes que as coisas dêem errado."}]},{"languageTag":"sk","match":[],"pattern":[{"type":"Text","value":"Vždy sa vráťte skôr, než sa veci pokazia."}]},{"languageTag":"zh","match":[],"pattern":[{"type":"Text","value":"总是在事情出错之前返回。"}]}]},{"id":"home_lix_recovery_title","selectors":[],"variants":[{"languageTag":"en","match":[],"pattern":[{"type":"Text","value":"Recovery"}]},{"languageTag":"de","match":[],"pattern":[{"type":"Text","value":"Zurück Setzen"}]},{"languageTag":"fr","match":[],"pattern":[{"type":"Text","value":"Récupération"}]},{"languageTag":"it","match":[],"pattern":[{"type":"Text","value":"Recupero"}]},{"languageTag":"pt-BR","match":[],"pattern":[{"type":"Text","value":"Recuperação"}]},{"languageTag":"sk","match":[],"pattern":[{"type":"Text","value":"zotavenie"}]},{"languageTag":"zh","match":[],"pattern":[{"type":"Text","value":"恢复"}]}]},{"id":"home_lix_review_description","selectors":[],"variants":[{"languageTag":"en","match":[],"pattern":[{"type":"Text","value":"Include who is needed inside a flexible review workflow."}]},{"languageTag":"de","match":[],"pattern":[{"type":"Text","value":"Beziehe wichtige Stakeholder in den Prozess mit ein."}]},{"languageTag":"fr","match":[],"pattern":[{"type":"Text","value":"Incluez les personnes nécessaires dans un flux de travail de révision flexible."}]},{"languageTag":"it","match":[],"pattern":[{"type":"Text","value":"Includi chi è necessario all'interno di un flusso di lavoro di revisione flessibile."}]},{"languageTag":"pt-BR","match":[],"pattern":[{"type":"Text","value":"Inclua quem é necessário em um fluxo de trabalho de revisão flexível."}]},{"languageTag":"sk","match":[],"pattern":[{"type":"Text","value":"Zahrňte, kto je potrebný, do flexibilného pracovného postupu kontroly."}]},{"languageTag":"zh","match":[],"pattern":[{"type":"Text","value":"包括灵活的审核工作流程中需要的人员。"}]}]},{"id":"home_lix_review_title","selectors":[],"variants":[{"languageTag":"en","match":[],"pattern":[{"type":"Text","value":"Review"}]},{"languageTag":"de","match":[],"pattern":[{"type":"Text","value":"Review"}]},{"languageTag":"fr","match":[],"pattern":[{"type":"Text","value":"Revoir"}]},{"languageTag":"it","match":[],"pattern":[{"type":"Text","value":"Revisione"}]},{"languageTag":"pt-BR","match":[],"pattern":[{"type":"Text","value":"Análise"}]},{"languageTag":"sk","match":[],"pattern":[{"type":"Text","value":"Preskúmanie"}]},{"languageTag":"zh","match":[],"pattern":[{"type":"Text","value":"审查"}]}]},{"id":"home_lix_tag","selectors":[],"variants":[{"languageTag":"en","match":[],"pattern":[{"type":"Text","value":"Powered by Lix"}]},{"languageTag":"de","match":[],"pattern":[{"type":"Text","value":"Powered by Lix"}]},{"languageTag":"fr","match":[],"pattern":[{"type":"Text","value":"Propulsé par Lix"}]},{"languageTag":"it","match":[],"pattern":[{"type":"Text","value":"Alimentato da Lix"}]},{"languageTag":"pt-BR","match":[],"pattern":[{"type":"Text","value":"Desenvolvido por Lix"}]},{"languageTag":"sk","match":[],"pattern":[{"type":"Text","value":"Beží na Lix"}]},{"languageTag":"zh","match":[],"pattern":[{"type":"Text","value":"由 Lix 提供支持"}]}]},{"id":"home_lix_title","selectors":[],"variants":[{"match":[],"languageTag":"en","pattern":[{"type":"Text","value":"All apps work together"}]},{"languageTag":"de","match":[],"pattern":[{"type":"Text","value":"Alle Apps funktionieren miteinander"}]},{"languageTag":"fr","match":[],"pattern":[{"type":"Text","value":"Toutes les applications fonctionnent ensemble"}]},{"languageTag":"it","match":[],"pattern":[{"type":"Text","value":"Tutte le app funzionano insieme"}]},{"languageTag":"pt-BR","match":[],"pattern":[{"type":"Text","value":"Todos os aplicativos funcionam juntos"}]},{"languageTag":"sk","match":[],"pattern":[{"type":"Text","value":"Všetky aplikácie spolupracujú"}]},{"languageTag":"zh","match":[],"pattern":[{"type":"Text","value":"所有应用程序协同工作"}]}]},{"id":"home_lix_traceability_description","selectors":[],"variants":[{"languageTag":"en","match":[],"pattern":[{"type":"Text","value":"Know why a decision was made and how things evolved."}]},{"languageTag":"de","match":[],"pattern":[{"type":"Text","value":"Erfahre, warum Entscheidungen getroffen wurden."}]},{"languageTag":"fr","match":[],"pattern":[{"type":"Text","value":"Sachez pourquoi une décision a été prise et comment les choses ont évolué."}]},{"languageTag":"it","match":[],"pattern":[{"type":"Text","value":"Scopri perché è stata presa una decisione e come si sono evolute le cose."}]},{"languageTag":"pt-BR","match":[],"pattern":[{"type":"Text","value":"Saiba por que uma decisão foi tomada e como as coisas evoluíram."}]},{"languageTag":"sk","match":[],"pattern":[{"type":"Text","value":"Zistite, prečo bolo prijaté rozhodnutie a ako sa veci vyvinuli."}]},{"languageTag":"zh","match":[],"pattern":[{"type":"Text","value":"了解为什么做出决定以及事情是如何演变的。"}]}]},{"id":"home_lix_traceability_title","selectors":[],"variants":[{"languageTag":"en","match":[],"pattern":[{"type":"Text","value":"Traceability"}]},{"languageTag":"de","match":[],"pattern":[{"type":"Text","value":"Rückverfolgbarkeit"}]},{"languageTag":"fr","match":[],"pattern":[{"type":"Text","value":"Traçabilité"}]},{"languageTag":"it","match":[],"pattern":[{"type":"Text","value":"Tracciabilità"}]},{"languageTag":"pt-BR","match":[],"pattern":[{"type":"Text","value":"Rastreabilidade"}]},{"languageTag":"sk","match":[],"pattern":[{"type":"Text","value":"Vysledovateľnosť"}]},{"languageTag":"zh","match":[],"pattern":[{"type":"Text","value":"可追溯性"}]}]},{"id":"home_personas_designer_apps_title","selectors":[],"variants":[{"languageTag":"en","match":[],"pattern":[{"type":"Text","value":"Apps for Designer"}]},{"languageTag":"de","match":[],"pattern":[{"type":"Text","value":"Apps für Designer"}]},{"languageTag":"fr","match":[],"pattern":[{"type":"Text","value":"Applications pour les concepteurs"}]},{"languageTag":"it","match":[],"pattern":[{"type":"Text","value":"App per designer"}]},{"languageTag":"pt-BR","match":[],"pattern":[{"type":"Text","value":"Aplicativos para designers"}]},{"languageTag":"sk","match":[],"pattern":[{"type":"Text","value":"Aplikácie pre dizajnérov"}]},{"languageTag":"zh","match":[],"pattern":[{"type":"Text","value":"设计师应用程序"}]}]},{"id":"home_personas_designer_cards_parrot_description","selectors":[],"variants":[{"languageTag":"en","match":[],"pattern":[{"type":"Text","value":"Parrot simplifies the translation management process right within Figma."}]},{"languageTag":"de","match":[],"pattern":[{"type":"Text","value":"Parrot vereinfacht den Übersetzungsprozess direkt aus Figma heraus."}]},{"languageTag":"fr","match":[],"pattern":[{"type":"Text","value":"Parrot simplifie le processus de gestion des traductions directement au sein de Figma."}]},{"languageTag":"it","match":[],"pattern":[{"type":"Text","value":"Parrot semplifica il processo di gestione delle traduzioni direttamente all'interno di Figma."}]},{"languageTag":"pt-BR","match":[],"pattern":[{"type":"Text","value":"O Parrot simplifica o processo de gerenciamento de tradução diretamente no Figma."}]},{"languageTag":"sk","match":[],"pattern":[{"type":"Text","value":"Parrot zjednodušuje proces správy prekladov priamo vo Figme."}]},{"languageTag":"zh","match":[],"pattern":[{"type":"Text","value":"Parrot 简化了 Figma 内的翻译管理流程。"}]}]},{"id":"home_personas_designer_cards_parrot_title","selectors":[],"variants":[{"languageTag":"en","match":[],"pattern":[{"type":"Text","value":"Parrot – i18n Figma plugin"}]},{"languageTag":"de","match":[],"pattern":[{"type":"Text","value":"Parrot - i18n Figma plugin"}]},{"languageTag":"fr","match":[],"pattern":[{"type":"Text","value":"Parrot – Plugin i18n Figma"}]},{"languageTag":"it","match":[],"pattern":[{"type":"Text","value":"Parrot – plugin i18n Figma"}]},{"languageTag":"pt-BR","match":[],"pattern":[{"type":"Text","value":"Papagaio – plugin i18n Figma"}]},{"languageTag":"sk","match":[],"pattern":[{"type":"Text","value":"Parrot – plugin i18n Figma"}]},{"languageTag":"zh","match":[],"pattern":[{"type":"Text","value":"Parrot – i18n Figma 插件"}]}]},{"id":"home_personas_designer_main_button","selectors":[],"variants":[{"languageTag":"en","match":[],"pattern":[{"type":"Text","value":"Read more"}]},{"languageTag":"de","match":[],"pattern":[{"type":"Text","value":"Mehr lesen"}]},{"languageTag":"fr","match":[],"pattern":[{"type":"Text","value":"En savoir plus"}]},{"languageTag":"it","match":[],"pattern":[{"type":"Text","value":"Per saperne di più"}]},{"languageTag":"pt-BR","match":[],"pattern":[{"type":"Text","value":"Consulte Mais informação"}]},{"languageTag":"sk","match":[],"pattern":[{"type":"Text","value":"Čítaj viac"}]},{"languageTag":"zh","match":[],"pattern":[{"type":"Text","value":"阅读更多"}]}]},{"id":"home_personas_designer_main_description","selectors":[],"variants":[{"languageTag":"en","match":[],"pattern":[{"type":"Text","value":"If you deal with multilingual design projects and want to streamline your\n\t\t\t\t\t\t\t\ttranslation workflow, this plugin is for you!"}]},{"languageTag":"de","match":[],"pattern":[{"type":"Text","value":"Wenn du dich mit mehrsprachigen Designprojekten befasst und deinen Übersetzungsworkflow optimieren möchtest, ist dieses Plugin genau das Richtige für Dich!"}]},{"languageTag":"fr","match":[],"pattern":[{"type":"Text","value":"Si vous traitez des projets de conception multilingues et souhaitez rationaliser votre flux de traduction, ce plugin est fait pour vous !"}]},{"languageTag":"it","match":[],"pattern":[{"type":"Text","value":"Se ti occupi di progetti di design multilingue e desideri semplificare il flusso di lavoro di traduzione, questo plugin fa al caso tuo!"}]},{"languageTag":"pt-BR","match":[],"pattern":[{"type":"Text","value":"Se você lida com projetos de design multilíngue e deseja agilizar seu fluxo de trabalho de tradução, este plugin é para você!"}]},{"languageTag":"sk","match":[],"pattern":[{"type":"Text","value":"Ak sa zaoberáte viacjazyčnými dizajnérskymi projektmi a chcete zefektívniť pracovný postup prekladu, tento doplnok je pre vás!"}]},{"languageTag":"zh","match":[],"pattern":[{"type":"Text","value":"如果您处理多语言设计项目并希望简化翻译工作流程，那么这个插件非常适合您！"}]}]},{"id":"home_personas_designer_main_title","selectors":[],"variants":[{"languageTag":"en","match":[],"pattern":[{"type":"Text","value":"Globalization right from the design"}]},{"languageTag":"de","match":[],"pattern":[{"type":"Text","value":"Globalisierung fängt beim Design an."}]},{"languageTag":"fr","match":[],"pattern":[{"type":"Text","value":"La mondialisation dès la conception"}]},{"languageTag":"it","match":[],"pattern":[{"type":"Text","value":"La globalizzazione fin dalla progettazione"}]},{"languageTag":"pt-BR","match":[],"pattern":[{"type":"Text","value":"Globalização desde o design"}]},{"languageTag":"sk","match":[],"pattern":[{"type":"Text","value":"Globalizácia už od dizajnu"}]},{"languageTag":"zh","match":[],"pattern":[{"type":"Text","value":"从设计开始全球化"}]}]},{"id":"home_personas_designer_more_apps","selectors":[],"variants":[{"languageTag":"en","match":[],"pattern":[{"type":"Text","value":"More Apps"}]},{"languageTag":"de","match":[],"pattern":[{"type":"Text","value":"Mehr Apps"}]},{"languageTag":"fr","match":[],"pattern":[{"type":"Text","value":"Plus d'applications"}]},{"languageTag":"it","match":[],"pattern":[{"type":"Text","value":"Più applicazioni"}]},{"languageTag":"pt-BR","match":[],"pattern":[{"type":"Text","value":"Mais aplicativos"}]},{"languageTag":"sk","match":[],"pattern":[{"type":"Text","value":"Ďalšie aplikácie"}]},{"languageTag":"zh","match":[],"pattern":[{"type":"Text","value":"更多应用程序"}]}]},{"id":"home_personas_designer_title","selectors":[],"variants":[{"languageTag":"en","match":[],"pattern":[{"type":"Text","value":"🎨 Designer"}]},{"languageTag":"de","match":[],"pattern":[{"type":"Text","value":"Designer"}]},{"languageTag":"fr","match":[],"pattern":[{"type":"Text","value":"🎨 Créateur"}]},{"languageTag":"it","match":[],"pattern":[{"type":"Text","value":"🎨 Designer"}]},{"languageTag":"pt-BR","match":[],"pattern":[{"type":"Text","value":"🎨 Designer"}]},{"languageTag":"sk","match":[],"pattern":[{"type":"Text","value":"🎨 Dizajnér"}]},{"languageTag":"zh","match":[],"pattern":[{"type":"Text","value":"🎨 设计师"}]}]},{"id":"home_personas_developer_apps_title","selectors":[],"variants":[{"languageTag":"en","match":[],"pattern":[{"type":"Text","value":"Apps for Developer"}]},{"languageTag":"de","match":[],"pattern":[{"type":"Text","value":"Apps für Entwickler"}]},{"languageTag":"fr","match":[],"pattern":[{"type":"Text","value":"Applications pour les développeurs"}]},{"languageTag":"it","match":[],"pattern":[{"type":"Text","value":"App per sviluppatori"}]},{"languageTag":"pt-BR","match":[],"pattern":[{"type":"Text","value":"Aplicativos para desenvolvedores"}]},{"languageTag":"sk","match":[],"pattern":[{"type":"Text","value":"Aplikácie pre vývojárov"}]},{"languageTag":"zh","match":[],"pattern":[{"type":"Text","value":"开发者应用程序"}]}]},{"id":"home_personas_developer_cards_cli_description","selectors":[],"variants":[{"languageTag":"en","match":[],"pattern":[{"type":"Text","value":"Automate translations"}]},{"languageTag":"de","match":[],"pattern":[{"type":"Text","value":"Automatisiere Übersetzungen"}]},{"languageTag":"fr","match":[],"pattern":[{"type":"Text","value":"Automatiser les traductions"}]},{"languageTag":"it","match":[],"pattern":[{"type":"Text","value":"Automatizza le traduzioni"}]},{"languageTag":"pt-BR","match":[],"pattern":[{"type":"Text","value":"Automatize traduções"}]},{"languageTag":"sk","match":[],"pattern":[{"type":"Text","value":"Automatizujte preklady"}]},{"languageTag":"zh","match":[],"pattern":[{"type":"Text","value":"自动翻译"}]}]},{"id":"home_personas_developer_cards_cli_title","selectors":[],"variants":[{"languageTag":"en","match":[],"pattern":[{"type":"Text","value":"CLI"}]},{"languageTag":"de","match":[],"pattern":[{"type":"Text","value":"CLI"}]},{"languageTag":"fr","match":[],"pattern":[{"type":"Text","value":"CLI"}]},{"languageTag":"it","match":[],"pattern":[{"type":"Text","value":"CLI"}]},{"languageTag":"pt-BR","match":[],"pattern":[{"type":"Text","value":"CLI"}]},{"languageTag":"sk","match":[],"pattern":[{"type":"Text","value":"CLI"}]},{"languageTag":"zh","match":[],"pattern":[{"type":"Text","value":"CLI"}]}]},{"id":"home_personas_developer_cards_ide_description","selectors":[],"variants":[{"languageTag":"en","match":[],"pattern":[{"type":"Text","value":"Supercharge i18n"}]},{"languageTag":"de","match":[],"pattern":[{"type":"Text","value":"Booste i18n"}]},{"languageTag":"fr","match":[],"pattern":[{"type":"Text","value":"Suralimenter i18n"}]},{"languageTag":"it","match":[],"pattern":[{"type":"Text","value":"Sovralimenta i18n"}]},{"languageTag":"pt-BR","match":[],"pattern":[{"type":"Text","value":"Sobrecarregar i18n"}]},{"languageTag":"sk","match":[],"pattern":[{"type":"Text","value":"Supercharge i18n"}]},{"languageTag":"zh","match":[],"pattern":[{"type":"Text","value":"超级充电 i18n"}]}]},{"id":"home_personas_developer_cards_ide_title","selectors":[],"variants":[{"languageTag":"en","match":[],"pattern":[{"type":"Text","value":"IDE Extension"}]},{"languageTag":"de","match":[],"pattern":[{"type":"Text","value":"IDE Extension"}]},{"languageTag":"fr","match":[],"pattern":[{"type":"Text","value":"Extension IDE"}]},{"languageTag":"it","match":[],"pattern":[{"type":"Text","value":"Estensione IDE"}]},{"languageTag":"pt-BR","match":[],"pattern":[{"type":"Text","value":"Extensão IDE"}]},{"languageTag":"sk","match":[],"pattern":[{"type":"Text","value":"Rozšírenie IDE"}]},{"languageTag":"zh","match":[],"pattern":[{"type":"Text","value":"IDE扩展"}]}]},{"id":"home_personas_developer_more_apps","selectors":[],"variants":[{"languageTag":"en","match":[],"pattern":[{"type":"Text","value":"More Apps"}]},{"languageTag":"de","match":[],"pattern":[{"type":"Text","value":"Mehr Apps"}]},{"languageTag":"fr","match":[],"pattern":[{"type":"Text","value":"Plus d'applications"}]},{"languageTag":"it","match":[],"pattern":[{"type":"Text","value":"Più applicazioni"}]},{"languageTag":"pt-BR","match":[],"pattern":[{"type":"Text","value":"Mais aplicativos"}]},{"languageTag":"sk","match":[],"pattern":[{"type":"Text","value":"Ďalšie aplikácie"}]},{"languageTag":"zh","match":[],"pattern":[{"type":"Text","value":"更多应用程序"}]}]},{"id":"home_personas_developer_stack_title","selectors":[],"variants":[{"languageTag":"en","match":[],"pattern":[{"type":"Text","value":"Stack-based Tooling"}]},{"languageTag":"de","match":[],"pattern":[{"type":"Text","value":"Stack-basierte Werkzeuge"}]},{"languageTag":"fr","match":[],"pattern":[{"type":"Text","value":"Outillage basé sur la pile"}]},{"languageTag":"it","match":[],"pattern":[{"type":"Text","value":"Strumenti basati su stack"}]},{"languageTag":"pt-BR","match":[],"pattern":[{"type":"Text","value":"Ferramentas baseadas em pilha"}]},{"languageTag":"sk","match":[],"pattern":[{"type":"Text","value":"Stack-based Tooling"}]},{"languageTag":"zh","match":[],"pattern":[{"type":"Text","value":"基于堆栈的工具"}]}]},{"id":"home_personas_developer_title","selectors":[],"variants":[{"languageTag":"en","match":[],"pattern":[{"type":"Text","value":"🛠️ Developer"}]},{"languageTag":"de","match":[],"pattern":[{"type":"Text","value":"Entwickler"}]},{"languageTag":"fr","match":[],"pattern":[{"type":"Text","value":"🛠️ Développeur"}]},{"languageTag":"it","match":[],"pattern":[{"type":"Text","value":"🛠️ Sviluppatore"}]},{"languageTag":"pt-BR","match":[],"pattern":[{"type":"Text","value":"🛠️ Desenvolvedor"}]},{"languageTag":"sk","match":[],"pattern":[{"type":"Text","value":"🛠️ Vývojár"}]},{"languageTag":"zh","match":[],"pattern":[{"type":"Text","value":"🛠️ 开发者"}]}]},{"id":"home_personas_tag","selectors":[],"variants":[{"languageTag":"en","match":[],"pattern":[{"type":"Text","value":"Use Cases - Software Company"}]},{"languageTag":"de","match":[],"pattern":[{"type":"Text","value":"Arbeiten im Team"}]},{"languageTag":"fr","match":[],"pattern":[{"type":"Text","value":"Collaboration"}]},{"languageTag":"it","match":[],"pattern":[{"type":"Text","value":"Collaborazione"}]},{"languageTag":"pt-BR","match":[],"pattern":[{"type":"Text","value":"Colaboração"}]},{"languageTag":"sk","match":[],"pattern":[{"type":"Text","value":"Spolupráca"}]},{"languageTag":"zh","match":[],"pattern":[{"type":"Text","value":"合作"}]}]},{"id":"home_personas_title","selectors":[],"variants":[{"languageTag":"en","match":[],"pattern":[{"type":"Text","value":"Different Use Cases. Many Apps. One Ecosystem."}]},{"languageTag":"de","match":[],"pattern":[{"type":"Text","value":"Verschiedene Nutzer. Viele Apps. Ein Ökosystem."}]},{"languageTag":"fr","match":[],"pattern":[{"type":"Text","value":"Différents cas d'utilisation. De nombreuses applications. Un écosystème."}]},{"languageTag":"it","match":[],"pattern":[{"type":"Text","value":"Casi d'uso diversi. Molte app. Un ecosistema."}]},{"languageTag":"pt-BR","match":[],"pattern":[{"type":"Text","value":"Diferentes casos de uso. Muitos aplicativos. Um ecossistema."}]},{"languageTag":"sk","match":[],"pattern":[{"type":"Text","value":"Rôzne prípady použitia. Veľa aplikácií. Jeden ekosystém."}]},{"languageTag":"zh","match":[],"pattern":[{"type":"Text","value":"不同的用例。许多应用程序。一个生态系统。"}]}]},{"id":"home_personas_translator_apps_title","selectors":[],"variants":[{"languageTag":"en","match":[],"pattern":[{"type":"Text","value":"Apps for Translators"}]},{"languageTag":"de","match":[],"pattern":[{"type":"Text","value":"Apps für Übersetzer"}]},{"languageTag":"fr","match":[],"pattern":[{"type":"Text","value":"Applications pour traducteurs"}]},{"languageTag":"it","match":[],"pattern":[{"type":"Text","value":"App per traduttori"}]},{"languageTag":"pt-BR","match":[],"pattern":[{"type":"Text","value":"Aplicativos para tradutores"}]},{"languageTag":"sk","match":[],"pattern":[{"type":"Text","value":"Aplikácie pre prekladateľov"}]},{"languageTag":"zh","match":[],"pattern":[{"type":"Text","value":"翻译应用程序"}]}]},{"id":"home_personas_translator_cards_badge_description","selectors":[],"variants":[{"languageTag":"en","match":[],"pattern":[{"type":"Text","value":"Show missing messages in a markdown file."}]},{"languageTag":"de","match":[],"pattern":[{"type":"Text","value":"Zeige fehlende Übersetzungen in einem Markdown File"}]},{"languageTag":"fr","match":[],"pattern":[{"type":"Text","value":"Afficher les messages manquants dans un fichier markdown."}]},{"languageTag":"it","match":[],"pattern":[{"type":"Text","value":"Mostra i messaggi mancanti in un file markdown."}]},{"languageTag":"pt-BR","match":[],"pattern":[{"type":"Text","value":"Mostrar mensagens ausentes em um arquivo markdown."}]},{"languageTag":"sk","match":[],"pattern":[{"type":"Text","value":"Zobraziť chýbajúce správy v súbore značiek."}]},{"languageTag":"zh","match":[],"pattern":[{"type":"Text","value":"显示 Markdown 文件中缺失的消息。"}]}]},{"id":"home_personas_translator_cards_badge_title","selectors":[],"variants":[{"languageTag":"en","match":[],"pattern":[{"type":"Text","value":"Translation status badge"}]},{"languageTag":"de","match":[],"pattern":[{"type":"Text","value":"Übersetzungsstatus"}]},{"languageTag":"fr","match":[],"pattern":[{"type":"Text","value":"Badge de statut de traduction"}]},{"languageTag":"it","match":[],"pattern":[{"type":"Text","value":"Badge di stato della traduzione"}]},{"languageTag":"pt-BR","match":[],"pattern":[{"type":"Text","value":"Selo de status de tradução"}]},{"languageTag":"sk","match":[],"pattern":[{"type":"Text","value":"Odznak stavu prekladu"}]},{"languageTag":"zh","match":[],"pattern":[{"type":"Text","value":"翻译状态徽章"}]}]},{"id":"home_personas_translator_cards_fink_description","selectors":[],"variants":[{"languageTag":"en","match":[],"pattern":[{"type":"Text","value":"Translation right from the browser."}]},{"languageTag":"de","match":[],"pattern":[{"type":"Text","value":"Übersetzungen direkt aus deinem Browser."}]},{"languageTag":"fr","match":[],"pattern":[{"type":"Text","value":"Traduction directement depuis le navigateur."}]},{"languageTag":"it","match":[],"pattern":[{"type":"Text","value":"Traduzione direttamente dal browser."}]},{"languageTag":"pt-BR","match":[],"pattern":[{"type":"Text","value":"Tradução diretamente do navegador."}]},{"languageTag":"sk","match":[],"pattern":[{"type":"Text","value":"Preklad priamo z prehliadača."}]},{"languageTag":"zh","match":[],"pattern":[{"type":"Text","value":"直接从浏览器翻译。"}]}]},{"id":"home_personas_translator_cards_fink_title","selectors":[],"variants":[{"languageTag":"en","match":[],"pattern":[{"type":"Text","value":"Fink - Translation Editor"}]},{"languageTag":"de","match":[],"pattern":[{"type":"Text","value":"Fink - Übersetzungseditor"}]},{"languageTag":"fr","match":[],"pattern":[{"type":"Text","value":"Fink - Éditeur de traduction"}]},{"languageTag":"it","match":[],"pattern":[{"type":"Text","value":"Fink - Editor di traduzioni"}]},{"languageTag":"pt-BR","match":[],"pattern":[{"type":"Text","value":"Fink - Editor de Tradução"}]},{"languageTag":"sk","match":[],"pattern":[{"type":"Text","value":"Fink - Editor prekladov"}]},{"languageTag":"zh","match":[],"pattern":[{"type":"Text","value":"Fink - 翻译编辑器"}]}]},{"id":"home_personas_translator_guide_button","selectors":[],"variants":[{"languageTag":"en","match":[],"pattern":[{"type":"Text","value":"Read Guide"}]},{"languageTag":"de","match":[],"pattern":[{"type":"Text","value":"Guide lesen"}]},{"languageTag":"fr","match":[],"pattern":[{"type":"Text","value":"Lire le guide"}]},{"languageTag":"it","match":[],"pattern":[{"type":"Text","value":"Leggi la guida"}]},{"languageTag":"pt-BR","match":[],"pattern":[{"type":"Text","value":"Leia o guia"}]},{"languageTag":"sk","match":[],"pattern":[{"type":"Text","value":"Prečítajte si príručku"}]},{"languageTag":"zh","match":[],"pattern":[{"type":"Text","value":"阅读指南"}]}]},{"id":"home_personas_translator_guide_description","selectors":[],"variants":[{"languageTag":"en","match":[],"pattern":[{"type":"Text","value":"A Beginner guide that helps translators."}]},{"languageTag":"de","match":[],"pattern":[{"type":"Text","value":"Einsteigerguide für Übersetzungen."}]},{"languageTag":"fr","match":[],"pattern":[{"type":"Text","value":"Un guide pour débutants qui aide les traducteurs."}]},{"languageTag":"it","match":[],"pattern":[{"type":"Text","value":"Una guida per principianti che aiuta i traduttori."}]},{"languageTag":"pt-BR","match":[],"pattern":[{"type":"Text","value":"Um guia para iniciantes que ajuda tradutores."}]},{"languageTag":"sk","match":[],"pattern":[{"type":"Text","value":"Príručka pre začiatočníkov, ktorá pomáha prekladateľom."}]},{"languageTag":"zh","match":[],"pattern":[{"type":"Text","value":"帮助翻译人员的初学者指南。"}]}]},{"id":"home_personas_translator_guide_tagline","selectors":[],"variants":[{"languageTag":"en","match":[],"pattern":[{"type":"Text","value":"How to contribute Translations"}]},{"languageTag":"de","match":[],"pattern":[{"type":"Text","value":"Wie kann ich Übersetzungen machen?"}]},{"languageTag":"fr","match":[],"pattern":[{"type":"Text","value":"Comment contribuer Traductions"}]},{"languageTag":"it","match":[],"pattern":[{"type":"Text","value":"Come contribuire alle traduzioni"}]},{"languageTag":"pt-BR","match":[],"pattern":[{"type":"Text","value":"Como contribuir com traduções"}]},{"languageTag":"sk","match":[],"pattern":[{"type":"Text","value":"Ako prispieť prekladmi"}]},{"languageTag":"zh","match":[],"pattern":[{"type":"Text","value":"如何贡献翻译"}]}]},{"id":"home_personas_translator_guide_title","selectors":[],"variants":[{"languageTag":"en","match":[],"pattern":[{"type":"Text","value":"Guide for Translators"}]},{"languageTag":"de","match":[],"pattern":[{"type":"Text","value":"Guide für Übersetzer"}]},{"languageTag":"fr","match":[],"pattern":[{"type":"Text","value":"Guide pour les traducteurs"}]},{"languageTag":"it","match":[],"pattern":[{"type":"Text","value":"Guida per traduttori"}]},{"languageTag":"pt-BR","match":[],"pattern":[{"type":"Text","value":"Guia para tradutores"}]},{"languageTag":"sk","match":[],"pattern":[{"type":"Text","value":"Príručka pre prekladateľov"}]},{"languageTag":"zh","match":[],"pattern":[{"type":"Text","value":"译员指南"}]}]},{"id":"home_personas_translator_guide_type","selectors":[],"variants":[{"languageTag":"en","match":[],"pattern":[{"type":"Text","value":"Guide"}]},{"languageTag":"de","match":[],"pattern":[{"type":"Text","value":"Guide"}]},{"languageTag":"fr","match":[],"pattern":[{"type":"Text","value":"Guide"}]},{"languageTag":"it","match":[],"pattern":[{"type":"Text","value":"Guida"}]},{"languageTag":"pt-BR","match":[],"pattern":[{"type":"Text","value":"Guia"}]},{"languageTag":"sk","match":[],"pattern":[{"type":"Text","value":"Sprievodca"}]},{"languageTag":"zh","match":[],"pattern":[{"type":"Text","value":"指导"}]}]},{"id":"home_personas_translator_title","selectors":[],"variants":[{"languageTag":"en","match":[],"pattern":[{"type":"Text","value":"✈️ Translator"}]},{"languageTag":"de","match":[],"pattern":[{"type":"Text","value":"Übersetzer"}]},{"languageTag":"fr","match":[],"pattern":[{"type":"Text","value":"✈️ Traducteur"}]},{"languageTag":"it","match":[],"pattern":[{"type":"Text","value":"✈️ Traduttore"}]},{"languageTag":"pt-BR","match":[],"pattern":[{"type":"Text","value":"✈️ Tradutor"}]},{"languageTag":"sk","match":[],"pattern":[{"type":"Text","value":"✈️ Prekladateľ"}]},{"languageTag":"zh","match":[],"pattern":[{"type":"Text","value":"✈️翻译者"}]}]},{"id":"home_popular_products_title","selectors":[],"variants":[{"match":[],"languageTag":"en","pattern":[{"type":"Text","value":"Popular apps"}]},{"languageTag":"de","match":[],"pattern":[{"type":"Text","value":"Beliebte Apps"}]},{"languageTag":"fr","match":[],"pattern":[{"type":"Text","value":"Applications populaires"}]},{"languageTag":"it","match":[],"pattern":[{"type":"Text","value":"App popolari"}]},{"languageTag":"pt-BR","match":[],"pattern":[{"type":"Text","value":"Aplicativos populares"}]},{"languageTag":"sk","match":[],"pattern":[{"type":"Text","value":"Populárne aplikácie"}]},{"languageTag":"zh","match":[],"pattern":[{"type":"Text","value":"热门应用程序"}]}]},{"id":"home_stack_title","selectors":[],"variants":[{"match":[],"languageTag":"en","pattern":[{"type":"Text","value":"Your Stack"}]},{"languageTag":"de","match":[],"pattern":[{"type":"Text","value":"Dein Stack"}]},{"languageTag":"fr","match":[],"pattern":[{"type":"Text","value":"Votre Pile"}]},{"languageTag":"it","match":[],"pattern":[{"type":"Text","value":"Il tuo Stack"}]},{"languageTag":"pt-BR","match":[],"pattern":[{"type":"Text","value":"Sua Stack"}]},{"languageTag":"sk","match":[],"pattern":[{"type":"Text","value":"Váš zásobník"}]},{"languageTag":"zh","match":[],"pattern":[{"type":"Text","value":"你的堆栈"}]}]},{"id":"inlang_global_description","selectors":[],"variants":[{"languageTag":"en","match":[],"pattern":[{"type":"Text","value":"Quickly find the best solution to globalize (i18n) your app. inlang helps you to expand to new markets and acquire new customers."}]},{"languageTag":"de","match":[],"pattern":[{"type":"Text","value":"Finde schnell die beste Lösung für die Globalisierung (i18n) Deiner Anwendung. inlang hilft Dir, in neue Märkte zu expandieren und neue Kunden zu gewinnen."}]},{"languageTag":"fr","match":[],"pattern":[{"type":"Text","value":"Trouvez rapidement la meilleure solution pour mondialiser (i18n) votre application. inlang vous aide à vous développer sur de nouveaux marchés et à acquérir de nouveaux clients."}]},{"languageTag":"it","match":[],"pattern":[{"type":"Text","value":"Trova rapidamente la soluzione migliore per globalizzare (i18n) la tua app. inlang ti aiuta ad espanderti in nuovi mercati e ad acquisire nuovi clienti."}]},{"languageTag":"pt-BR","match":[],"pattern":[{"type":"Text","value":"Encontre rapidamente a melhor solução para globalizar (i18n) seu aplicativo. A inlang ajuda você a expandir para novos mercados e conquistar novos clientes."}]},{"languageTag":"sk","match":[],"pattern":[{"type":"Text","value":"Rýchlo nájdite najlepšie riešenie na globalizáciu (i18n) vašej aplikácie. inlang vám pomôže expandovať na nové trhy a získať nových zákazníkov."}]},{"languageTag":"zh","match":[],"pattern":[{"type":"Text","value":"快速找到全球化 (i18n) 您的应用程序的最佳解决方案。 inlang 帮助您拓展新市场并获取新客户。"}]}]},{"id":"inlang_global_title","selectors":[],"variants":[{"languageTag":"en","match":[],"pattern":[{"type":"Text","value":"inlang Marketplace - The ecosystem to go global"}]},{"languageTag":"de","match":[],"pattern":[{"type":"Text","value":"inlang Marktplatz - Das Ökosystem um zu globalisieren"}]},{"languageTag":"fr","match":[],"pattern":[{"type":"Text","value":"inlang Marketplace - L'écosystème pour se mondialiser"}]},{"languageTag":"it","match":[],"pattern":[{"type":"Text","value":"inlang Marketplace: l'ecosistema per diventare globale"}]},{"languageTag":"pt-BR","match":[],"pattern":[{"type":"Text","value":"inlang Marketplace - O ecossistema que se tornará global"}]},{"languageTag":"sk","match":[],"pattern":[{"type":"Text","value":"inlang Marketplace – Ekosystém, ktorý sa má stať globálnym"}]},{"languageTag":"zh","match":[],"pattern":[{"type":"Text","value":"inlang Marketplace - 走向全球的生态系统"}]}]},{"id":"inlang_twitter_title","selectors":[],"variants":[{"languageTag":"en","match":[],"pattern":[{"type":"Text","value":"inlang's ecosystem helps organizations to go global."}]},{"languageTag":"de","match":[],"pattern":[{"type":"Text","value":"inlang's Ökosystem hilft Organisationen global zu gehen."}]},{"languageTag":"fr","match":[],"pattern":[{"type":"Text","value":"L'écosystème d'inlang aide les organisations à se mondialiser."}]},{"languageTag":"it","match":[],"pattern":[{"type":"Text","value":"L'ecosistema di inlang aiuta le organizzazioni a diventare globali."}]},{"languageTag":"pt-BR","match":[],"pattern":[{"type":"Text","value":"O ecossistema da inlang ajuda as organizações a se tornarem globais."}]},{"languageTag":"sk","match":[],"pattern":[{"type":"Text","value":"Ekosystém inlang pomáha organizáciám dostať sa do sveta."}]},{"languageTag":"zh","match":[],"pattern":[{"type":"Text","value":"inlang的生态系统帮助组织走向全球。"}]}]},{"id":"marketplace_application_header_generic_button","selectors":[],"variants":[{"match":[],"languageTag":"en","pattern":[{"type":"Text","value":"Get started"}]},{"languageTag":"de","match":[],"pattern":[{"type":"Text","value":"Loslegen"}]},{"languageTag":"fr","match":[],"pattern":[{"type":"Text","value":"Commencer"}]},{"languageTag":"it","match":[],"pattern":[{"type":"Text","value":"Inizia ora"}]},{"languageTag":"pt-BR","match":[],"pattern":[{"type":"Text","value":"Comece agora"}]},{"languageTag":"sk","match":[],"pattern":[{"type":"Text","value":"Začať"}]},{"languageTag":"zh","match":[],"pattern":[{"type":"Text","value":"开始使用"}]}]},{"id":"marketplace_application_header_generic_description","selectors":[],"variants":[{"match":[],"languageTag":"en","pattern":[{"type":"Text","value":"A general guide on the minimum steps required to make your project ready for the ecosystem of inlang."}]},{"languageTag":"de","match":[],"pattern":[{"type":"Text","value":"Eine allgemeine Anleitung, um dein Projekt mit dem inlang-Ökosystem aufzusetzen."}]},{"languageTag":"fr","match":[],"pattern":[{"type":"Text","value":"Un guide général sur les étapes minimales requises pour préparer votre projet à l'écosystème d'inlang."}]},{"languageTag":"it","match":[],"pattern":[{"type":"Text","value":"Una guida generale con i passi minimi richiesti per rendere il tuo progetto pronto all'ecosistema di inlang."}]},{"languageTag":"pt-BR","match":[],"pattern":[{"type":"Text","value":"Um guia geral pelos passos necessários para deixar o seu projeto pronto para o ecossistema inlang."}]},{"languageTag":"sk","match":[],"pattern":[{"type":"Text","value":"Všeobecný sprievodca minimálnymi krokmi potrebnými na to, aby bol váš projekt pripravený na ekosystém inlang."}]},{"languageTag":"zh","match":[],"pattern":[{"type":"Text","value":"有关使您的项目为 inlang 生态系统做好准备所需的最低步骤的一般指南。"}]}]},{"id":"marketplace_application_header_generic_tag","selectors":[],"variants":[{"match":[],"languageTag":"en","pattern":[{"type":"Text","value":"How to"}]},{"languageTag":"de","match":[],"pattern":[{"type":"Text","value":"How to"}]},{"languageTag":"fr","match":[],"pattern":[{"type":"Text","value":"Guide"}]},{"languageTag":"it","match":[],"pattern":[{"type":"Text","value":"How to"}]},{"languageTag":"pt-BR","match":[],"pattern":[{"type":"Text","value":"Como"}]},{"languageTag":"sk","match":[],"pattern":[{"type":"Text","value":"Ako"}]},{"languageTag":"zh","match":[],"pattern":[{"type":"Text","value":"如何"}]}]},{"id":"marketplace_application_header_generic_title","selectors":[],"variants":[{"match":[],"languageTag":"en","pattern":[{"type":"Text","value":"Setup inlang for your project"}]},{"languageTag":"de","match":[],"pattern":[{"type":"Text","value":"Baue inlang in dein Project ein"}]},{"languageTag":"fr","match":[],"pattern":[{"type":"Text","value":"Configurer inlang pour votre projet"}]},{"languageTag":"it","match":[],"pattern":[{"type":"Text","value":"Configura inlang per il tuo progetto"}]},{"languageTag":"pt-BR","match":[],"pattern":[{"type":"Text","value":"Configure inlang no seu projeto"}]},{"languageTag":"sk","match":[],"pattern":[{"type":"Text","value":"Nastavte jazyk pre svoj projekt"}]},{"languageTag":"zh","match":[],"pattern":[{"type":"Text","value":"为您的项目设置 inlang"}]}]},{"id":"marketplace_application_header_svelte_button","selectors":[],"variants":[{"match":[],"languageTag":"en","pattern":[{"type":"Text","value":"Get started"}]},{"languageTag":"de","match":[],"pattern":[{"type":"Text","value":"Loslegen"}]},{"languageTag":"fr","match":[],"pattern":[{"type":"Text","value":"Commencer"}]},{"languageTag":"it","match":[],"pattern":[{"type":"Text","value":"Inizia ora"}]},{"languageTag":"pt-BR","match":[],"pattern":[{"type":"Text","value":"Comece agora"}]},{"languageTag":"sk","match":[],"pattern":[{"type":"Text","value":"Začať"}]},{"languageTag":"zh","match":[],"pattern":[{"type":"Text","value":"开始使用"}]}]},{"id":"marketplace_application_header_svelte_description","selectors":[],"variants":[{"match":[],"languageTag":"en","pattern":[{"type":"Text","value":"A basic guide on how to adopt inlang with paraglide.js and message-format-plugin in your Svelte app."}]},{"languageTag":"de","match":[],"pattern":[{"type":"Text","value":"Eine grundlegende Anleitung zur Einführung von inlang mit paraglide.js und dem message-format-plugin in deine Svelte App."}]},{"languageTag":"fr","match":[],"pattern":[{"type":"Text","value":"Un guide de base sur la façon d'adopter inlang avec paraglide.js et message-format-plugin dans votre application Svelte."}]},{"languageTag":"it","match":[],"pattern":[{"type":"Text","value":"Una guida di base su come adottare inlang con paraglide.js e message-format-plugin nella tua app Svelte."}]},{"languageTag":"pt-BR","match":[],"pattern":[{"type":"Text","value":"Um guia básico em como adotar inlang com paraglide.js e message-format-plugin no seu app Svelte."}]},{"languageTag":"sk","match":[],"pattern":[{"type":"Text","value":"Základný sprievodca, ako si osvojiť inlang pomocou paraglide.js a doplnku formátu správ vo vašej aplikácii Svelte."}]},{"languageTag":"zh","match":[],"pattern":[{"type":"Text","value":"有关如何在 Svelte 应用程序中采用 paraglide.js 和 message-format-plugin 的 inlang 的基本指南。"}]}]},{"id":"marketplace_application_header_svelte_title","selectors":[],"variants":[{"match":[],"languageTag":"en","pattern":[{"type":"Text","value":"Build a global Svelte app: A basic guide"}]},{"languageTag":"de","match":[],"pattern":[{"type":"Text","value":"Erstelle eine globale Svelte App: Eine grundlegende Anleitung"}]},{"languageTag":"fr","match":[],"pattern":[{"type":"Text","value":"Créer une application Svelte globalisée : guide des bases"}]},{"languageTag":"it","match":[],"pattern":[{"type":"Text","value":"Sviluppa una app Svelte globale: Una guida di base"}]},{"languageTag":"pt-BR","match":[],"pattern":[{"type":"Text","value":"Construa um app Svelte global: Um guia básico"}]},{"languageTag":"sk","match":[],"pattern":[{"type":"Text","value":"Vytvorte si globálnu aplikáciu Svelte: Základný sprievodca"}]},{"languageTag":"zh","match":[],"pattern":[{"type":"Text","value":"构建全球 Svelte 应用程序：基本指南"}]}]},{"id":"marketplace_card_lix_tooltip","selectors":[],"variants":[{"languageTag":"en","match":[],"pattern":[{"type":"Text","value":"See all"}]},{"languageTag":"de","match":[],"pattern":[{"type":"Text","value":"Alle ansehen"}]},{"languageTag":"fr","match":[],"pattern":[{"type":"Text","value":"Voir tout"}]},{"languageTag":"it","match":[],"pattern":[{"type":"Text","value":"Vedi tutto"}]},{"languageTag":"pt-BR","match":[],"pattern":[{"type":"Text","value":"Ver tudo"}]},{"languageTag":"sk","match":[],"pattern":[{"type":"Text","value":"Vidieť všetko"}]},{"languageTag":"zh","match":[],"pattern":[{"type":"Text","value":"查看全部"}]}]},{"id":"marketplace_grid_build_your_own_description","selectors":[],"variants":[{"match":[],"languageTag":"en","pattern":[{"type":"Text","value":"Build your own solution!"}]},{"languageTag":"de","match":[],"pattern":[{"type":"Text","value":"Baue deine eigene Lösung!"}]},{"languageTag":"fr","match":[],"pattern":[{"type":"Text","value":"Créez votre propre solution !"}]},{"languageTag":"it","match":[],"pattern":[{"type":"Text","value":"Sviluppa la tua soluzione!"}]},{"languageTag":"pt-BR","match":[],"pattern":[{"type":"Text","value":"Construa sua própria solução!"}]},{"languageTag":"sk","match":[],"pattern":[{"type":"Text","value":"Zostavte si vlastné riešenie!"}]},{"languageTag":"zh","match":[],"pattern":[{"type":"Text","value":"构建您自己的解决方案！"}]}]},{"id":"marketplace_grid_build_your_own_title","selectors":[],"variants":[{"match":[],"languageTag":"en","pattern":[{"type":"Text","value":"Can't find what you are looking for?"}]},{"languageTag":"de","match":[],"pattern":[{"type":"Text","value":"Du kannst nicht finden, was du suchst?"}]},{"languageTag":"fr","match":[],"pattern":[{"type":"Text","value":"Vous ne trouvez pas ce que vous cherchez ?"}]},{"languageTag":"it","match":[],"pattern":[{"type":"Text","value":"Non trovi quello che stai cercando?"}]},{"languageTag":"pt-BR","match":[],"pattern":[{"type":"Text","value":"Não consegue encontrar o que está buscando?"}]},{"languageTag":"sk","match":[],"pattern":[{"type":"Text","value":"Nenašli ste, čo ste hľadali?"}]},{"languageTag":"zh","match":[],"pattern":[{"type":"Text","value":"不能找到你想要的？"}]}]},{"id":"marketplace_grid_need_help","selectors":[],"variants":[{"match":[],"languageTag":"en","pattern":[{"type":"Text","value":"Need help or have questions? Join our Discord!"}]},{"languageTag":"de","match":[],"pattern":[{"type":"Text","value":"Benötigst du Hilfe oder hast du Fragen? Trete unserem Discord bei!"}]},{"languageTag":"fr","match":[],"pattern":[{"type":"Text","value":"Besoin d'aide ? Des questions ? Rejoignez notre Discord !"}]},{"languageTag":"it","match":[],"pattern":[{"type":"Text","value":"Hai bisogno di aiuto o hai domande? Entra sul nostro Discord!"}]},{"languageTag":"pt-BR","match":[],"pattern":[{"type":"Text","value":"Precisa de ajuda ou tem dúvidas? Entre no nosso Discord!"}]},{"languageTag":"sk","match":[],"pattern":[{"type":"Text","value":"Potrebujete pomoc alebo máte otázky? Pridajte sa k nášmu Discordu!"}]},{"languageTag":"zh","match":[],"pattern":[{"type":"Text","value":"需要帮助或有疑问吗？加入我们的不和谐！"}]}]},{"id":"marketplace_grid_subscribe_button","selectors":[],"variants":[{"match":[],"languageTag":"en","pattern":[{"type":"Text","value":"Notify me"}]},{"languageTag":"de","match":[],"pattern":[{"type":"Text","value":"Benachrichtige mich"}]},{"languageTag":"fr","match":[],"pattern":[{"type":"Text","value":"Me prévenir"}]},{"languageTag":"it","match":[],"pattern":[{"type":"Text","value":"Notificami"}]},{"languageTag":"pt-BR","match":[],"pattern":[{"type":"Text","value":"Me notifique"}]},{"languageTag":"sk","match":[],"pattern":[{"type":"Text","value":"Upozorni ma"}]},{"languageTag":"zh","match":[],"pattern":[{"type":"Text","value":"提醒我"}]}]},{"id":"marketplace_grid_subscribe_could_not_subscribe","selectors":[],"variants":[{"match":[],"languageTag":"en","pattern":[{"type":"Text","value":"You are already getting notified."}]},{"languageTag":"de","match":[],"pattern":[{"type":"Text","value":"Du wirst bereits benachrichtigt."}]},{"languageTag":"fr","match":[],"pattern":[{"type":"Text","value":"Vous recevez déjà les notifications."}]},{"languageTag":"it","match":[],"pattern":[{"type":"Text","value":"Vieni già notificato."}]},{"languageTag":"pt-BR","match":[],"pattern":[{"type":"Text","value":"Você já está recebendo notificações."}]},{"languageTag":"sk","match":[],"pattern":[{"type":"Text","value":"Už dostávate upozornenia."}]},{"languageTag":"zh","match":[],"pattern":[{"type":"Text","value":"您已经收到通知了。"}]}]},{"id":"marketplace_grid_subscribe_description_first_part","selectors":[],"variants":[{"match":[],"languageTag":"en","pattern":[{"type":"Text","value":"We will let you know when we get"}]},{"languageTag":"de","match":[],"pattern":[{"type":"Text","value":"Wir werden dich informieren, wenn wir"}]},{"languageTag":"fr","match":[],"pattern":[{"type":"Text","value":"Nous vous ferons savoir quand nous recevrons"}]},{"languageTag":"it","match":[],"pattern":[{"type":"Text","value":"Ti faremo sapere"}]},{"languageTag":"pt-BR","match":[],"pattern":[{"type":"Text","value":"Nós vamos te deixar saber assim que tivermos"}]},{"languageTag":"sk","match":[],"pattern":[{"type":"Text","value":"Keď dostaneme, dáme vám vedieť"}]},{"languageTag":"zh","match":[],"pattern":[{"type":"Text","value":"当我们到达时我们会通知您"}]}]},{"id":"marketplace_grid_subscribe_description_last_part","selectors":[],"variants":[{"match":[],"languageTag":"en","pattern":[{"type":"Text","value":"some new results."}]},{"languageTag":"de","match":[],"pattern":[{"type":"Text","value":"neue Ergebnisse haben."}]},{"languageTag":"fr","match":[],"pattern":[{"type":"Text","value":"de nouveaux résultats."}]},{"languageTag":"it","match":[],"pattern":[{"type":"Text","value":"qualche nuovo risultato."}]},{"languageTag":"pt-BR","match":[],"pattern":[{"type":"Text","value":"novos resultados."}]},{"languageTag":"sk","match":[],"pattern":[{"type":"Text","value":"nejaké nové výsledky."}]},{"languageTag":"zh","match":[],"pattern":[{"type":"Text","value":"一些新的结果。"}]}]},{"id":"marketplace_grid_subscribe_error","selectors":[],"variants":[{"match":[],"languageTag":"en","pattern":[{"type":"Text","value":"Something went wrong. Please try again later."}]},{"languageTag":"de","match":[],"pattern":[{"type":"Text","value":"Etwas ist schief gelaufen. Bitte versuche es später noch einmal."}]},{"languageTag":"fr","match":[],"pattern":[{"type":"Text","value":"Quelque chose s'est mal passé. Veuillez réessayer plus tard."}]},{"languageTag":"it","match":[],"pattern":[{"type":"Text","value":"Qualcosa è andato storto. Riprova più tardi."}]},{"languageTag":"pt-BR","match":[],"pattern":[{"type":"Text","value":"Algo deu errado. Por favor, tente novamente mais tarde."}]},{"languageTag":"sk","match":[],"pattern":[{"type":"Text","value":"Niečo sa pokazilo. Skúste neskôr prosím."}]},{"languageTag":"zh","match":[],"pattern":[{"type":"Text","value":"出了些问题。请稍后再试。"}]}]},{"id":"marketplace_grid_subscribe_no_email","selectors":[],"variants":[{"match":[],"languageTag":"en","pattern":[{"type":"Text","value":"Please enter your email address."}]},{"languageTag":"de","match":[],"pattern":[{"type":"Text","value":"Gib bitte deine Email-Adresse ein."}]},{"languageTag":"fr","match":[],"pattern":[{"type":"Text","value":"Veuillez entrer votre adresse e-mail."}]},{"languageTag":"it","match":[],"pattern":[{"type":"Text","value":"Inserisci il tuo indirizzo email."}]},{"languageTag":"pt-BR","match":[],"pattern":[{"type":"Text","value":"Por favor, insira seu endereço de e-mail."}]},{"languageTag":"sk","match":[],"pattern":[{"type":"Text","value":"Prosím, zadajte svoju e-mailovú adresu."}]},{"languageTag":"zh","match":[],"pattern":[{"type":"Text","value":"请输入您的电子邮件地址。"}]}]},{"id":"marketplace_grid_subscribe_placeholder","selectors":[],"variants":[{"match":[],"languageTag":"en","pattern":[{"type":"Text","value":"Enter email..."}]},{"languageTag":"de","match":[],"pattern":[{"type":"Text","value":"Email eingeben..."}]},{"languageTag":"fr","match":[],"pattern":[{"type":"Text","value":"Entrez votre e-mail..."}]},{"languageTag":"it","match":[],"pattern":[{"type":"Text","value":"Inserisci email..."}]},{"languageTag":"pt-BR","match":[],"pattern":[{"type":"Text","value":"Digite seu e-mail..."}]},{"languageTag":"sk","match":[],"pattern":[{"type":"Text","value":"Zadajte email..."}]},{"languageTag":"zh","match":[],"pattern":[{"type":"Text","value":"输入电子邮件..."}]}]},{"id":"marketplace_grid_subscribe_secondary_button","selectors":[],"variants":[{"match":[],"languageTag":"en","pattern":[{"type":"Text","value":"Help us build the ecosystem"}]},{"languageTag":"de","match":[],"pattern":[{"type":"Text","value":"Helfe uns, das Ökosystem aufzubauen"}]},{"languageTag":"fr","match":[],"pattern":[{"type":"Text","value":"Aidez-nous à construire l'écosystème"}]},{"languageTag":"it","match":[],"pattern":[{"type":"Text","value":"Aiutaci a costruire l'ecosistema"}]},{"languageTag":"pt-BR","match":[],"pattern":[{"type":"Text","value":"Nos ajude a construir o ecossistema"}]},{"languageTag":"sk","match":[],"pattern":[{"type":"Text","value":"Pomôžte nám vybudovať ekosystém"}]},{"languageTag":"zh","match":[],"pattern":[{"type":"Text","value":"帮助我们构建生态系统"}]}]},{"id":"marketplace_grid_subscribe_success","selectors":[],"variants":[{"match":[],"languageTag":"en","pattern":[{"type":"Text","value":"You will be notified when this feature is available."}]},{"languageTag":"de","match":[],"pattern":[{"type":"Text","value":"Du wirst benachrichtigt, wenn diese Funktion verfügbar ist."}]},{"languageTag":"fr","match":[],"pattern":[{"type":"Text","value":"Vous serez averti lorsque cette fonctionnalité sera disponible."}]},{"languageTag":"it","match":[],"pattern":[{"type":"Text","value":"Sarai notificato quando questa funzionalità sarà disponibile."}]},{"languageTag":"pt-BR","match":[],"pattern":[{"type":"Text","value":"Você será notificado assim que esta função estiver disponível."}]},{"languageTag":"sk","match":[],"pattern":[{"type":"Text","value":"Keď bude táto funkcia k dispozícii, budete upozornení."}]},{"languageTag":"zh","match":[],"pattern":[{"type":"Text","value":"当此功能可用时，您将收到通知。"}]}]},{"id":"marketplace_grid_subscribe_title","selectors":[],"variants":[{"match":[],"languageTag":"en","pattern":[{"type":"Text","value":"No results yet"}]},{"languageTag":"de","match":[],"pattern":[{"type":"Text","value":"Noch keine Ergebnisse"}]},{"languageTag":"fr","match":[],"pattern":[{"type":"Text","value":"Aucun résultat pour l'instant"}]},{"languageTag":"it","match":[],"pattern":[{"type":"Text","value":"Ancora nessun risultato"}]},{"languageTag":"pt-BR","match":[],"pattern":[{"type":"Text","value":"Sem resultados"}]},{"languageTag":"sk","match":[],"pattern":[{"type":"Text","value":"Zatiaľ žiadne výsledky"}]},{"languageTag":"zh","match":[],"pattern":[{"type":"Text","value":"还没有结果"}]}]},{"id":"marketplace_grid_subscribe_unvalid_email","selectors":[],"variants":[{"match":[],"languageTag":"en","pattern":[{"type":"Text","value":"Please enter a valid email address."}]},{"languageTag":"de","match":[],"pattern":[{"type":"Text","value":"Bitte gib eine gültige E-Mail-Adresse ein."}]},{"languageTag":"fr","match":[],"pattern":[{"type":"Text","value":"Veuillez entrer une adresse e-mail valide."}]},{"languageTag":"it","match":[],"pattern":[{"type":"Text","value":"Inserisci un indirizzo email valido."}]},{"languageTag":"pt-BR","match":[],"pattern":[{"type":"Text","value":"Por favor, digite um endereço de e-mail válido."}]},{"languageTag":"sk","match":[],"pattern":[{"type":"Text","value":"Prosím zadajte platnú emailovú adresu."}]},{"languageTag":"zh","match":[],"pattern":[{"type":"Text","value":"请输入有效的电子邮件地址。"}]}]},{"id":"marketplace_grid_title_generic","selectors":[],"variants":[{"match":[],"languageTag":"en","pattern":[{"type":"Text","value":"All Results"}]},{"languageTag":"de","match":[],"pattern":[{"type":"Text","value":"Alle Ergebnisse"}]},{"languageTag":"fr","match":[],"pattern":[{"type":"Text","value":"Tous les résultats"}]},{"languageTag":"it","match":[],"pattern":[{"type":"Text","value":"Tutti i risultati"}]},{"languageTag":"pt-BR","match":[],"pattern":[{"type":"Text","value":"Todos os resultados"}]},{"languageTag":"sk","match":[],"pattern":[{"type":"Text","value":"Všetky výsledky"}]},{"languageTag":"zh","match":[],"pattern":[{"type":"Text","value":"所有结果"}]}]},{"id":"marketplace_grid_title_guides","selectors":[],"variants":[{"match":[],"languageTag":"en","pattern":[{"type":"Text","value":"All Guides"}]},{"languageTag":"de","match":[],"pattern":[{"type":"Text","value":"Alle Guides"}]},{"languageTag":"fr","match":[],"pattern":[{"type":"Text","value":"Tous les guides"}]},{"languageTag":"it","match":[],"pattern":[{"type":"Text","value":"Tutte le Guide"}]},{"languageTag":"pt-BR","match":[],"pattern":[{"type":"Text","value":"Todos os Guias"}]},{"languageTag":"sk","match":[],"pattern":[{"type":"Text","value":"Všetci sprievodcovia"}]},{"languageTag":"zh","match":[],"pattern":[{"type":"Text","value":"所有指南"}]}]},{"id":"marketplace_header_apps_button_text","selectors":[],"variants":[{"match":[],"languageTag":"en","pattern":[{"type":"Text","value":"Build an App"}]},{"languageTag":"de","match":[],"pattern":[{"type":"Text","value":"Eigene App bauen"}]},{"languageTag":"fr","match":[],"pattern":[{"type":"Text","value":"Créer une application"}]},{"languageTag":"it","match":[],"pattern":[{"type":"Text","value":"Costruisci un'app"}]},{"languageTag":"pt-BR","match":[],"pattern":[{"type":"Text","value":"Crie um aplicativo"}]},{"languageTag":"sk","match":[],"pattern":[{"type":"Text","value":"Vytvorte si aplikáciu"}]},{"languageTag":"zh","match":[],"pattern":[{"type":"Text","value":"构建一个应用程序"}]}]},{"id":"marketplace_header_apps_description","selectors":[],"variants":[{"match":[],"languageTag":"en","pattern":[{"type":"Text","value":"Find the inlang app that fits your use case."}]},{"languageTag":"de","match":[],"pattern":[{"type":"Text","value":"Finde die inlang App, die zu Ihrem Anwendungsfall passt."}]},{"languageTag":"fr","match":[],"pattern":[{"type":"Text","value":"Trouvez l'application Inlang qui correspond à votre cas d'utilisation."}]},{"languageTag":"it","match":[],"pattern":[{"type":"Text","value":"Trova l'app inlang adatta al tuo caso d'uso."}]},{"languageTag":"pt-BR","match":[],"pattern":[{"type":"Text","value":"Encontre o aplicativo inlang adequado ao seu caso de uso."}]},{"languageTag":"sk","match":[],"pattern":[{"type":"Text","value":"Nájdite aplikáciu inlang, ktorá vyhovuje vášmu prípadu použitia."}]},{"languageTag":"zh","match":[],"pattern":[{"type":"Text","value":"找到适合您的用例的 inlang 应用程序。"}]}]},{"id":"marketplace_header_apps_title","selectors":[],"variants":[{"match":[],"languageTag":"en","pattern":[{"type":"Text","value":"inlang Apps"}]},{"languageTag":"de","match":[],"pattern":[{"type":"Text","value":"inlang Apps"}]},{"languageTag":"fr","match":[],"pattern":[{"type":"Text","value":"inlang Applications"}]},{"languageTag":"it","match":[],"pattern":[{"type":"Text","value":"inlang App"}]},{"languageTag":"pt-BR","match":[],"pattern":[{"type":"Text","value":"inlang Aplicativos"}]},{"languageTag":"sk","match":[],"pattern":[{"type":"Text","value":"inlang Aplikácie"}]},{"languageTag":"zh","match":[],"pattern":[{"type":"Text","value":"inlang 应用"}]}]},{"id":"marketplace_header_astro_description","selectors":[],"variants":[{"languageTag":"en","match":[],"pattern":[{"type":"Text","value":"Recommended internationalization tooling for your Astro site."}]},{"languageTag":"de","match":[],"pattern":[{"type":"Text","value":"Empfohlene Wekzeuge zur Internationalisierung deines Astro Projektes."}]},{"languageTag":"fr","match":[],"pattern":[{"type":"Text","value":"Outils d'internationalisation recommandés pour votre site Astro."}]},{"languageTag":"it","match":[],"pattern":[{"type":"Text","value":"Strumenti di internazionalizzazione consigliati per il tuo sito Astro."}]},{"languageTag":"pt-BR","match":[],"pattern":[{"type":"Text","value":"Ferramentas de internacionalização recomendadas para seu site Astro."}]},{"languageTag":"sk","match":[],"pattern":[{"type":"Text","value":"Odporúčané nástroje na internacionalizáciu pre vašu stránku Astro."}]},{"languageTag":"zh","match":[],"pattern":[{"type":"Text","value":"为您的 Astro 网站推荐的国际化工具。"}]}]},{"id":"marketplace_header_astro_title","selectors":[],"variants":[{"languageTag":"en","match":[],"pattern":[{"type":"Text","value":"Astro - i18n Tooling"}]},{"languageTag":"de","match":[],"pattern":[{"type":"Text","value":"Astro - i18n Werkzeuge"}]},{"languageTag":"fr","match":[],"pattern":[{"type":"Text","value":"Astro-Outillage i18n"}]},{"languageTag":"it","match":[],"pattern":[{"type":"Text","value":"Astro - i18n Tooling"}]},{"languageTag":"pt-BR","match":[],"pattern":[{"type":"Text","value":"Astro - Ferramentas i18n"}]},{"languageTag":"sk","match":[],"pattern":[{"type":"Text","value":"Astro - i18n Tooling"}]},{"languageTag":"zh","match":[],"pattern":[{"type":"Text","value":"Astro - i18n 工具"}]}]},{"id":"marketplace_header_build_on_inlang_button","selectors":[],"variants":[{"match":[],"languageTag":"en","pattern":[{"type":"Text","value":"Documentation"}]},{"languageTag":"de","match":[],"pattern":[{"type":"Text","value":"Dokumentation"}]},{"languageTag":"fr","match":[],"pattern":[{"type":"Text","value":"Documentation"}]},{"languageTag":"it","match":[],"pattern":[{"type":"Text","value":"Documentazione"}]},{"languageTag":"pt-BR","match":[],"pattern":[{"type":"Text","value":"Documentação"}]},{"languageTag":"sk","match":[],"pattern":[{"type":"Text","value":"Dokumentácia"}]},{"languageTag":"zh","match":[],"pattern":[{"type":"Text","value":"文档"}]}]},{"id":"marketplace_header_category_application","selectors":[],"variants":[{"match":[],"languageTag":"en","pattern":[{"type":"Text","value":"Application"}]},{"languageTag":"de","match":[],"pattern":[{"type":"Text","value":"Anwendung"}]},{"languageTag":"fr","match":[],"pattern":[{"type":"Text","value":"Application"}]},{"languageTag":"it","match":[],"pattern":[{"type":"Text","value":"Applicazione"}]},{"languageTag":"pt-BR","match":[],"pattern":[{"type":"Text","value":"Aplicação"}]},{"languageTag":"sk","match":[],"pattern":[{"type":"Text","value":"Aplikácia"}]},{"languageTag":"zh","match":[],"pattern":[{"type":"Text","value":"应用"}]}]},{"id":"marketplace_header_category_lint","selectors":[],"variants":[{"match":[],"languageTag":"en","pattern":[{"type":"Text","value":"Lint Rules"}]},{"languageTag":"de","match":[],"pattern":[{"type":"Text","value":"Lint Regeln"}]},{"languageTag":"fr","match":[],"pattern":[{"type":"Text","value":"Règles de formattage"}]},{"languageTag":"it","match":[],"pattern":[{"type":"Text","value":"Regole di Lint"}]},{"languageTag":"pt-BR","match":[],"pattern":[{"type":"Text","value":"Regras de Formatação"}]},{"languageTag":"sk","match":[],"pattern":[{"type":"Text","value":"Lint Rules"}]},{"languageTag":"zh","match":[],"pattern":[{"type":"Text","value":"皮棉规则"}]}]},{"id":"marketplace_header_category_markdown","selectors":[],"variants":[{"match":[],"languageTag":"en","pattern":[{"type":"Text","value":"Markdown"}]},{"languageTag":"de","match":[],"pattern":[{"type":"Text","value":"Markdown"}]},{"languageTag":"fr","match":[],"pattern":[{"type":"Text","value":"Markdown"}]},{"languageTag":"it","match":[],"pattern":[{"type":"Text","value":"Markdown"}]},{"languageTag":"pt-BR","match":[],"pattern":[{"type":"Text","value":"Markdown"}]},{"languageTag":"sk","match":[],"pattern":[{"type":"Text","value":"Markdown"}]},{"languageTag":"zh","match":[],"pattern":[{"type":"Text","value":"降价"}]}]},{"id":"marketplace_header_category_missing_something","selectors":[],"variants":[{"match":[],"languageTag":"en","pattern":[{"type":"Text","value":"Missing something?"}]},{"languageTag":"de","match":[],"pattern":[{"type":"Text","value":"Fehlt etwas?"}]},{"languageTag":"fr","match":[],"pattern":[{"type":"Text","value":"Il manque quelque chose ?"}]},{"languageTag":"it","match":[],"pattern":[{"type":"Text","value":"Manca qualcosa?"}]},{"languageTag":"pt-BR","match":[],"pattern":[{"type":"Text","value":"Algo está faltando?"}]},{"languageTag":"sk","match":[],"pattern":[{"type":"Text","value":"Chýba vám niečo?"}]},{"languageTag":"zh","match":[],"pattern":[{"type":"Text","value":"遗漏了什么？"}]}]},{"id":"marketplace_header_category_website","selectors":[],"variants":[{"match":[],"languageTag":"en","pattern":[{"type":"Text","value":"Website"}]},{"languageTag":"de","match":[],"pattern":[{"type":"Text","value":"Webseite"}]},{"languageTag":"fr","match":[],"pattern":[{"type":"Text","value":"Site web"}]},{"languageTag":"it","match":[],"pattern":[{"type":"Text","value":"Sito Web"}]},{"languageTag":"pt-BR","match":[],"pattern":[{"type":"Text","value":"Site"}]},{"languageTag":"sk","match":[],"pattern":[{"type":"Text","value":"webové stránky"}]},{"languageTag":"zh","match":[],"pattern":[{"type":"Text","value":"网站"}]}]},{"id":"marketplace_header_generic_description","selectors":[],"variants":[{"languageTag":"en","match":[],"pattern":[{"type":"Text","value":"Recommended internationalization tooling for your stack."}]},{"languageTag":"de","match":[],"pattern":[{"type":"Text","value":"Empfohlene Werkzeuge für Internationalisierung"}]},{"languageTag":"fr","match":[],"pattern":[{"type":"Text","value":"Outils d'internationalisation recommandés pour votre pile."}]},{"languageTag":"it","match":[],"pattern":[{"type":"Text","value":"Strumenti di internazionalizzazione consigliati per il tuo stack."}]},{"languageTag":"pt-BR","match":[],"pattern":[{"type":"Text","value":"Ferramentas de internacionalização recomendadas para sua pilha."}]},{"languageTag":"sk","match":[],"pattern":[{"type":"Text","value":"Odporúčané nástroje na internacionalizáciu pre váš zásobník."}]},{"languageTag":"zh","match":[],"pattern":[{"type":"Text","value":"为您的堆栈推荐的国际化工具。"}]}]},{"id":"marketplace_header_generic_title","selectors":[],"variants":[{"languageTag":"en","match":[],"pattern":[{"type":"Text","value":"Your stack"}]},{"languageTag":"de","match":[],"pattern":[{"type":"Text","value":"Dein Stack"}]},{"languageTag":"fr","match":[],"pattern":[{"type":"Text","value":"Votre pile"}]},{"languageTag":"it","match":[],"pattern":[{"type":"Text","value":"Il tuo stack"}]},{"languageTag":"pt-BR","match":[],"pattern":[{"type":"Text","value":"Sua pilha"}]},{"languageTag":"sk","match":[],"pattern":[{"type":"Text","value":"Váš zásobník"}]},{"languageTag":"zh","match":[],"pattern":[{"type":"Text","value":"你的堆栈"}]}]},{"id":"marketplace_header_guides_button_text","selectors":[],"variants":[{"languageTag":"en","match":[],"pattern":[{"type":"Text","value":"Publish a guide"}]},{"languageTag":"de","match":[],"pattern":[{"type":"Text","value":"Veröffentliche ein Guide"}]},{"languageTag":"fr","match":[],"pattern":[{"type":"Text","value":"Publier un guide"}]},{"languageTag":"it","match":[],"pattern":[{"type":"Text","value":"Pubblica una guida"}]},{"languageTag":"pt-BR","match":[],"pattern":[{"type":"Text","value":"Publicar um guia"}]},{"languageTag":"sk","match":[],"pattern":[{"type":"Text","value":"Zverejniť návod"}]},{"languageTag":"zh","match":[],"pattern":[{"type":"Text","value":"发布指南"}]}]},{"id":"marketplace_header_guides_description","selectors":[],"variants":[{"languageTag":"en","match":[],"pattern":[{"type":"Text","value":"Learn how to use products from the inlang ecosystem."}]},{"languageTag":"de","match":[],"pattern":[{"type":"Text","value":"Lerne wie du Produkte aus dem inlang Ökosystem nutzen kannst."}]},{"languageTag":"fr","match":[],"pattern":[{"type":"Text","value":"Apprenez à utiliser les produits de l'écosystème inlang."}]},{"languageTag":"it","match":[],"pattern":[{"type":"Text","value":"Scopri come utilizzare i prodotti dell'ecosistema inlang."}]},{"languageTag":"pt-BR","match":[],"pattern":[{"type":"Text","value":"Aprenda como usar produtos do ecossistema inlang."}]},{"languageTag":"sk","match":[],"pattern":[{"type":"Text","value":"Naučte sa používať produkty z ekosystému inlang."}]},{"languageTag":"zh","match":[],"pattern":[{"type":"Text","value":"了解如何使用 inlang 生态系统的产品。"}]}]},{"id":"marketplace_header_guides_title","selectors":[],"variants":[{"languageTag":"en","match":[],"pattern":[{"type":"Text","value":"Guides"}]},{"languageTag":"de","match":[],"pattern":[{"type":"Text","value":"Guides"}]},{"languageTag":"fr","match":[],"pattern":[{"type":"Text","value":"Guides"}]},{"languageTag":"it","match":[],"pattern":[{"type":"Text","value":"Guide"}]},{"languageTag":"pt-BR","match":[],"pattern":[{"type":"Text","value":"Guias"}]},{"languageTag":"sk","match":[],"pattern":[{"type":"Text","value":"Sprievodcovia"}]},{"languageTag":"zh","match":[],"pattern":[{"type":"Text","value":"指南"}]}]},{"id":"marketplace_header_libraries_button_text","selectors":[],"variants":[{"match":[],"languageTag":"en","pattern":[{"type":"Text","value":"New: Paraglide JS"}]},{"languageTag":"de","match":[],"pattern":[{"type":"Text","value":"Neu: Paraglide JS"}]},{"languageTag":"fr","match":[],"pattern":[{"type":"Text","value":"Nouveau : Paraglide JS"}]},{"languageTag":"it","match":[],"pattern":[{"type":"Text","value":"Novità: Paraglide JS"}]},{"languageTag":"pt-BR","match":[],"pattern":[{"type":"Text","value":"Novo: Parapente JS"}]},{"languageTag":"sk","match":[],"pattern":[{"type":"Text","value":"Novinka: Paraglide JS"}]},{"languageTag":"zh","match":[],"pattern":[{"type":"Text","value":"新：滑翔伞 JS"}]}]},{"id":"marketplace_header_libraries_description","selectors":[],"variants":[{"match":[],"languageTag":"en","pattern":[{"type":"Text","value":"Use Libraries to extend your software project."}]},{"languageTag":"de","match":[],"pattern":[{"type":"Text","value":"Nutze Bibliotheken, um Ihr Softwareprojekt zu erweitern."}]},{"languageTag":"fr","match":[],"pattern":[{"type":"Text","value":"Utilisez des bibliothèques pour étendre votre projet logiciel."}]},{"languageTag":"it","match":[],"pattern":[{"type":"Text","value":"Utilizza le librerie per estendere il tuo progetto."}]},{"languageTag":"pt-BR","match":[],"pattern":[{"type":"Text","value":"Use Bibliotecas para estender seu projeto de software."}]},{"languageTag":"sk","match":[],"pattern":[{"type":"Text","value":"Použite knižnice na rozšírenie vášho softvérového projektu."}]},{"languageTag":"zh","match":[],"pattern":[{"type":"Text","value":"使用库来扩展您的软件项目。"}]}]},{"id":"marketplace_header_libraries_title","selectors":[],"variants":[{"match":[],"languageTag":"en","pattern":[{"type":"Text","value":"Libraries"}]},{"languageTag":"de","match":[],"pattern":[{"type":"Text","value":"Libraries"}]},{"languageTag":"fr","match":[],"pattern":[{"type":"Text","value":"Bibliothèques"}]},{"languageTag":"it","match":[],"pattern":[{"type":"Text","value":"Librerie"}]},{"languageTag":"pt-BR","match":[],"pattern":[{"type":"Text","value":"Bibliotecas"}]},{"languageTag":"sk","match":[],"pattern":[{"type":"Text","value":"Knižnice"}]},{"languageTag":"zh","match":[],"pattern":[{"type":"Text","value":"图书馆"}]}]},{"id":"marketplace_header_lintRule_toast_button_text","selectors":[],"variants":[{"match":[],"languageTag":"en","pattern":[{"type":"Text","value":"Read more"}]},{"languageTag":"de","match":[],"pattern":[{"type":"Text","value":"Mehr lesen"}]},{"languageTag":"fr","match":[],"pattern":[{"type":"Text","value":"En savoir plus"}]},{"languageTag":"it","match":[],"pattern":[{"type":"Text","value":"Per saperne di più"}]},{"languageTag":"pt-BR","match":[],"pattern":[{"type":"Text","value":"Consulte Mais informação"}]},{"languageTag":"sk","match":[],"pattern":[{"type":"Text","value":"Čítaj viac"}]},{"languageTag":"zh","match":[],"pattern":[{"type":"Text","value":"阅读更多"}]}]},{"id":"marketplace_header_lintRule_toast_description","selectors":[],"variants":[{"match":[],"languageTag":"en","pattern":[{"type":"Text","value":"Controll the complete translation process: From Design to Frontend."}]},{"languageTag":"de","match":[],"pattern":[{"type":"Text","value":"Steuere den gesamten Übersetzungsprozess: Vom Design bis zum Frontend."}]},{"languageTag":"fr","match":[],"pattern":[{"type":"Text","value":"Contrôlez l'ensemble du processus de traduction : de la conception au frontend."}]},{"languageTag":"it","match":[],"pattern":[{"type":"Text","value":"Controlla l'intero processo di traduzione: dalla progettazione al frontend."}]},{"languageTag":"pt-BR","match":[],"pattern":[{"type":"Text","value":"Controle todo o processo de tradução: do design ao frontend."}]},{"languageTag":"sk","match":[],"pattern":[{"type":"Text","value":"Ovládajte celý proces prekladu: od návrhu po frontend."}]},{"languageTag":"zh","match":[],"pattern":[{"type":"Text","value":"控制整个翻译过程：从设计到前端。"}]}]},{"id":"marketplace_header_lintRule_toast_title","selectors":[],"variants":[{"match":[],"languageTag":"en","pattern":[{"type":"Text","value":"What are Lint Rules?"}]},{"languageTag":"de","match":[],"pattern":[{"type":"Text","value":"Was sind Lint Regeln?"}]},{"languageTag":"fr","match":[],"pattern":[{"type":"Text","value":"Que sont les règles de formattage ?"}]},{"languageTag":"it","match":[],"pattern":[{"type":"Text","value":"Cosa sono le regole di Lint?"}]},{"languageTag":"pt-BR","match":[],"pattern":[{"type":"Text","value":"O que são regras do Lint?"}]},{"languageTag":"sk","match":[],"pattern":[{"type":"Text","value":"Čo sú pravidlá Lint?"}]},{"languageTag":"zh","match":[],"pattern":[{"type":"Text","value":"什么是 Lint 规则？"}]}]},{"id":"marketplace_header_lintRules_button_text","selectors":[],"variants":[{"match":[],"languageTag":"en","pattern":[{"type":"Text","value":"Custom Lint Rule"}]},{"languageTag":"de","match":[],"pattern":[{"type":"Text","value":"Eigene Lint Regel entwickeln"}]},{"languageTag":"fr","match":[],"pattern":[{"type":"Text","value":"Règle de formattage personnalisée"}]},{"languageTag":"it","match":[],"pattern":[{"type":"Text","value":"Regole di Lint personalizzate"}]},{"languageTag":"pt-BR","match":[],"pattern":[{"type":"Text","value":"Regra Lint personalizada"}]},{"languageTag":"sk","match":[],"pattern":[{"type":"Text","value":"Vlastné pravidlo žmolkovitosti"}]},{"languageTag":"zh","match":[],"pattern":[{"type":"Text","value":"自定义 Lint 规则"}]}]},{"id":"marketplace_header_lintRules_description","selectors":[],"variants":[{"match":[],"languageTag":"en","pattern":[{"type":"Text","value":"Validate content in an inlang project."}]},{"languageTag":"de","match":[],"pattern":[{"type":"Text","value":"Validiere Inhalte in einem Inlang-Projekt."}]},{"languageTag":"fr","match":[],"pattern":[{"type":"Text","value":"Valider le contenu dans un projet inlang."}]},{"languageTag":"it","match":[],"pattern":[{"type":"Text","value":"Valida il contenuto in un progetto inlang."}]},{"languageTag":"pt-BR","match":[],"pattern":[{"type":"Text","value":"Valide o conteúdo em um projeto inlang."}]},{"languageTag":"sk","match":[],"pattern":[{"type":"Text","value":"Overte obsah v projekte inlang."}]},{"languageTag":"zh","match":[],"pattern":[{"type":"Text","value":"验证 inlang 项目中的内容。"}]}]},{"id":"marketplace_header_lintRules_title","selectors":[],"variants":[{"match":[],"languageTag":"en","pattern":[{"type":"Text","value":"Lint Rules"}]},{"languageTag":"de","match":[],"pattern":[{"type":"Text","value":"Lint Regeln"}]},{"languageTag":"fr","match":[],"pattern":[{"type":"Text","value":"Règles de formattage"}]},{"languageTag":"it","match":[],"pattern":[{"type":"Text","value":"Regole di Lint"}]},{"languageTag":"pt-BR","match":[],"pattern":[{"type":"Text","value":"Regras de fiapos"}]},{"languageTag":"sk","match":[],"pattern":[{"type":"Text","value":"Lint Rules"}]},{"languageTag":"zh","match":[],"pattern":[{"type":"Text","value":"皮棉规则"}]}]},{"id":"marketplace_header_lix_button","selectors":[],"variants":[{"languageTag":"en","match":[],"pattern":[{"type":"Text","value":"Read more"}]},{"languageTag":"de","match":[],"pattern":[{"type":"Text","value":"Mehr lesen"}]},{"languageTag":"fr","match":[],"pattern":[{"type":"Text","value":"En savoir plus"}]},{"languageTag":"it","match":[],"pattern":[{"type":"Text","value":"Per saperne di più"}]},{"languageTag":"pt-BR","match":[],"pattern":[{"type":"Text","value":"Consulte Mais informação"}]},{"languageTag":"sk","match":[],"pattern":[{"type":"Text","value":"Čítaj viac"}]},{"languageTag":"zh","match":[],"pattern":[{"type":"Text","value":"阅读更多"}]}]},{"id":"marketplace_header_lix_button_text","selectors":[],"variants":[{"languageTag":"en","match":[],"pattern":[{"type":"Text","value":"Visit lix"}]},{"languageTag":"de","match":[],"pattern":[{"type":"Text","value":"lix besuchen"}]},{"languageTag":"fr","match":[],"pattern":[{"type":"Text","value":"Visitez lix"}]},{"languageTag":"it","match":[],"pattern":[{"type":"Text","value":"Visita lix"}]},{"languageTag":"pt-BR","match":[],"pattern":[{"type":"Text","value":"Visite lix"}]},{"languageTag":"sk","match":[],"pattern":[{"type":"Text","value":"Navštívte lix"}]},{"languageTag":"zh","match":[],"pattern":[{"type":"Text","value":"访问利克斯"}]}]},{"id":"marketplace_header_lix_description","selectors":[],"variants":[{"languageTag":"en","match":[],"pattern":[{"type":"Text","value":"The lix change control system is a system that allows you to run git in as a backend for\n\t\t\t\t\t\tyour application. It is available for the web."}]},{"languageTag":"de","match":[],"pattern":[{"type":"Text","value":"Das lix change control system ist ein system, welches es dir erlaubt git im backend laufen zu lassen. Es ist außerdem für das Web verfügbar."}]},{"languageTag":"fr","match":[],"pattern":[{"type":"Text","value":"Le système de contrôle de changements lix est un système qui vous permet d'exécuter git comme backend pour votre application. Il est disponible pour le Web."}]},{"languageTag":"it","match":[],"pattern":[{"type":"Text","value":"Il sistema di controllo dei cambiamenti lix è un sistema che ti consente di eseguire git come backend per la tua applicazione. È disponibile per il web."}]},{"languageTag":"pt-BR","match":[],"pattern":[{"type":"Text","value":"O sistema de controle de alterações lix é um sistema que permite executar o git como back-end para seu aplicativo. Está disponível para a web."}]},{"languageTag":"sk","match":[],"pattern":[{"type":"Text","value":"Riadiaci systém zmeny lix je systém, ktorý vám umožňuje spustiť git ako backend pre vašu aplikáciu. Je k dispozícii pre web."}]},{"languageTag":"zh","match":[],"pattern":[{"type":"Text","value":"lix 变更控制系统是一个允许您运行 git 作为应用程序后端的系统。它可用于网络。"}]}]},{"id":"marketplace_header_lix_short_description","selectors":[],"variants":[{"languageTag":"en","match":[],"pattern":[{"type":"Text","value":"The change control system\tfor the web."}]},{"languageTag":"de","match":[],"pattern":[{"type":"Text","value":"Das change control system fürs Web."}]},{"languageTag":"fr","match":[],"pattern":[{"type":"Text","value":"Le système de contrôle des modifications pour le Web."}]},{"languageTag":"it","match":[],"pattern":[{"type":"Text","value":"Il sistema di controllo delle modifiche per il web."}]},{"languageTag":"pt-BR","match":[],"pattern":[{"type":"Text","value":"O sistema de controle de mudanças para a web."}]},{"languageTag":"sk","match":[],"pattern":[{"type":"Text","value":"Systém kontroly zmien pre web."}]},{"languageTag":"zh","match":[],"pattern":[{"type":"Text","value":"网络变更控制系统。"}]}]},{"id":"marketplace_header_lix_title","selectors":[],"variants":[{"languageTag":"en","match":[],"pattern":[{"type":"Text","value":"Lix"}]},{"languageTag":"de","match":[],"pattern":[{"type":"Text","value":"Lix"}]},{"languageTag":"fr","match":[],"pattern":[{"type":"Text","value":"Lix"}]},{"languageTag":"it","match":[],"pattern":[{"type":"Text","value":"Lix"}]},{"languageTag":"pt-BR","match":[],"pattern":[{"type":"Text","value":"Lix"}]},{"languageTag":"sk","match":[],"pattern":[{"type":"Text","value":"Lix"}]},{"languageTag":"zh","match":[],"pattern":[{"type":"Text","value":"利克斯"}]}]},{"id":"marketplace_header_lix_title_explanation","selectors":[],"variants":[{"languageTag":"en","match":[],"pattern":[{"type":"Text","value":"What is the lix change control system?"}]},{"languageTag":"de","match":[],"pattern":[{"type":"Text","value":"Was ist das lix change control system?"}]},{"languageTag":"fr","match":[],"pattern":[{"type":"Text","value":"Qu'est-ce que le système de contrôle de changements lix ?"}]},{"languageTag":"it","match":[],"pattern":[{"type":"Text","value":"Cos'è il sistema di controllo del cambio lix?"}]},{"languageTag":"pt-BR","match":[],"pattern":[{"type":"Text","value":"Qual é o sistema de controle de alterações lix?"}]},{"languageTag":"sk","match":[],"pattern":[{"type":"Text","value":"Čo je to systém riadenia zmeny lix?"}]},{"languageTag":"zh","match":[],"pattern":[{"type":"Text","value":"什么是 lix 变更控制系统？"}]}]},{"id":"marketplace_header_nextjs_description","selectors":[],"variants":[{"languageTag":"en","match":[],"pattern":[{"type":"Text","value":"Recommended internationalization tooling for your next.js stack."}]},{"languageTag":"de","match":[],"pattern":[{"type":"Text","value":"Empfohlene Wekzeuge zur Internationalisierung deines Next.js Projektes."}]},{"languageTag":"fr","match":[],"pattern":[{"type":"Text","value":"Outils d'internationalisation recommandés pour votre pile next.js."}]},{"languageTag":"it","match":[],"pattern":[{"type":"Text","value":"Strumenti di internazionalizzazione consigliati per il tuo stack next.js."}]},{"languageTag":"pt-BR","match":[],"pattern":[{"type":"Text","value":"Ferramentas de internacionalização recomendadas para sua pilha next.js."}]},{"languageTag":"sk","match":[],"pattern":[{"type":"Text","value":"Odporúčané nástroje na internacionalizáciu pre váš stack next.js."}]},{"languageTag":"zh","match":[],"pattern":[{"type":"Text","value":"为您的 next.js 堆栈推荐的国际化工具。"}]}]},{"id":"marketplace_header_nextjs_title","selectors":[],"variants":[{"languageTag":"en","match":[],"pattern":[{"type":"Text","value":"Next.js - i18n Tooling"}]},{"languageTag":"de","match":[],"pattern":[{"type":"Text","value":"Next.js - i18n Werkzeuge"}]},{"languageTag":"fr","match":[],"pattern":[{"type":"Text","value":"Next.js - Outillage i18n"}]},{"languageTag":"it","match":[],"pattern":[{"type":"Text","value":"Next.js -  i18n Tooling"}]},{"languageTag":"pt-BR","match":[],"pattern":[{"type":"Text","value":"Next.js - Ferramentas i18n"}]},{"languageTag":"sk","match":[],"pattern":[{"type":"Text","value":"Next.js – i18n Tooling"}]},{"languageTag":"zh","match":[],"pattern":[{"type":"Text","value":"Next.js - i18n 工具"}]}]},{"id":"marketplace_header_paraglide_button_secondary_text","selectors":[],"variants":[{"match":[],"languageTag":"en","pattern":[{"type":"Text","value":"Watch SvelteSummit talk Fall 2023"}]},{"languageTag":"de","match":[],"pattern":[{"type":"Text","value":"SvelteSummit Fall 2023 anschauen"}]},{"languageTag":"fr","match":[],"pattern":[{"type":"Text","value":"Regardez la conférence du SvelteSummit automne 2023"}]},{"languageTag":"it","match":[],"pattern":[{"type":"Text","value":"Guarda il discorso di SvelteSummit dell'autunno 2023"}]},{"languageTag":"pt-BR","match":[],"pattern":[{"type":"Text","value":"Assista à palestra do SvelteSummit no outono de 2023"}]},{"languageTag":"sk","match":[],"pattern":[{"type":"Text","value":"Pozrite si prednášku SvelteSummit na jeseň 2023"}]},{"languageTag":"zh","match":[],"pattern":[{"type":"Text","value":"观看 2023 年秋季 SvelteSummit 演讲"}]}]},{"id":"marketplace_header_paraglide_button_text","selectors":[],"variants":[{"match":[],"languageTag":"en","pattern":[{"type":"Text","value":"Start with Paraglide JS"}]},{"languageTag":"de","match":[],"pattern":[{"type":"Text","value":"Mit Paraglide JS starten"}]},{"languageTag":"fr","match":[],"pattern":[{"type":"Text","value":"Commencez avec Paraglide JS"}]},{"languageTag":"it","match":[],"pattern":[{"type":"Text","value":"Inizia con Paraglide JS"}]},{"languageTag":"pt-BR","match":[],"pattern":[{"type":"Text","value":"Comece com Paraglide JS"}]},{"languageTag":"sk","match":[],"pattern":[{"type":"Text","value":"Začnite s Paraglide JS"}]},{"languageTag":"zh","match":[],"pattern":[{"type":"Text","value":"从 Paraglide JS 开始"}]}]},{"id":"marketplace_header_paraglide_description","selectors":[],"variants":[{"match":[],"languageTag":"en","pattern":[{"type":"Text","value":"The best i18n libary for the web. A fully configurable JavaScript i18n library that integrates within your framework."}]},{"languageTag":"de","match":[],"pattern":[{"type":"Text","value":"Die beste i18n-Bibliothek für das Web. Eine vollständig konfigurierbare JavaScript-i18n-Bibliothek, die in Ihr Framework integriert werden kann."}]},{"languageTag":"fr","match":[],"pattern":[{"type":"Text","value":"La meilleure bibliothèque i18n pour le web. Une bibliothèque JavaScript i18n entièrement configurable qui s'intègre dans votre framework."}]},{"languageTag":"it","match":[],"pattern":[{"type":"Text","value":"La migliore libreria i18n per il web. Una libreria JavaScript i18n completamente configurabile che si integra nel tuo framework."}]},{"languageTag":"pt-BR","match":[],"pattern":[{"type":"Text","value":"A melhor biblioteca i18n para a web. Uma biblioteca JavaScript i18n totalmente configurável que se integra à sua estrutura."}]},{"languageTag":"sk","match":[],"pattern":[{"type":"Text","value":"Najlepšia knižnica i18n pre web. Plne konfigurovateľná knižnica JavaScript i18n, ktorá sa integruje do vášho rámca."}]},{"languageTag":"zh","match":[],"pattern":[{"type":"Text","value":"最好的网络 i18n 库。一个完全可配置的 JavaScript i18n 库，集成在您的框架中。"}]}]},{"id":"marketplace_header_paraglide_title","selectors":[],"variants":[{"match":[],"languageTag":"en","pattern":[{"type":"Text","value":"Paraglide JS"}]},{"languageTag":"de","match":[],"pattern":[{"type":"Text","value":"Paraglide JS"}]},{"languageTag":"fr","match":[],"pattern":[{"type":"Text","value":"Paraglide JS"}]},{"languageTag":"it","match":[],"pattern":[{"type":"Text","value":"Paraglide JS"}]},{"languageTag":"pt-BR","match":[],"pattern":[{"type":"Text","value":"Parapente JS"}]},{"languageTag":"sk","match":[],"pattern":[{"type":"Text","value":"Paraglide JS"}]},{"languageTag":"zh","match":[],"pattern":[{"type":"Text","value":"滑翔伞JS"}]}]},{"id":"marketplace_header_plugin_toast_button_text","selectors":[],"variants":[{"match":[],"languageTag":"en","pattern":[{"type":"Text","value":"Read more"}]},{"languageTag":"de","match":[],"pattern":[{"type":"Text","value":"Mehr lesen"}]},{"languageTag":"fr","match":[],"pattern":[{"type":"Text","value":"En savoir plus"}]},{"languageTag":"it","match":[],"pattern":[{"type":"Text","value":"Per saperne di più"}]},{"languageTag":"pt-BR","match":[],"pattern":[{"type":"Text","value":"Consulte Mais informação"}]},{"languageTag":"sk","match":[],"pattern":[{"type":"Text","value":"Čítaj viac"}]},{"languageTag":"zh","match":[],"pattern":[{"type":"Text","value":"阅读更多"}]}]},{"id":"marketplace_header_plugin_toast_description","selectors":[],"variants":[{"match":[],"languageTag":"en","pattern":[{"type":"Text","value":"Discover the benefits of using plugins: freedom and low-cost adoption."}]},{"languageTag":"de","match":[],"pattern":[{"type":"Text","value":"Entdecke die Vorteile der Verwendung von Plugins: Freiheit und kostengünstige Einführung."}]},{"languageTag":"fr","match":[],"pattern":[{"type":"Text","value":"Découvrez les avantages de l'utilisation de plugins : liberté et adoption à faible coût."}]},{"languageTag":"it","match":[],"pattern":[{"type":"Text","value":"Scopri i vantaggi dell'utilizzo dei plugin: libertà e adozione a basso costo."}]},{"languageTag":"pt-BR","match":[],"pattern":[{"type":"Text","value":"Descubra os benefícios de usar plugins: liberdade e adoção com baixo custo."}]},{"languageTag":"sk","match":[],"pattern":[{"type":"Text","value":"Objavte výhody používania doplnkov: sloboda a nízke náklady."}]},{"languageTag":"zh","match":[],"pattern":[{"type":"Text","value":"发现使用插件的好处：自由和低成本采用。"}]}]},{"id":"marketplace_header_plugin_toast_title","selectors":[],"variants":[{"match":[],"languageTag":"en","pattern":[{"type":"Text","value":"What are Plugins?"}]},{"languageTag":"de","match":[],"pattern":[{"type":"Text","value":"Was sind Plugins?"}]},{"languageTag":"fr","match":[],"pattern":[{"type":"Text","value":"Que sont les plugins ?"}]},{"languageTag":"it","match":[],"pattern":[{"type":"Text","value":"Cosa sono i plugin?"}]},{"languageTag":"pt-BR","match":[],"pattern":[{"type":"Text","value":"O que são plug-ins?"}]},{"languageTag":"sk","match":[],"pattern":[{"type":"Text","value":"Čo sú pluginy?"}]},{"languageTag":"zh","match":[],"pattern":[{"type":"Text","value":"什么是插件？"}]}]},{"id":"marketplace_header_plugins_button_text","selectors":[],"variants":[{"match":[],"languageTag":"en","pattern":[{"type":"Text","value":"Build a Plugin"}]},{"languageTag":"de","match":[],"pattern":[{"type":"Text","value":"Eigenes Plugin entwickeln"}]},{"languageTag":"fr","match":[],"pattern":[{"type":"Text","value":"Créer un plugin"}]},{"languageTag":"it","match":[],"pattern":[{"type":"Text","value":"Costruisci un plugin"}]},{"languageTag":"pt-BR","match":[],"pattern":[{"type":"Text","value":"Crie um plug-in"}]},{"languageTag":"sk","match":[],"pattern":[{"type":"Text","value":"Vytvorte doplnok"}]},{"languageTag":"zh","match":[],"pattern":[{"type":"Text","value":"构建一个插件"}]}]},{"id":"marketplace_header_plugins_description","selectors":[],"variants":[{"match":[],"languageTag":"en","pattern":[{"type":"Text","value":"Change or extend app behavior."}]},{"languageTag":"de","match":[],"pattern":[{"type":"Text","value":"App-Verhalten ändern oder erweitern."}]},{"languageTag":"fr","match":[],"pattern":[{"type":"Text","value":"Modifiez ou étendez le comportement de l'application."}]},{"languageTag":"it","match":[],"pattern":[{"type":"Text","value":"Modifica o estendi il comportamento dell'app."}]},{"languageTag":"pt-BR","match":[],"pattern":[{"type":"Text","value":"Altere ou estenda o comportamento do aplicativo."}]},{"languageTag":"sk","match":[],"pattern":[{"type":"Text","value":"Zmeňte alebo rozšírte správanie aplikácie."}]},{"languageTag":"zh","match":[],"pattern":[{"type":"Text","value":"更改或扩展应用程序行为。"}]}]},{"id":"marketplace_header_plugins_title","selectors":[],"variants":[{"match":[],"languageTag":"en","pattern":[{"type":"Text","value":"Plugins"}]},{"languageTag":"de","match":[],"pattern":[{"type":"Text","value":"Plugins"}]},{"languageTag":"fr","match":[],"pattern":[{"type":"Text","value":"Plugins"}]},{"languageTag":"it","match":[],"pattern":[{"type":"Text","value":"Plugin"}]},{"languageTag":"pt-BR","match":[],"pattern":[{"type":"Text","value":"Plug-ins"}]},{"languageTag":"sk","match":[],"pattern":[{"type":"Text","value":"Pluginy"}]},{"languageTag":"zh","match":[],"pattern":[{"type":"Text","value":"插件"}]}]},{"id":"marketplace_header_search_placeholder","selectors":[],"variants":[{"match":[],"languageTag":"en","pattern":[{"type":"Text","value":"to search"}]},{"languageTag":"de","match":[],"pattern":[{"type":"Text","value":"um zu suchen"}]},{"languageTag":"fr","match":[],"pattern":[{"type":"Text","value":"pour rechercher"}]},{"languageTag":"it","match":[],"pattern":[{"type":"Text","value":"per cercare"}]},{"languageTag":"pt-BR","match":[],"pattern":[{"type":"Text","value":"para pesquisar"}]},{"languageTag":"sk","match":[],"pattern":[{"type":"Text","value":"hľadať"}]},{"languageTag":"zh","match":[],"pattern":[{"type":"Text","value":"寻找"}]}]},{"id":"marketplace_header_solid_description","selectors":[],"variants":[{"languageTag":"en","match":[],"pattern":[{"type":"Text","value":"Recommended internationalization tooling for your SolidStart stack."}]},{"languageTag":"de","match":[],"pattern":[{"type":"Text","value":"Empfohlene Werkzeuge zur Internationalisierung deines SolidStart Projektes."}]},{"languageTag":"fr","match":[],"pattern":[{"type":"Text","value":"Outils d'internationalisation recommandés pour votre pile SolidStart."}]},{"languageTag":"it","match":[],"pattern":[{"type":"Text","value":"Strumenti di internazionalizzazione consigliati per il tuo stack SolidStart."}]},{"languageTag":"pt-BR","match":[],"pattern":[{"type":"Text","value":"Ferramentas de internacionalização recomendadas para sua pilha SolidStart."}]},{"languageTag":"sk","match":[],"pattern":[{"type":"Text","value":"Odporúčané internacionalizačné nástroje pre váš zásobník SolidStart."}]},{"languageTag":"zh","match":[],"pattern":[{"type":"Text","value":"为您的 SolidStart 堆栈推荐的国际化工具。"}]}]},{"id":"marketplace_header_solid_title","selectors":[],"variants":[{"languageTag":"en","match":[],"pattern":[{"type":"Text","value":"Solid - i18n Tooling"}]},{"languageTag":"de","match":[],"pattern":[{"type":"Text","value":"Solid - i18n Werkzeuge"}]},{"languageTag":"fr","match":[],"pattern":[{"type":"Text","value":"Solide - Outillage i18n"}]},{"languageTag":"it","match":[],"pattern":[{"type":"Text","value":"Solid - i18n Tooling"}]},{"languageTag":"pt-BR","match":[],"pattern":[{"type":"Text","value":"Sólido - Ferramentas i18n"}]},{"languageTag":"sk","match":[],"pattern":[{"type":"Text","value":"Solid - i18n Tooling"}]},{"languageTag":"zh","match":[],"pattern":[{"type":"Text","value":"Solid - i18n 工具"}]}]},{"id":"marketplace_header_svelte_description","selectors":[],"variants":[{"languageTag":"en","match":[],"pattern":[{"type":"Text","value":"Recommended internationalization tooling for your svelte stack."}]},{"languageTag":"de","match":[],"pattern":[{"type":"Text","value":"Empfohlene Werkzeuge zur Internationalisierung deines Svelte Projektes."}]},{"languageTag":"fr","match":[],"pattern":[{"type":"Text","value":"Outils d'internationalisation recommandés pour votre pile svelte."}]},{"languageTag":"it","match":[],"pattern":[{"type":"Text","value":"Strumenti di internazionalizzazione consigliati per il tuo stack snello."}]},{"languageTag":"pt-BR","match":[],"pattern":[{"type":"Text","value":"Ferramentas de internacionalização recomendadas para sua pilha elegante."}]},{"languageTag":"sk","match":[],"pattern":[{"type":"Text","value":"Odporúčané nástroje na internacionalizáciu pre váš štíhly stoh."}]},{"languageTag":"zh","match":[],"pattern":[{"type":"Text","value":"为您的精简堆栈推荐的国际化工具。"}]}]},{"id":"marketplace_header_svelte_title","selectors":[],"variants":[{"languageTag":"en","match":[],"pattern":[{"type":"Text","value":"Svelte - i18n Tooling"}]},{"languageTag":"de","match":[],"pattern":[{"type":"Text","value":"Svelte - i18n Werkzeuge"}]},{"languageTag":"fr","match":[],"pattern":[{"type":"Text","value":"Svelte - Outillage i18n"}]},{"languageTag":"it","match":[],"pattern":[{"type":"Text","value":"Svelte - i18n Tooling"}]},{"languageTag":"pt-BR","match":[],"pattern":[{"type":"Text","value":"Svelte - Ferramentas i18n"}]},{"languageTag":"sk","match":[],"pattern":[{"type":"Text","value":"Svelte - i18n Tooling"}]},{"languageTag":"zh","match":[],"pattern":[{"type":"Text","value":"Svelte - i18n 工具"}]}]},{"id":"marketplace_search_seo_global_products","selectors":[],"variants":[{"languageTag":"en","match":[],"pattern":[{"type":"Text","value":"Globalization Products"}]},{"languageTag":"de","match":[],"pattern":[{"type":"Text","value":"Globalisierungsprodukte"}]},{"languageTag":"fr","match":[],"pattern":[{"type":"Text","value":"Produits de mondialisation"}]},{"languageTag":"it","match":[],"pattern":[{"type":"Text","value":"Prodotti per la globalizzazione"}]},{"languageTag":"pt-BR","match":[],"pattern":[{"type":"Text","value":"Produtos de Globalização"}]},{"languageTag":"sk","match":[],"pattern":[{"type":"Text","value":"Produkty globalizácie"}]},{"languageTag":"zh","match":[],"pattern":[{"type":"Text","value":"全球化产品"}]}]},{"id":"marketplace_search_seo_title","selectors":[],"variants":[{"languageTag":"en","match":[],"pattern":[{"type":"Text","value":"Search"}]},{"languageTag":"de","match":[],"pattern":[{"type":"Text","value":"Suche"}]},{"languageTag":"fr","match":[],"pattern":[{"type":"Text","value":"Recherche"}]},{"languageTag":"it","match":[],"pattern":[{"type":"Text","value":"Ricerca"}]},{"languageTag":"pt-BR","match":[],"pattern":[{"type":"Text","value":"Procurar"}]},{"languageTag":"sk","match":[],"pattern":[{"type":"Text","value":"Vyhľadávanie"}]},{"languageTag":"zh","match":[],"pattern":[{"type":"Text","value":"搜索"}]}]},{"id":"newsletter_button","selectors":[],"variants":[{"match":[],"languageTag":"de","pattern":[{"type":"Text","value":"Abschicken"}]},{"match":[],"languageTag":"en","pattern":[{"type":"Text","value":"Subscribe"}]},{"match":[],"languageTag":"pt-BR","pattern":[{"type":"Text","value":"Inscrever-se"}]},{"match":[],"languageTag":"sk","pattern":[{"type":"Text","value":"Prihlásiť sa"}]},{"match":[],"languageTag":"zh","pattern":[{"type":"Text","value":"订阅"}]},{"languageTag":"fr","match":[],"pattern":[{"type":"Text","value":"S'abonner"}]},{"languageTag":"it","match":[],"pattern":[{"type":"Text","value":"Iscirviti"}]}]},{"id":"newsletter_captcha_submit","selectors":[],"variants":[{"languageTag":"en","match":[],"pattern":[{"type":"Text","value":"Submit Captcha"}]},{"languageTag":"de","match":[],"pattern":[{"type":"Text","value":"Captcha bestätigen"}]},{"languageTag":"fr","match":[],"pattern":[{"type":"Text","value":"Soumettre un captcha"}]},{"languageTag":"it","match":[],"pattern":[{"type":"Text","value":"Invia Captcha"}]},{"languageTag":"pt-BR","match":[],"pattern":[{"type":"Text","value":"Enviar Captcha"}]},{"languageTag":"sk","match":[],"pattern":[{"type":"Text","value":"Odoslať Captcha"}]},{"languageTag":"zh","match":[],"pattern":[{"type":"Text","value":"提交验证码"}]}]},{"id":"newsletter_captcha_submitted","selectors":[],"variants":[{"languageTag":"en","match":[],"pattern":[{"type":"Text","value":"Captcha submitted"}]},{"languageTag":"de","match":[],"pattern":[{"type":"Text","value":"Captcha bestätigt"}]},{"languageTag":"fr","match":[],"pattern":[{"type":"Text","value":"Captcha soumis"}]},{"languageTag":"it","match":[],"pattern":[{"type":"Text","value":"Captcha inviato"}]},{"languageTag":"pt-BR","match":[],"pattern":[{"type":"Text","value":"Captcha enviado"}]},{"languageTag":"sk","match":[],"pattern":[{"type":"Text","value":"Captcha bola odoslaná"}]},{"languageTag":"zh","match":[],"pattern":[{"type":"Text","value":"验证码已提交"}]}]},{"id":"newsletter_error_alreadySubscribed","selectors":[],"variants":[{"match":[],"languageTag":"de","pattern":[{"type":"Text","value":"Sie haben sich bereits für unseren Newsletter angemeldet."}]},{"match":[],"languageTag":"en","pattern":[{"type":"Text","value":"You are already subscribed to our newsletter."}]},{"match":[],"languageTag":"pt-BR","pattern":[{"type":"Text","value":"Você já está inscrito em nossa newsletter."}]},{"match":[],"languageTag":"sk","pattern":[{"type":"Text","value":"Už ste sa prihlásili na odber nášho informačného bulletinu."}]},{"match":[],"languageTag":"zh","pattern":[{"type":"Text","value":"你已经订阅了我们的通讯。"}]},{"languageTag":"fr","match":[],"pattern":[{"type":"Text","value":"Vous êtes déjà inscrit à notre newsletter."}]},{"languageTag":"it","match":[],"pattern":[{"type":"Text","value":"Sei già iscritto alla nostra newsletter."}]}]},{"id":"newsletter_error_captcha","selectors":[],"variants":[{"languageTag":"en","match":[],"pattern":[{"type":"Text","value":"Please complete the captcha"}]},{"languageTag":"de","match":[],"pattern":[{"type":"Text","value":"Bitte bestätige, dass du ein Mensch bist."}]},{"languageTag":"fr","match":[],"pattern":[{"type":"Text","value":"Veuillez compléter le captcha"}]},{"languageTag":"it","match":[],"pattern":[{"type":"Text","value":"Per favore completa il captcha"}]},{"languageTag":"pt-BR","match":[],"pattern":[{"type":"Text","value":"Por favor complete o captcha"}]},{"languageTag":"sk","match":[],"pattern":[{"type":"Text","value":"Vyplňte prosím obrázok captcha"}]},{"languageTag":"zh","match":[],"pattern":[{"type":"Text","value":"请填写验证码"}]}]},{"id":"newsletter_error_emptyEmail","selectors":[],"variants":[{"match":[],"languageTag":"de","pattern":[{"type":"Text","value":"Bitte geben Sie Ihre E-Mail Adresse ein."}]},{"match":[],"languageTag":"en","pattern":[{"type":"Text","value":"Please enter your email address."}]},{"match":[],"languageTag":"pt-BR","pattern":[{"type":"Text","value":"Por favor, insira seu endereço de e-mail."}]},{"match":[],"languageTag":"sk","pattern":[{"type":"Text","value":"Zadajte svoju e-mailovú adresu."}]},{"match":[],"languageTag":"zh","pattern":[{"type":"Text","value":"请输入你的电子邮件地址。"}]},{"languageTag":"fr","match":[],"pattern":[{"type":"Text","value":"Veuillez entrer votre adresse e-mail."}]},{"languageTag":"it","match":[],"pattern":[{"type":"Text","value":"Inserisci il tuo indirizzo email."}]}]},{"id":"newsletter_error_generic","selectors":[],"variants":[{"match":[],"languageTag":"de","pattern":[{"type":"Text","value":"Es ist ein Fehler aufgetreten. Bitte versuchen Sie es später noch einmal."}]},{"match":[],"languageTag":"en","pattern":[{"type":"Text","value":"Something went wrong. Please try again later."}]},{"match":[],"languageTag":"pt-BR","pattern":[{"type":"Text","value":"Algo deu errado. Por favor, tente novamente mais tarde."}]},{"match":[],"languageTag":"sk","pattern":[{"type":"Text","value":"Niečo sa pokazilo. Skúste to prosím neskôr."}]},{"match":[],"languageTag":"zh","pattern":[{"type":"Text","value":"出了点问题，请稍后再试。"}]},{"languageTag":"fr","match":[],"pattern":[{"type":"Text","value":"Quelque chose s'est mal passé. Veuillez réessayer plus tard."}]},{"languageTag":"it","match":[],"pattern":[{"type":"Text","value":"Qualcosa è andato storto. Prova più tardi."}]}]},{"id":"newsletter_error_invalidEmail","selectors":[],"variants":[{"match":[],"languageTag":"de","pattern":[{"type":"Text","value":"Bitte geben Sie eine gültige E-Mail Adresse ein."}]},{"match":[],"languageTag":"en","pattern":[{"type":"Text","value":"Please enter a valid email address."}]},{"match":[],"languageTag":"pt-BR","pattern":[{"type":"Text","value":"Por favor, insira um endereço de e-mail válido."}]},{"match":[],"languageTag":"sk","pattern":[{"type":"Text","value":"Zadajte platnú e-mailovú adresu."}]},{"match":[],"languageTag":"zh","pattern":[{"type":"Text","value":"请输入有效的电子邮件地址。"}]},{"languageTag":"fr","match":[],"pattern":[{"type":"Text","value":"Veuillez entrer une adresse e-mail valide."}]},{"languageTag":"it","match":[],"pattern":[{"type":"Text","value":"Inserisci un indirizzo email valido."}]}]},{"id":"newsletter_placeholder","selectors":[],"variants":[{"match":[],"languageTag":"de","pattern":[{"type":"Text","value":"Eingabe der E-Mail ..."}]},{"match":[],"languageTag":"en","pattern":[{"type":"Text","value":"Enter your email ..."}]},{"match":[],"languageTag":"pt-BR","pattern":[{"type":"Text","value":"Digite o seu e-mail..."}]},{"match":[],"languageTag":"sk","pattern":[{"type":"Text","value":"Zadajte email ..."}]},{"match":[],"languageTag":"zh","pattern":[{"type":"Text","value":"输入你的电子邮箱 ..."}]},{"languageTag":"fr","match":[],"pattern":[{"type":"Text","value":"Entrez votre e-mail..."}]},{"languageTag":"it","match":[],"pattern":[{"type":"Text","value":"Inserisci la tua email ..."}]}]},{"id":"newsletter_subscribe_description","selectors":[],"variants":[{"match":[],"languageTag":"de","pattern":[{"type":"Text","value":"Abonnieren Sie unseren Newsletter, um über die neuesten Entwicklungen auf dem Laufenden zu bleiben."}]},{"match":[],"languageTag":"en","pattern":[{"type":"Text","value":"We'll send you updates about inlang and globalization. You can unsubscribe at any time."}]},{"match":[],"languageTag":"pt-BR","pattern":[{"type":"Text","value":"Vamos te enviar atualizações sobre o inlang e globalização. Você pode se desinscrever a qualquer momento."}]},{"match":[],"languageTag":"sk","pattern":[{"type":"Text","value":"Budeme vám posielať aktuálne informácie o inlangu a globalizácii. Odber môžete kedykoľvek zrušiť."}]},{"match":[],"languageTag":"zh","pattern":[{"type":"Text","value":"我们将向你发送有关 inlang 和全球化的最新信息。你可以随时取消订阅。"}]},{"languageTag":"fr","match":[],"pattern":[{"type":"Text","value":"Nous vous enverrons des mises à jour sur inlang et la traduction. Vous pouvez vous désabonner à tout moment."}]},{"languageTag":"it","match":[],"pattern":[{"type":"Text","value":"Ti manderemo aggiornamenti riguardanti inlang e la globalizzazione. Puoi disiscriverti quando vuoi."}]}]},{"id":"newsletter_subscribe_title","selectors":[],"variants":[{"match":[],"languageTag":"de","pattern":[{"type":"Text","value":"Bleiben Sie auf dem Laufenden"}]},{"match":[],"languageTag":"en","pattern":[{"type":"Text","value":"Subscribe to our newsletter"}]},{"match":[],"languageTag":"pt-BR","pattern":[{"type":"Text","value":"Receba as nossas novidades"}]},{"match":[],"languageTag":"sk","pattern":[{"type":"Text","value":"Prihláste sa na odber našich noviniek"}]},{"match":[],"languageTag":"zh","pattern":[{"type":"Text","value":"订阅我们的通讯"}]},{"languageTag":"fr","match":[],"pattern":[{"type":"Text","value":"Abonnez-vous à notre newsletter"}]},{"languageTag":"it","match":[],"pattern":[{"type":"Text","value":"Iscriviti alla nostra newsletter"}]}]},{"id":"newsletter_success","selectors":[],"variants":[{"match":[],"languageTag":"de","pattern":[{"type":"Text","value":"Vielen Dank für Ihr Abonnement!"}]},{"match":[],"languageTag":"en","pattern":[{"type":"Text","value":"Thank you for subscribing!"}]},{"match":[],"languageTag":"pt-BR","pattern":[{"type":"Text","value":"Obrigado por se inscrever!"}]},{"match":[],"languageTag":"sk","pattern":[{"type":"Text","value":"Ďakujeme, že ste sa prihlásili na odber!"}]},{"match":[],"languageTag":"zh","pattern":[{"type":"Text","value":"感谢你的订阅！"}]},{"languageTag":"fr","match":[],"pattern":[{"type":"Text","value":"Merci de vous être abonné !"}]},{"languageTag":"it","match":[],"pattern":[{"type":"Text","value":"Grazie per esserti iscritto!"}]}]},{"id":"newsletter_title","selectors":[],"variants":[{"match":[],"languageTag":"de","pattern":[{"type":"Text","value":"Newsletter"}]},{"match":[],"languageTag":"en","pattern":[{"type":"Text","value":"Newsletter"}]},{"match":[],"languageTag":"pt-BR","pattern":[{"type":"Text","value":"Newsletter"}]},{"match":[],"languageTag":"sk","pattern":[{"type":"Text","value":"Newsletter"}]},{"match":[],"languageTag":"zh","pattern":[{"type":"Text","value":"订阅邮件"}]},{"languageTag":"fr","match":[],"pattern":[{"type":"Text","value":"Newsletter"}]},{"languageTag":"it","match":[],"pattern":[{"type":"Text","value":"Newsletter"}]}]},{"id":"newsletter_unsubscribed_description","selectors":[],"variants":[{"match":[],"languageTag":"de","pattern":[{"type":"Text","value":"Sie haben sich erfolgreich von unserem Newsletter abgemeldet. Besuchen Sie uns bei Fragen auf"}]},{"match":[],"languageTag":"en","pattern":[{"type":"Text","value":"We're sad to see you go. If you have any feedback, please let us know on our"}]},{"match":[],"languageTag":"pt-BR","pattern":[{"type":"Text","value":"Estamos tristes de ver você ir. Se você tiver qualquer feedback, nos informe em nosso"}]},{"match":[],"languageTag":"sk","pattern":[{"type":"Text","value":"Je nám ľúto, že odchádzate. Ak máte nejakú spätnú väzbu, dajte nám vedieť na našej"}]},{"match":[],"languageTag":"zh","pattern":[{"type":"Text","value":"我们很舍不得你离开。如果你有任何反馈意见，请在我们的"}]},{"languageTag":"fr","match":[],"pattern":[{"type":"Text","value":"Nous sommes tristes de vous voir partir. Si vous avez des commentaires, veuillez nous en informer sur notre"}]},{"languageTag":"it","match":[],"pattern":[{"type":"Text","value":"Siamo tristi di vederti andare via. Se hai qualche feedback, perfavore facci sapere sul nostro"}]}]},{"id":"newsletter_unsubscribed_title","selectors":[],"variants":[{"match":[],"languageTag":"de","pattern":[{"type":"Text","value":"Abmeldung erfolgreich"}]},{"match":[],"languageTag":"en","pattern":[{"type":"Text","value":"You're unsubscribed"}]},{"match":[],"languageTag":"pt-BR","pattern":[{"type":"Text","value":"Você se desinscreveu"}]},{"match":[],"languageTag":"sk","pattern":[{"type":"Text","value":"Ste odhlásený z odberu"}]},{"match":[],"languageTag":"zh","pattern":[{"type":"Text","value":"你已退订"}]},{"languageTag":"fr","match":[],"pattern":[{"type":"Text","value":"Vous êtes désabonné"}]},{"languageTag":"it","match":[],"pattern":[{"type":"Text","value":"Sei stato disiscritto"}]}]}]}
->>>>>>> 11d20ef2
+{
+	"$schema": "https://inlang.com/schema/inlang-message-format",
+	"data": [
+		{
+			"id": "footer_categories_apps",
+			"selectors": [],
+			"variants": [
+				{ "languageTag": "en", "match": [], "pattern": [{ "type": "Text", "value": "Apps" }] },
+				{ "languageTag": "de", "match": [], "pattern": [{ "type": "Text", "value": "Apps" }] },
+				{
+					"languageTag": "fr",
+					"match": [],
+					"pattern": [{ "type": "Text", "value": "Applications" }]
+				},
+				{
+					"languageTag": "it",
+					"match": [],
+					"pattern": [{ "type": "Text", "value": "Applicazioni" }]
+				},
+				{
+					"languageTag": "pt-BR",
+					"match": [],
+					"pattern": [{ "type": "Text", "value": "Aplicativos" }]
+				},
+				{ "languageTag": "sk", "match": [], "pattern": [{ "type": "Text", "value": "Aplikácie" }] },
+				{ "languageTag": "zh", "match": [], "pattern": [{ "type": "Text", "value": "应用" }] }
+			]
+		},
+		{
+			"id": "footer_categories_libraries",
+			"selectors": [],
+			"variants": [
+				{ "languageTag": "en", "match": [], "pattern": [{ "type": "Text", "value": "Libraries" }] },
+				{ "languageTag": "de", "match": [], "pattern": [{ "type": "Text", "value": "Libraries" }] },
+				{
+					"languageTag": "fr",
+					"match": [],
+					"pattern": [{ "type": "Text", "value": "Bibliothèques" }]
+				},
+				{ "languageTag": "it", "match": [], "pattern": [{ "type": "Text", "value": "Librerie" }] },
+				{
+					"languageTag": "pt-BR",
+					"match": [],
+					"pattern": [{ "type": "Text", "value": "Bibliotecas" }]
+				},
+				{ "languageTag": "sk", "match": [], "pattern": [{ "type": "Text", "value": "Knižnice" }] },
+				{ "languageTag": "zh", "match": [], "pattern": [{ "type": "Text", "value": "图书馆" }] }
+			]
+		},
+		{
+			"id": "footer_categories_lintrules",
+			"selectors": [],
+			"variants": [
+				{
+					"languageTag": "en",
+					"match": [],
+					"pattern": [{ "type": "Text", "value": "Lint Rules" }]
+				},
+				{
+					"languageTag": "de",
+					"match": [],
+					"pattern": [{ "type": "Text", "value": "Lint Regeln" }]
+				},
+				{
+					"languageTag": "fr",
+					"match": [],
+					"pattern": [{ "type": "Text", "value": "Règles de formattage" }]
+				},
+				{
+					"languageTag": "it",
+					"match": [],
+					"pattern": [{ "type": "Text", "value": "Regole sulla lanugine" }]
+				},
+				{
+					"languageTag": "pt-BR",
+					"match": [],
+					"pattern": [{ "type": "Text", "value": "Regras de fiapos" }]
+				},
+				{
+					"languageTag": "sk",
+					"match": [],
+					"pattern": [{ "type": "Text", "value": "Lint Rules" }]
+				},
+				{ "languageTag": "zh", "match": [], "pattern": [{ "type": "Text", "value": "皮棉规则" }] }
+			]
+		},
+		{
+			"id": "footer_categories_lix",
+			"selectors": [],
+			"variants": [
+				{ "languageTag": "en", "match": [], "pattern": [{ "type": "Text", "value": "Lix" }] },
+				{ "languageTag": "de", "match": [], "pattern": [{ "type": "Text", "value": "Lix" }] },
+				{ "languageTag": "fr", "match": [], "pattern": [{ "type": "Text", "value": "Lix" }] },
+				{ "languageTag": "it", "match": [], "pattern": [{ "type": "Text", "value": "Lix" }] },
+				{ "languageTag": "pt-BR", "match": [], "pattern": [{ "type": "Text", "value": "Lix" }] },
+				{ "languageTag": "sk", "match": [], "pattern": [{ "type": "Text", "value": "Lix" }] },
+				{ "languageTag": "zh", "match": [], "pattern": [{ "type": "Text", "value": "利克斯" }] }
+			]
+		},
+		{
+			"id": "footer_categories_plugins",
+			"selectors": [],
+			"variants": [
+				{ "languageTag": "en", "match": [], "pattern": [{ "type": "Text", "value": "Plugins" }] },
+				{ "languageTag": "de", "match": [], "pattern": [{ "type": "Text", "value": "Plugins" }] },
+				{ "languageTag": "fr", "match": [], "pattern": [{ "type": "Text", "value": "Plugins" }] },
+				{ "languageTag": "it", "match": [], "pattern": [{ "type": "Text", "value": "Plugins" }] },
+				{
+					"languageTag": "pt-BR",
+					"match": [],
+					"pattern": [{ "type": "Text", "value": "Plug-ins" }]
+				},
+				{ "languageTag": "sk", "match": [], "pattern": [{ "type": "Text", "value": "Pluginy" }] },
+				{ "languageTag": "zh", "match": [], "pattern": [{ "type": "Text", "value": "插件" }] }
+			]
+		},
+		{
+			"id": "footer_category_application",
+			"selectors": [],
+			"variants": [
+				{
+					"match": [],
+					"languageTag": "en",
+					"pattern": [{ "type": "Text", "value": "Global Application" }]
+				},
+				{
+					"languageTag": "de",
+					"match": [],
+					"pattern": [{ "type": "Text", "value": "Globale Anwendung" }]
+				},
+				{
+					"languageTag": "pt-BR",
+					"match": [],
+					"pattern": [{ "type": "Text", "value": "Aplicação Global" }]
+				},
+				{
+					"languageTag": "fr",
+					"match": [],
+					"pattern": [{ "type": "Text", "value": "Application" }]
+				},
+				{
+					"languageTag": "it",
+					"match": [],
+					"pattern": [{ "type": "Text", "value": "Applicazione Globale" }]
+				},
+				{
+					"languageTag": "sk",
+					"match": [],
+					"pattern": [{ "type": "Text", "value": "Globálna aplikácia" }]
+				},
+				{ "languageTag": "zh", "match": [], "pattern": [{ "type": "Text", "value": "全球应用" }] }
+			]
+		},
+		{
+			"id": "footer_category_lint",
+			"selectors": [],
+			"variants": [
+				{
+					"match": [],
+					"languageTag": "en",
+					"pattern": [{ "type": "Text", "value": "Lint Rules" }]
+				},
+				{
+					"languageTag": "de",
+					"match": [],
+					"pattern": [{ "type": "Text", "value": "Lint Regeln" }]
+				},
+				{
+					"languageTag": "pt-BR",
+					"match": [],
+					"pattern": [{ "type": "Text", "value": "Regras de formatação" }]
+				},
+				{
+					"languageTag": "fr",
+					"match": [],
+					"pattern": [{ "type": "Text", "value": "Règles de formattage" }]
+				},
+				{
+					"languageTag": "it",
+					"match": [],
+					"pattern": [{ "type": "Text", "value": "Regole di Linting" }]
+				},
+				{
+					"languageTag": "sk",
+					"match": [],
+					"pattern": [{ "type": "Text", "value": "Lint Rules" }]
+				},
+				{ "languageTag": "zh", "match": [], "pattern": [{ "type": "Text", "value": "皮棉规则" }] }
+			]
+		},
+		{
+			"id": "footer_category_markdown",
+			"selectors": [],
+			"variants": [
+				{
+					"match": [],
+					"languageTag": "en",
+					"pattern": [{ "type": "Text", "value": "Global Markdown" }]
+				},
+				{
+					"languageTag": "de",
+					"match": [],
+					"pattern": [{ "type": "Text", "value": "Globales Markdown" }]
+				},
+				{ "languageTag": "fr", "match": [], "pattern": [{ "type": "Text", "value": "Markdown" }] },
+				{
+					"languageTag": "it",
+					"match": [],
+					"pattern": [{ "type": "Text", "value": "Markdown Globale" }]
+				},
+				{
+					"languageTag": "pt-BR",
+					"match": [],
+					"pattern": [{ "type": "Text", "value": "Markdown" }]
+				},
+				{
+					"languageTag": "sk",
+					"match": [],
+					"pattern": [{ "type": "Text", "value": "Global Markdown" }]
+				},
+				{ "languageTag": "zh", "match": [], "pattern": [{ "type": "Text", "value": "全球降价" }] }
+			]
+		},
+		{
+			"id": "footer_category_title",
+			"selectors": [],
+			"variants": [
+				{ "match": [], "languageTag": "en", "pattern": [{ "type": "Text", "value": "Ecosystem" }] },
+				{ "languageTag": "de", "match": [], "pattern": [{ "type": "Text", "value": "Ökosystem" }] },
+				{
+					"languageTag": "fr",
+					"match": [],
+					"pattern": [{ "type": "Text", "value": "Catégories" }]
+				},
+				{
+					"languageTag": "it",
+					"match": [],
+					"pattern": [{ "type": "Text", "value": "Ecosistema" }]
+				},
+				{
+					"languageTag": "pt-BR",
+					"match": [],
+					"pattern": [{ "type": "Text", "value": "Categorias" }]
+				},
+				{ "languageTag": "sk", "match": [], "pattern": [{ "type": "Text", "value": "Ekosystém" }] },
+				{ "languageTag": "zh", "match": [], "pattern": [{ "type": "Text", "value": "生态系统" }] }
+			]
+		},
+		{
+			"id": "footer_category_website",
+			"selectors": [],
+			"variants": [
+				{
+					"match": [],
+					"languageTag": "en",
+					"pattern": [{ "type": "Text", "value": "Global Website" }]
+				},
+				{
+					"languageTag": "de",
+					"match": [],
+					"pattern": [{ "type": "Text", "value": "Globale Webseite" }]
+				},
+				{ "languageTag": "fr", "match": [], "pattern": [{ "type": "Text", "value": "Site web" }] },
+				{
+					"languageTag": "it",
+					"match": [],
+					"pattern": [{ "type": "Text", "value": "Sito Globale" }]
+				},
+				{
+					"languageTag": "pt-BR",
+					"match": [],
+					"pattern": [{ "type": "Text", "value": "Site Global" }]
+				},
+				{
+					"languageTag": "sk",
+					"match": [],
+					"pattern": [{ "type": "Text", "value": "Globálna webová stránka" }]
+				},
+				{ "languageTag": "zh", "match": [], "pattern": [{ "type": "Text", "value": "全球网站" }] }
+			]
+		},
+		{
+			"id": "footer_contact_blog",
+			"selectors": [],
+			"variants": [
+				{ "match": [], "languageTag": "de", "pattern": [{ "type": "Text", "value": "Blog" }] },
+				{ "match": [], "languageTag": "en", "pattern": [{ "type": "Text", "value": "Blog" }] },
+				{ "match": [], "languageTag": "pt-BR", "pattern": [{ "type": "Text", "value": "Blog" }] },
+				{ "match": [], "languageTag": "sk", "pattern": [{ "type": "Text", "value": "Blog" }] },
+				{ "match": [], "languageTag": "zh", "pattern": [{ "type": "Text", "value": "博客" }] },
+				{ "languageTag": "fr", "match": [], "pattern": [{ "type": "Text", "value": "Blog" }] },
+				{ "languageTag": "it", "match": [], "pattern": [{ "type": "Text", "value": "Blog" }] }
+			]
+		},
+		{
+			"id": "footer_contact_feedback",
+			"selectors": [],
+			"variants": [
+				{ "match": [], "languageTag": "de", "pattern": [{ "type": "Text", "value": "Feedback" }] },
+				{ "match": [], "languageTag": "en", "pattern": [{ "type": "Text", "value": "Feedback" }] },
+				{
+					"match": [],
+					"languageTag": "pt-BR",
+					"pattern": [{ "type": "Text", "value": "Feedback" }]
+				},
+				{
+					"match": [],
+					"languageTag": "sk",
+					"pattern": [{ "type": "Text", "value": "Spätná väzba" }]
+				},
+				{ "match": [], "languageTag": "zh", "pattern": [{ "type": "Text", "value": "反馈" }] },
+				{
+					"languageTag": "fr",
+					"match": [],
+					"pattern": [{ "type": "Text", "value": "Retours & avis" }]
+				},
+				{ "languageTag": "it", "match": [], "pattern": [{ "type": "Text", "value": "Feedback" }] }
+			]
+		},
+		{
+			"id": "footer_contact_getInTouch",
+			"selectors": [],
+			"variants": [
+				{
+					"match": [],
+					"languageTag": "de",
+					"pattern": [{ "type": "Text", "value": "In Kontakt treten" }]
+				},
+				{
+					"match": [],
+					"languageTag": "en",
+					"pattern": [{ "type": "Text", "value": "Get in Touch" }]
+				},
+				{
+					"match": [],
+					"languageTag": "pt-BR",
+					"pattern": [{ "type": "Text", "value": "Fale com a gente" }]
+				},
+				{
+					"match": [],
+					"languageTag": "sk",
+					"pattern": [{ "type": "Text", "value": "Kontaktujte nás" }]
+				},
+				{ "match": [], "languageTag": "zh", "pattern": [{ "type": "Text", "value": "联系我们" }] },
+				{
+					"languageTag": "fr",
+					"match": [],
+					"pattern": [{ "type": "Text", "value": "Contactez-nous" }]
+				},
+				{ "languageTag": "it", "match": [], "pattern": [{ "type": "Text", "value": "Contatti" }] }
+			]
+		},
+		{
+			"id": "footer_contact_join",
+			"selectors": [],
+			"variants": [
+				{ "match": [], "languageTag": "de", "pattern": [{ "type": "Text", "value": "Bewerben" }] },
+				{
+					"match": [],
+					"languageTag": "en",
+					"pattern": [{ "type": "Text", "value": "Join the Team" }]
+				},
+				{
+					"match": [],
+					"languageTag": "pt-BR",
+					"pattern": [{ "type": "Text", "value": "Faça parte da equipe" }]
+				},
+				{
+					"match": [],
+					"languageTag": "sk",
+					"pattern": [{ "type": "Text", "value": "Pridajte sa k tímu" }]
+				},
+				{ "match": [], "languageTag": "zh", "pattern": [{ "type": "Text", "value": "加入团队" }] },
+				{
+					"languageTag": "fr",
+					"match": [],
+					"pattern": [{ "type": "Text", "value": "Rejoindre l'équipe" }]
+				},
+				{
+					"languageTag": "it",
+					"match": [],
+					"pattern": [{ "type": "Text", "value": "Entra nel Team" }]
+				}
+			]
+		},
+		{
+			"id": "footer_contact_title",
+			"selectors": [],
+			"variants": [
+				{ "match": [], "languageTag": "de", "pattern": [{ "type": "Text", "value": "Kontakt" }] },
+				{
+					"match": [],
+					"languageTag": "en",
+					"pattern": [{ "type": "Text", "value": "Let's talk" }]
+				},
+				{
+					"match": [],
+					"languageTag": "pt-BR",
+					"pattern": [{ "type": "Text", "value": "Vamos conversar" }]
+				},
+				{
+					"match": [],
+					"languageTag": "sk",
+					"pattern": [{ "type": "Text", "value": "Poďme sa rozprávať" }]
+				},
+				{ "match": [], "languageTag": "zh", "pattern": [{ "type": "Text", "value": "联系" }] },
+				{ "languageTag": "fr", "match": [], "pattern": [{ "type": "Text", "value": "Discutons" }] },
+				{
+					"languageTag": "it",
+					"match": [],
+					"pattern": [{ "type": "Text", "value": "Parliamone insieme" }]
+				}
+			]
+		},
+		{
+			"id": "footer_documentation_contribute",
+			"selectors": [],
+			"variants": [
+				{ "match": [], "languageTag": "de", "pattern": [{ "type": "Text", "value": "Mitwirken" }] },
+				{
+					"match": [],
+					"languageTag": "en",
+					"pattern": [{ "type": "Text", "value": "Contribute" }]
+				},
+				{
+					"match": [],
+					"languageTag": "pt-BR",
+					"pattern": [{ "type": "Text", "value": "Contribua" }]
+				},
+				{ "match": [], "languageTag": "sk", "pattern": [{ "type": "Text", "value": "Prispieť" }] },
+				{ "match": [], "languageTag": "zh", "pattern": [{ "type": "Text", "value": "贡献指南" }] },
+				{
+					"languageTag": "fr",
+					"match": [],
+					"pattern": [{ "type": "Text", "value": "Contribuer" }]
+				},
+				{
+					"languageTag": "it",
+					"match": [],
+					"pattern": [{ "type": "Text", "value": "Contribuisci" }]
+				}
+			]
+		},
+		{
+			"id": "footer_documentation_gettingStarted",
+			"selectors": [],
+			"variants": [
+				{ "match": [], "languageTag": "de", "pattern": [{ "type": "Text", "value": "Loslegen" }] },
+				{
+					"match": [],
+					"languageTag": "en",
+					"pattern": [{ "type": "Text", "value": "Getting Started" }]
+				},
+				{
+					"match": [],
+					"languageTag": "pt-BR",
+					"pattern": [{ "type": "Text", "value": "Começando agora" }]
+				},
+				{ "match": [], "languageTag": "sk", "pattern": [{ "type": "Text", "value": "Začať" }] },
+				{
+					"match": [],
+					"languageTag": "zh",
+					"pattern": [{ "type": "Text", "value": "使用入门指南" }]
+				},
+				{ "languageTag": "fr", "match": [], "pattern": [{ "type": "Text", "value": "Commencer" }] },
+				{ "languageTag": "it", "match": [], "pattern": [{ "type": "Text", "value": "Inizia Ora" }] }
+			]
+		},
+		{
+			"id": "footer_documentation_title",
+			"selectors": [],
+			"variants": [
+				{
+					"languageTag": "en",
+					"match": [],
+					"pattern": [{ "type": "Text", "value": "Documentation" }]
+				},
+				{
+					"languageTag": "de",
+					"match": [],
+					"pattern": [{ "type": "Text", "value": "Dokumentation" }]
+				},
+				{
+					"languageTag": "fr",
+					"match": [],
+					"pattern": [{ "type": "Text", "value": "Documentation" }]
+				},
+				{
+					"languageTag": "it",
+					"match": [],
+					"pattern": [{ "type": "Text", "value": "Documentazione" }]
+				},
+				{
+					"languageTag": "pt-BR",
+					"match": [],
+					"pattern": [{ "type": "Text", "value": "Documentação" }]
+				},
+				{
+					"languageTag": "sk",
+					"match": [],
+					"pattern": [{ "type": "Text", "value": "Dokumentácia" }]
+				},
+				{ "languageTag": "zh", "match": [], "pattern": [{ "type": "Text", "value": "文档" }] }
+			]
+		},
+		{
+			"id": "footer_documentation_whyInlang",
+			"selectors": [],
+			"variants": [
+				{
+					"match": [],
+					"languageTag": "de",
+					"pattern": [{ "type": "Text", "value": "Warum inlang?" }]
+				},
+				{
+					"match": [],
+					"languageTag": "en",
+					"pattern": [{ "type": "Text", "value": "Why inlang?" }]
+				},
+				{
+					"match": [],
+					"languageTag": "pt-BR",
+					"pattern": [{ "type": "Text", "value": "Porquê o inlang?" }]
+				},
+				{
+					"match": [],
+					"languageTag": "sk",
+					"pattern": [{ "type": "Text", "value": "Prečo inlang?" }]
+				},
+				{
+					"match": [],
+					"languageTag": "zh",
+					"pattern": [{ "type": "Text", "value": "为什么是 inlang？" }]
+				},
+				{
+					"languageTag": "fr",
+					"match": [],
+					"pattern": [{ "type": "Text", "value": "Pourquoi inlang ?" }]
+				},
+				{
+					"languageTag": "it",
+					"match": [],
+					"pattern": [{ "type": "Text", "value": "Perchè inlang?" }]
+				}
+			]
+		},
+		{
+			"id": "footer_inlang_tagline",
+			"selectors": [],
+			"variants": [
+				{
+					"match": [],
+					"languageTag": "en",
+					"pattern": [{ "type": "Text", "value": "The ecosystem to go global" }]
+				},
+				{
+					"languageTag": "de",
+					"match": [],
+					"pattern": [{ "type": "Text", "value": "Das Ökosystem um global zu gehen" }]
+				},
+				{
+					"languageTag": "fr",
+					"match": [],
+					"pattern": [{ "type": "Text", "value": "L'écosystème pour s'ouvrir au monde" }]
+				},
+				{
+					"languageTag": "it",
+					"match": [],
+					"pattern": [{ "type": "Text", "value": "L'ecosistema per diventare globali" }]
+				},
+				{
+					"languageTag": "pt-BR",
+					"match": [],
+					"pattern": [{ "type": "Text", "value": "O ecossistema para se globalizar" }]
+				},
+				{
+					"languageTag": "sk",
+					"match": [],
+					"pattern": [{ "type": "Text", "value": "Ekosystém, ktorý sa má stať globálnym" }]
+				},
+				{
+					"languageTag": "zh",
+					"match": [],
+					"pattern": [{ "type": "Text", "value": "生态系统走向全球" }]
+				}
+			]
+		},
+		{
+			"id": "footer_privacy_policy",
+			"selectors": [],
+			"variants": [
+				{
+					"languageTag": "en",
+					"match": [],
+					"pattern": [{ "type": "Text", "value": "Privacy Policy" }]
+				},
+				{
+					"languageTag": "de",
+					"match": [],
+					"pattern": [{ "type": "Text", "value": "Datenschutzrichtlinie" }]
+				},
+				{
+					"languageTag": "fr",
+					"match": [],
+					"pattern": [{ "type": "Text", "value": "Politique de confidentialité" }]
+				},
+				{
+					"languageTag": "it",
+					"match": [],
+					"pattern": [{ "type": "Text", "value": "politica sulla riservatezza" }]
+				},
+				{
+					"languageTag": "pt-BR",
+					"match": [],
+					"pattern": [{ "type": "Text", "value": "política de Privacidade" }]
+				},
+				{
+					"languageTag": "sk",
+					"match": [],
+					"pattern": [{ "type": "Text", "value": "Zásady ochrany osobných údajov" }]
+				},
+				{ "languageTag": "zh", "match": [], "pattern": [{ "type": "Text", "value": "隐私政策" }] }
+			]
+		},
+		{
+			"id": "footer_resources_discord",
+			"selectors": [],
+			"variants": [
+				{ "match": [], "languageTag": "de", "pattern": [{ "type": "Text", "value": "Discord" }] },
+				{ "match": [], "languageTag": "en", "pattern": [{ "type": "Text", "value": "Discord" }] },
+				{
+					"match": [],
+					"languageTag": "pt-BR",
+					"pattern": [{ "type": "Text", "value": "Discord" }]
+				},
+				{ "match": [], "languageTag": "sk", "pattern": [{ "type": "Text", "value": "Discord" }] },
+				{ "match": [], "languageTag": "zh", "pattern": [{ "type": "Text", "value": "Discord" }] },
+				{ "languageTag": "fr", "match": [], "pattern": [{ "type": "Text", "value": "Discord" }] },
+				{ "languageTag": "it", "match": [], "pattern": [{ "type": "Text", "value": "Discord" }] }
+			]
+		},
+		{
+			"id": "footer_resources_documentation",
+			"selectors": [],
+			"variants": [
+				{
+					"languageTag": "en",
+					"match": [],
+					"pattern": [{ "type": "Text", "value": "Documentation" }]
+				},
+				{
+					"languageTag": "de",
+					"match": [],
+					"pattern": [{ "type": "Text", "value": "Dokumentation" }]
+				},
+				{
+					"languageTag": "fr",
+					"match": [],
+					"pattern": [{ "type": "Text", "value": "Documentation" }]
+				},
+				{
+					"languageTag": "it",
+					"match": [],
+					"pattern": [{ "type": "Text", "value": "Documentazione" }]
+				},
+				{
+					"languageTag": "pt-BR",
+					"match": [],
+					"pattern": [{ "type": "Text", "value": "Documentação" }]
+				},
+				{
+					"languageTag": "sk",
+					"match": [],
+					"pattern": [{ "type": "Text", "value": "Dokumentácia" }]
+				},
+				{ "languageTag": "zh", "match": [], "pattern": [{ "type": "Text", "value": "文档" }] }
+			]
+		},
+		{
+			"id": "footer_resources_github",
+			"selectors": [],
+			"variants": [
+				{ "match": [], "languageTag": "de", "pattern": [{ "type": "Text", "value": "GitHub" }] },
+				{ "match": [], "languageTag": "en", "pattern": [{ "type": "Text", "value": "GitHub" }] },
+				{ "match": [], "languageTag": "pt-BR", "pattern": [{ "type": "Text", "value": "GitHub" }] },
+				{ "match": [], "languageTag": "sk", "pattern": [{ "type": "Text", "value": "GitHub" }] },
+				{ "match": [], "languageTag": "zh", "pattern": [{ "type": "Text", "value": "GitHub" }] },
+				{ "languageTag": "fr", "match": [], "pattern": [{ "type": "Text", "value": "GitHub" }] },
+				{ "languageTag": "it", "match": [], "pattern": [{ "type": "Text", "value": "GitHub" }] }
+			]
+		},
+		{
+			"id": "footer_resources_guides",
+			"selectors": [],
+			"variants": [
+				{ "languageTag": "en", "match": [], "pattern": [{ "type": "Text", "value": "Guides" }] },
+				{
+					"languageTag": "de",
+					"match": [],
+					"pattern": [{ "type": "Text", "value": "Anleitungen" }]
+				},
+				{ "languageTag": "fr", "match": [], "pattern": [{ "type": "Text", "value": "Guides" }] },
+				{ "languageTag": "it", "match": [], "pattern": [{ "type": "Text", "value": "Guide" }] },
+				{ "languageTag": "pt-BR", "match": [], "pattern": [{ "type": "Text", "value": "Guias" }] },
+				{
+					"languageTag": "sk",
+					"match": [],
+					"pattern": [{ "type": "Text", "value": "Sprievodcovia" }]
+				},
+				{ "languageTag": "zh", "match": [], "pattern": [{ "type": "Text", "value": "指南" }] }
+			]
+		},
+		{
+			"id": "footer_resources_inlang_manage",
+			"selectors": [],
+			"variants": [
+				{ "languageTag": "en", "match": [], "pattern": [{ "type": "Text", "value": "Manage" }] },
+				{
+					"languageTag": "de",
+					"match": [],
+					"pattern": [{ "type": "Text", "value": "Verwaltung" }]
+				},
+				{ "languageTag": "fr", "match": [], "pattern": [{ "type": "Text", "value": "Gérer" }] },
+				{ "languageTag": "it", "match": [], "pattern": [{ "type": "Text", "value": "Maneggio" }] },
+				{
+					"languageTag": "pt-BR",
+					"match": [],
+					"pattern": [{ "type": "Text", "value": "Gerenciar" }]
+				},
+				{ "languageTag": "sk", "match": [], "pattern": [{ "type": "Text", "value": "Spravovať" }] },
+				{ "languageTag": "zh", "match": [], "pattern": [{ "type": "Text", "value": "管理" }] }
+			]
+		},
+		{
+			"id": "footer_resources_manage",
+			"selectors": [],
+			"variants": [
+				{ "languageTag": "en", "match": [], "pattern": [{ "type": "Text", "value": "Manage" }] },
+				{ "languageTag": "de", "match": [], "pattern": [{ "type": "Text", "value": "Verwalten" }] },
+				{ "languageTag": "fr", "match": [], "pattern": [{ "type": "Text", "value": "Gérer" }] },
+				{ "languageTag": "it", "match": [], "pattern": [{ "type": "Text", "value": "Gestisci" }] },
+				{
+					"languageTag": "pt-BR",
+					"match": [],
+					"pattern": [{ "type": "Text", "value": "Gerenciar" }]
+				},
+				{ "languageTag": "sk", "match": [], "pattern": [{ "type": "Text", "value": "Spravovať" }] },
+				{ "languageTag": "zh", "match": [], "pattern": [{ "type": "Text", "value": "管理" }] }
+			]
+		},
+		{
+			"id": "footer_resources_marketplace",
+			"selectors": [],
+			"variants": [
+				{
+					"match": [],
+					"languageTag": "de",
+					"pattern": [{ "type": "Text", "value": "Marktplatz" }]
+				},
+				{
+					"match": [],
+					"languageTag": "en",
+					"pattern": [{ "type": "Text", "value": "Marketplace" }]
+				},
+				{
+					"match": [],
+					"languageTag": "pt-BR",
+					"pattern": [{ "type": "Text", "value": "Marketplace" }]
+				},
+				{ "match": [], "languageTag": "sk", "pattern": [{ "type": "Text", "value": "Trhovisko" }] },
+				{ "match": [], "languageTag": "zh", "pattern": [{ "type": "Text", "value": "市场" }] },
+				{ "languageTag": "fr", "match": [], "pattern": [{ "type": "Text", "value": "Marché" }] },
+				{
+					"languageTag": "it",
+					"match": [],
+					"pattern": [{ "type": "Text", "value": "Marketplace" }]
+				}
+			]
+		},
+		{
+			"id": "footer_resources_roadmap",
+			"selectors": [],
+			"variants": [
+				{
+					"match": [],
+					"languageTag": "de",
+					"pattern": [{ "type": "Text", "value": "Produktplan" }]
+				},
+				{ "match": [], "languageTag": "en", "pattern": [{ "type": "Text", "value": "Roadmap" }] },
+				{
+					"match": [],
+					"languageTag": "pt-BR",
+					"pattern": [{ "type": "Text", "value": "Roadmap" }]
+				},
+				{ "match": [], "languageTag": "sk", "pattern": [{ "type": "Text", "value": "Roadmap" }] },
+				{ "match": [], "languageTag": "zh", "pattern": [{ "type": "Text", "value": "发展计划" }] },
+				{
+					"languageTag": "fr",
+					"match": [],
+					"pattern": [{ "type": "Text", "value": "Feuille de route" }]
+				},
+				{
+					"languageTag": "it",
+					"match": [],
+					"pattern": [{ "type": "Text", "value": "Tabella di marcia" }]
+				}
+			]
+		},
+		{
+			"id": "footer_resources_title",
+			"selectors": [],
+			"variants": [
+				{
+					"match": [],
+					"languageTag": "de",
+					"pattern": [{ "type": "Text", "value": "Ressourcen" }]
+				},
+				{ "match": [], "languageTag": "en", "pattern": [{ "type": "Text", "value": "Resources" }] },
+				{
+					"match": [],
+					"languageTag": "pt-BR",
+					"pattern": [{ "type": "Text", "value": "Recursos" }]
+				},
+				{ "match": [], "languageTag": "sk", "pattern": [{ "type": "Text", "value": "Zdroje" }] },
+				{ "match": [], "languageTag": "zh", "pattern": [{ "type": "Text", "value": "资源" }] },
+				{
+					"languageTag": "fr",
+					"match": [],
+					"pattern": [{ "type": "Text", "value": "Ressources" }]
+				},
+				{ "languageTag": "it", "match": [], "pattern": [{ "type": "Text", "value": "Risorse" }] }
+			]
+		},
+		{
+			"id": "footer_resources_twitter",
+			"selectors": [],
+			"variants": [
+				{ "match": [], "languageTag": "de", "pattern": [{ "type": "Text", "value": "X" }] },
+				{ "match": [], "languageTag": "en", "pattern": [{ "type": "Text", "value": "X" }] },
+				{ "match": [], "languageTag": "pt-BR", "pattern": [{ "type": "Text", "value": "X" }] },
+				{ "match": [], "languageTag": "sk", "pattern": [{ "type": "Text", "value": "X" }] },
+				{ "languageTag": "zh", "match": [], "pattern": [{ "type": "Text", "value": "X" }] },
+				{ "languageTag": "fr", "match": [], "pattern": [{ "type": "Text", "value": "X" }] },
+				{ "languageTag": "it", "match": [], "pattern": [{ "type": "Text", "value": "X" }] }
+			]
+		},
+		{
+			"id": "home_extend_description",
+			"selectors": [],
+			"variants": [
+				{
+					"languageTag": "en",
+					"match": [],
+					"pattern": [
+						{
+							"type": "Text",
+							"value": "Enhance the experience in your globalization apps with plugins and lint rules, seamlessly adapting to your project needs."
+						}
+					]
+				},
+				{
+					"languageTag": "de",
+					"match": [],
+					"pattern": [
+						{
+							"type": "Text",
+							"value": "Verbessere dein Erlebnis mit i18n Apps durch Plugins und Lint-Regeln, die sich nahtlos an deine Projektanforderungen anpassen."
+						}
+					]
+				},
+				{
+					"languageTag": "it",
+					"match": [],
+					"pattern": [
+						{
+							"type": "Text",
+							"value": "Migliora l'esperienza nelle tue app di globalizzazione con plugin e regole lint, adattandole perfettamente alle esigenze del tuo progetto."
+						}
+					]
+				},
+				{
+					"languageTag": "pt-BR",
+					"match": [],
+					"pattern": [
+						{
+							"type": "Text",
+							"value": "Aprimore a experiência em seus aplicativos de globalização com plug-ins e regras de lint, adaptando-se perfeitamente às necessidades do seu projeto."
+						}
+					]
+				},
+				{
+					"languageTag": "sk",
+					"match": [],
+					"pattern": [
+						{
+							"type": "Text",
+							"value": "Vylepšite skúsenosti vo svojich globalizačných aplikáciách pomocou doplnkov a pravidiel lint, ktoré sa bez problémov prispôsobia potrebám vášho projektu."
+						}
+					]
+				},
+				{
+					"languageTag": "zh",
+					"match": [],
+					"pattern": [
+						{
+							"type": "Text",
+							"value": "通过插件和 lint 规则增强全球化应用程序的体验，无缝适应您的项目需求。"
+						}
+					]
+				},
+				{
+					"languageTag": "fr",
+					"match": [],
+					"pattern": [
+						{
+							"type": "Text",
+							"value": "Améliorez l'expérience dans vos applications de globalisation avec des plugins et des règles de charpie, en vous adaptant de manière transparente aux besoins de votre projet."
+						}
+					]
+				}
+			]
+		},
+		{
+			"id": "home_extend_lint_button",
+			"selectors": [],
+			"variants": [
+				{
+					"languageTag": "en",
+					"match": [],
+					"pattern": [{ "type": "Text", "value": "Browse Lint Rules" }]
+				},
+				{
+					"languageTag": "de",
+					"match": [],
+					"pattern": [{ "type": "Text", "value": "Lint-Regeln durchsuchen" }]
+				},
+				{
+					"languageTag": "fr",
+					"match": [],
+					"pattern": [{ "type": "Text", "value": "Parcourir les règles de charpie" }]
+				},
+				{
+					"languageTag": "it",
+					"match": [],
+					"pattern": [{ "type": "Text", "value": "Sfoglia le regole Lint" }]
+				},
+				{
+					"languageTag": "pt-BR",
+					"match": [],
+					"pattern": [{ "type": "Text", "value": "Navegar pelas regras do Lint" }]
+				},
+				{
+					"languageTag": "sk",
+					"match": [],
+					"pattern": [{ "type": "Text", "value": "Prezrite si pravidlá Lint" }]
+				},
+				{
+					"languageTag": "zh",
+					"match": [],
+					"pattern": [{ "type": "Text", "value": "浏览 Lint 规则" }]
+				}
+			]
+		},
+		{
+			"id": "home_extend_lint_description",
+			"selectors": [],
+			"variants": [
+				{
+					"languageTag": "en",
+					"match": [],
+					"pattern": [
+						{
+							"type": "Text",
+							"value": "Validate content of an inlang project right from the App you are using."
+						}
+					]
+				},
+				{
+					"languageTag": "de",
+					"match": [],
+					"pattern": [
+						{
+							"type": "Text",
+							"value": "Validiere den Inhalt eines Inlang-Projekts direkt über die von Ihnen verwendete App."
+						}
+					]
+				},
+				{
+					"languageTag": "fr",
+					"match": [],
+					"pattern": [
+						{
+							"type": "Text",
+							"value": "Validez le contenu d'un projet Inlang directement depuis l'application que vous utilisez."
+						}
+					]
+				},
+				{
+					"languageTag": "it",
+					"match": [],
+					"pattern": [
+						{
+							"type": "Text",
+							"value": "Convalida il contenuto di un progetto inlang direttamente dall'app che stai utilizzando."
+						}
+					]
+				},
+				{
+					"languageTag": "pt-BR",
+					"match": [],
+					"pattern": [
+						{
+							"type": "Text",
+							"value": "Valide o conteúdo de um projeto inlang diretamente no aplicativo que você está usando."
+						}
+					]
+				},
+				{
+					"languageTag": "sk",
+					"match": [],
+					"pattern": [
+						{
+							"type": "Text",
+							"value": "Overte obsah projektu inlang priamo z aplikácie, ktorú používate."
+						}
+					]
+				},
+				{
+					"languageTag": "zh",
+					"match": [],
+					"pattern": [
+						{ "type": "Text", "value": "直接从您正在使用的应用程序验证 inlang 项目的内容。" }
+					]
+				}
+			]
+		},
+		{
+			"id": "home_extend_lint_error",
+			"selectors": [],
+			"variants": [
+				{ "languageTag": "en", "match": [], "pattern": [{ "type": "Text", "value": "Error" }] },
+				{ "languageTag": "de", "match": [], "pattern": [{ "type": "Text", "value": "Fehler" }] },
+				{ "languageTag": "fr", "match": [], "pattern": [{ "type": "Text", "value": "Erreur" }] },
+				{ "languageTag": "it", "match": [], "pattern": [{ "type": "Text", "value": "Errore" }] },
+				{ "languageTag": "pt-BR", "match": [], "pattern": [{ "type": "Text", "value": "Erro" }] },
+				{ "languageTag": "sk", "match": [], "pattern": [{ "type": "Text", "value": "Chyba" }] },
+				{ "languageTag": "zh", "match": [], "pattern": [{ "type": "Text", "value": "错误" }] }
+			]
+		},
+		{
+			"id": "home_extend_lint_list_quality",
+			"selectors": [],
+			"variants": [
+				{
+					"languageTag": "en",
+					"match": [],
+					"pattern": [{ "type": "Text", "value": "Bring quality to your translations" }]
+				},
+				{
+					"languageTag": "de",
+					"match": [],
+					"pattern": [{ "type": "Text", "value": "Erhöhe die Qualität in den Übersetzungen" }]
+				},
+				{
+					"languageTag": "fr",
+					"match": [],
+					"pattern": [{ "type": "Text", "value": "Apportez de la qualité à vos traductions" }]
+				},
+				{
+					"languageTag": "it",
+					"match": [],
+					"pattern": [{ "type": "Text", "value": "Porta qualità alle tue traduzioni" }]
+				},
+				{
+					"languageTag": "pt-BR",
+					"match": [],
+					"pattern": [{ "type": "Text", "value": "Traga qualidade às suas traduções" }]
+				},
+				{
+					"languageTag": "sk",
+					"match": [],
+					"pattern": [{ "type": "Text", "value": "Vneste do svojich prekladov kvalitu" }]
+				},
+				{
+					"languageTag": "zh",
+					"match": [],
+					"pattern": [{ "type": "Text", "value": "提高您的翻译质量" }]
+				}
+			]
+		},
+		{
+			"id": "home_extend_lint_list_resolve",
+			"selectors": [],
+			"variants": [
+				{
+					"languageTag": "en",
+					"match": [],
+					"pattern": [{ "type": "Text", "value": "Fix errors with resolver functions" }]
+				},
+				{
+					"languageTag": "de",
+					"match": [],
+					"pattern": [{ "type": "Text", "value": "Behebe Fehler mit Resolver-Funktionen" }]
+				},
+				{
+					"languageTag": "fr",
+					"match": [],
+					"pattern": [
+						{ "type": "Text", "value": "Corriger les erreurs avec les fonctions de résolution" }
+					]
+				},
+				{
+					"languageTag": "it",
+					"match": [],
+					"pattern": [
+						{ "type": "Text", "value": "Correggi gli errori con le funzioni di risoluzione" }
+					]
+				},
+				{
+					"languageTag": "pt-BR",
+					"match": [],
+					"pattern": [{ "type": "Text", "value": "Corrija erros com funções de resolução" }]
+				},
+				{
+					"languageTag": "sk",
+					"match": [],
+					"pattern": [{ "type": "Text", "value": "Opravte chyby pomocou funkcií prekladača" }]
+				},
+				{
+					"languageTag": "zh",
+					"match": [],
+					"pattern": [{ "type": "Text", "value": "使用解析器函数修复错误" }]
+				}
+			]
+		},
+		{
+			"id": "home_extend_lint_title",
+			"selectors": [],
+			"variants": [
+				{
+					"languageTag": "en",
+					"match": [],
+					"pattern": [{ "type": "Text", "value": "Lint Rules" }]
+				},
+				{
+					"languageTag": "de",
+					"match": [],
+					"pattern": [{ "type": "Text", "value": "Lint Regeln" }]
+				},
+				{
+					"languageTag": "fr",
+					"match": [],
+					"pattern": [{ "type": "Text", "value": "Règles relatives aux peluches" }]
+				},
+				{
+					"languageTag": "it",
+					"match": [],
+					"pattern": [{ "type": "Text", "value": "Regole di lint" }]
+				},
+				{
+					"languageTag": "pt-BR",
+					"match": [],
+					"pattern": [{ "type": "Text", "value": "Regras de fiapos" }]
+				},
+				{
+					"languageTag": "sk",
+					"match": [],
+					"pattern": [{ "type": "Text", "value": "Lint Rules" }]
+				},
+				{ "languageTag": "zh", "match": [], "pattern": [{ "type": "Text", "value": "皮棉规则" }] }
+			]
+		},
+		{
+			"id": "home_extend_lint_warning",
+			"selectors": [],
+			"variants": [
+				{ "languageTag": "en", "match": [], "pattern": [{ "type": "Text", "value": "Warning" }] },
+				{ "languageTag": "de", "match": [], "pattern": [{ "type": "Text", "value": "Warnung" }] },
+				{
+					"languageTag": "fr",
+					"match": [],
+					"pattern": [{ "type": "Text", "value": "Avertissement" }]
+				},
+				{
+					"languageTag": "it",
+					"match": [],
+					"pattern": [{ "type": "Text", "value": "Avvertimento" }]
+				},
+				{ "languageTag": "pt-BR", "match": [], "pattern": [{ "type": "Text", "value": "Aviso" }] },
+				{ "languageTag": "sk", "match": [], "pattern": [{ "type": "Text", "value": "POZOR" }] },
+				{ "languageTag": "zh", "match": [], "pattern": [{ "type": "Text", "value": "警告" }] }
+			]
+		},
+		{
+			"id": "home_extend_plugins_button",
+			"selectors": [],
+			"variants": [
+				{
+					"languageTag": "en",
+					"match": [],
+					"pattern": [{ "type": "Text", "value": "Browse Plugins" }]
+				},
+				{
+					"languageTag": "de",
+					"match": [],
+					"pattern": [{ "type": "Text", "value": "Plugins durchsuchen" }]
+				},
+				{
+					"languageTag": "fr",
+					"match": [],
+					"pattern": [{ "type": "Text", "value": "Parcourir les plugins" }]
+				},
+				{
+					"languageTag": "it",
+					"match": [],
+					"pattern": [{ "type": "Text", "value": "Sfoglia i plugin" }]
+				},
+				{
+					"languageTag": "pt-BR",
+					"match": [],
+					"pattern": [{ "type": "Text", "value": "Navegue pelos plug-ins" }]
+				},
+				{
+					"languageTag": "sk",
+					"match": [],
+					"pattern": [{ "type": "Text", "value": "Prehľadávať pluginy" }]
+				},
+				{ "languageTag": "zh", "match": [], "pattern": [{ "type": "Text", "value": "浏览插件" }] }
+			]
+		},
+		{
+			"id": "home_extend_plugins_description",
+			"selectors": [],
+			"variants": [
+				{
+					"languageTag": "en",
+					"match": [],
+					"pattern": [
+						{ "type": "Text", "value": "Change or extend inlang app behavior with custom plugins." }
+					]
+				},
+				{
+					"languageTag": "de",
+					"match": [],
+					"pattern": [
+						{
+							"type": "Text",
+							"value": "Änderne oder erweitere das Verhalten von inlang Apps mit benutzerdefinierten Plugins."
+						}
+					]
+				},
+				{
+					"languageTag": "fr",
+					"match": [],
+					"pattern": [
+						{
+							"type": "Text",
+							"value": "Modifiez ou étendez le comportement de l'application avec des plugins personnalisés."
+						}
+					]
+				},
+				{
+					"languageTag": "it",
+					"match": [],
+					"pattern": [
+						{
+							"type": "Text",
+							"value": "Modifica o estendi il comportamento dell'app con plug-in personalizzati."
+						}
+					]
+				},
+				{
+					"languageTag": "pt-BR",
+					"match": [],
+					"pattern": [
+						{
+							"type": "Text",
+							"value": "Altere ou amplie o comportamento do aplicativo com plug-ins personalizados."
+						}
+					]
+				},
+				{
+					"languageTag": "sk",
+					"match": [],
+					"pattern": [
+						{
+							"type": "Text",
+							"value": "Zmeňte alebo rozšírte správanie aplikácie pomocou vlastných doplnkov."
+						}
+					]
+				},
+				{
+					"languageTag": "zh",
+					"match": [],
+					"pattern": [{ "type": "Text", "value": "使用自定义插件更改或扩展应用程序行为。" }]
+				}
+			]
+		},
+		{
+			"id": "home_extend_plugins_list_customize",
+			"selectors": [],
+			"variants": [
+				{
+					"languageTag": "en",
+					"match": [],
+					"pattern": [{ "type": "Text", "value": "Customize app behaviour" }]
+				},
+				{
+					"languageTag": "de",
+					"match": [],
+					"pattern": [{ "type": "Text", "value": "Individualisiere deine i18n Apps" }]
+				},
+				{
+					"languageTag": "fr",
+					"match": [],
+					"pattern": [{ "type": "Text", "value": "Personnaliser le comportement de l'application" }]
+				},
+				{
+					"languageTag": "it",
+					"match": [],
+					"pattern": [{ "type": "Text", "value": "Personalizza il comportamento dell'app" }]
+				},
+				{
+					"languageTag": "pt-BR",
+					"match": [],
+					"pattern": [{ "type": "Text", "value": "Personalize o comportamento do aplicativo" }]
+				},
+				{
+					"languageTag": "sk",
+					"match": [],
+					"pattern": [{ "type": "Text", "value": "Prispôsobte správanie aplikácie" }]
+				},
+				{
+					"languageTag": "zh",
+					"match": [],
+					"pattern": [{ "type": "Text", "value": "自定义应用程序行为" }]
+				}
+			]
+		},
+		{
+			"id": "home_extend_plugins_list_integrate",
+			"selectors": [],
+			"variants": [
+				{
+					"languageTag": "en",
+					"match": [],
+					"pattern": [{ "type": "Text", "value": "Integrate in ever project" }]
+				},
+				{
+					"languageTag": "de",
+					"match": [],
+					"pattern": [{ "type": "Text", "value": "Integriert in jedes Projekt" }]
+				},
+				{
+					"languageTag": "fr",
+					"match": [],
+					"pattern": [{ "type": "Text", "value": "Intégrer dans chaque projet" }]
+				},
+				{
+					"languageTag": "it",
+					"match": [],
+					"pattern": [{ "type": "Text", "value": "Integra in ogni progetto" }]
+				},
+				{
+					"languageTag": "pt-BR",
+					"match": [],
+					"pattern": [{ "type": "Text", "value": "Integrar em cada projeto" }]
+				},
+				{
+					"languageTag": "sk",
+					"match": [],
+					"pattern": [{ "type": "Text", "value": "Integrujte sa do každého projektu" }]
+				},
+				{
+					"languageTag": "zh",
+					"match": [],
+					"pattern": [{ "type": "Text", "value": "集成到任何项目中" }]
+				}
+			]
+		},
+		{
+			"id": "home_extend_plugins_title",
+			"selectors": [],
+			"variants": [
+				{ "languageTag": "en", "match": [], "pattern": [{ "type": "Text", "value": "Plugins" }] },
+				{ "languageTag": "de", "match": [], "pattern": [{ "type": "Text", "value": "Plugins" }] },
+				{ "languageTag": "fr", "match": [], "pattern": [{ "type": "Text", "value": "Plugins" }] },
+				{ "languageTag": "it", "match": [], "pattern": [{ "type": "Text", "value": "Plugins" }] },
+				{
+					"languageTag": "pt-BR",
+					"match": [],
+					"pattern": [{ "type": "Text", "value": "Plug-ins" }]
+				},
+				{ "languageTag": "sk", "match": [], "pattern": [{ "type": "Text", "value": "Pluginy" }] },
+				{ "languageTag": "zh", "match": [], "pattern": [{ "type": "Text", "value": "插件" }] }
+			]
+		},
+		{
+			"id": "home_extend_tag",
+			"selectors": [],
+			"variants": [
+				{
+					"languageTag": "en",
+					"match": [],
+					"pattern": [{ "type": "Text", "value": "Plug and Play" }]
+				},
+				{
+					"languageTag": "de",
+					"match": [],
+					"pattern": [{ "type": "Text", "value": "Stecke deine Lösung zusammen" }]
+				},
+				{
+					"languageTag": "fr",
+					"match": [],
+					"pattern": [{ "type": "Text", "value": "Brancher et utiliser" }]
+				},
+				{
+					"languageTag": "it",
+					"match": [],
+					"pattern": [{ "type": "Text", "value": "Plug and Play" }]
+				},
+				{
+					"languageTag": "pt-BR",
+					"match": [],
+					"pattern": [{ "type": "Text", "value": "Plug and play" }]
+				},
+				{
+					"languageTag": "sk",
+					"match": [],
+					"pattern": [{ "type": "Text", "value": "Pripoj a hraj" }]
+				},
+				{ "languageTag": "zh", "match": [], "pattern": [{ "type": "Text", "value": "即插即用" }] }
+			]
+		},
+		{
+			"id": "home_extend_title",
+			"selectors": [],
+			"variants": [
+				{
+					"languageTag": "en",
+					"match": [],
+					"pattern": [{ "type": "Text", "value": "Extend your inlang Apps" }]
+				},
+				{
+					"languageTag": "de",
+					"match": [],
+					"pattern": [{ "type": "Text", "value": "Erweitere deine inlang Apps" }]
+				},
+				{
+					"languageTag": "fr",
+					"match": [],
+					"pattern": [{ "type": "Text", "value": "Étendez vos applications" }]
+				},
+				{
+					"languageTag": "it",
+					"match": [],
+					"pattern": [{ "type": "Text", "value": "Estendi le tue app" }]
+				},
+				{
+					"languageTag": "pt-BR",
+					"match": [],
+					"pattern": [{ "type": "Text", "value": "Amplie seus aplicativos" }]
+				},
+				{
+					"languageTag": "sk",
+					"match": [],
+					"pattern": [{ "type": "Text", "value": "Rozšírte svoje aplikácie" }]
+				},
+				{
+					"languageTag": "zh",
+					"match": [],
+					"pattern": [{ "type": "Text", "value": "扩展您的应用程序" }]
+				}
+			]
+		},
+		{
+			"id": "home_featured_title",
+			"selectors": [],
+			"variants": [
+				{
+					"match": [],
+					"languageTag": "en",
+					"pattern": [{ "type": "Text", "value": "Featured Products" }]
+				},
+				{
+					"languageTag": "de",
+					"match": [],
+					"pattern": [{ "type": "Text", "value": "Ausgewählte Produkte" }]
+				},
+				{
+					"languageTag": "fr",
+					"match": [],
+					"pattern": [{ "type": "Text", "value": "Produits Populaires" }]
+				},
+				{
+					"languageTag": "it",
+					"match": [],
+					"pattern": [{ "type": "Text", "value": "Prodotti consigliati" }]
+				},
+				{
+					"languageTag": "pt-BR",
+					"match": [],
+					"pattern": [{ "type": "Text", "value": "Produtos em Destaque" }]
+				},
+				{
+					"languageTag": "sk",
+					"match": [],
+					"pattern": [{ "type": "Text", "value": "Vybrané produkty" }]
+				},
+				{ "languageTag": "zh", "match": [], "pattern": [{ "type": "Text", "value": "特色产品" }] }
+			]
+		},
+		{
+			"id": "home_guides_button_text",
+			"selectors": [],
+			"variants": [
+				{
+					"match": [],
+					"languageTag": "en",
+					"pattern": [{ "type": "Text", "value": "See all Guides" }]
+				},
+				{
+					"languageTag": "de",
+					"match": [],
+					"pattern": [{ "type": "Text", "value": "Alle Guides ansehen" }]
+				},
+				{
+					"languageTag": "fr",
+					"match": [],
+					"pattern": [{ "type": "Text", "value": "Voir tous les guides" }]
+				},
+				{
+					"languageTag": "it",
+					"match": [],
+					"pattern": [{ "type": "Text", "value": "Guarda tutte le guide" }]
+				},
+				{
+					"languageTag": "pt-BR",
+					"match": [],
+					"pattern": [{ "type": "Text", "value": "Ver todos os guias" }]
+				},
+				{
+					"languageTag": "sk",
+					"match": [],
+					"pattern": [{ "type": "Text", "value": "Pozrite si všetky príručky" }]
+				},
+				{
+					"languageTag": "zh",
+					"match": [],
+					"pattern": [{ "type": "Text", "value": "查看所有指南" }]
+				}
+			]
+		},
+		{
+			"id": "home_guides_description",
+			"selectors": [],
+			"variants": [
+				{
+					"match": [],
+					"languageTag": "en",
+					"pattern": [
+						{
+							"type": "Text",
+							"value": "If you're looking to explore the ecosystem, we have guides available to help you. Be sure to check them out!"
+						}
+					]
+				},
+				{
+					"languageTag": "de",
+					"match": [],
+					"pattern": [
+						{
+							"type": "Text",
+							"value": "Wenn du das Ökosystem erkunden möchtest, stehen dir Guides zur Verfügung, damit du schnell durchstarten kannst."
+						}
+					]
+				},
+				{
+					"languageTag": "fr",
+					"match": [],
+					"pattern": [
+						{
+							"type": "Text",
+							"value": "Si vous souhaitez explorer l'écosystème, nous avons des guides disponibles pour vous aider. Assurez-vous de les consulter !"
+						}
+					]
+				},
+				{
+					"languageTag": "it",
+					"match": [],
+					"pattern": [
+						{
+							"type": "Text",
+							"value": "Se stai cercando di esplorare l'ecosistema, abbiamo delle guide disponibili per aiutarti. Assicurati di controllarli!"
+						}
+					]
+				},
+				{
+					"languageTag": "pt-BR",
+					"match": [],
+					"pattern": [
+						{
+							"type": "Text",
+							"value": "Se você deseja explorar o ecossistema, temos guias disponíveis para ajudá-lo. Não deixe de conferir!"
+						}
+					]
+				},
+				{
+					"languageTag": "sk",
+					"match": [],
+					"pattern": [
+						{
+							"type": "Text",
+							"value": "Ak chcete preskúmať ekosystém, máme k dispozícii sprievodcov, ktorí vám pomôžu. Určite si ich pozrite!"
+						}
+					]
+				},
+				{
+					"languageTag": "zh",
+					"match": [],
+					"pattern": [
+						{
+							"type": "Text",
+							"value": "如果您想探索生态系统，我们可以提供帮助您的指南。一定要检查一下！"
+						}
+					]
+				}
+			]
+		},
+		{
+			"id": "home_guides_item_button_text",
+			"selectors": [],
+			"variants": [
+				{ "match": [], "languageTag": "en", "pattern": [{ "type": "Text", "value": "Read" }] },
+				{ "languageTag": "de", "match": [], "pattern": [{ "type": "Text", "value": "Lesen" }] },
+				{ "languageTag": "fr", "match": [], "pattern": [{ "type": "Text", "value": "Lire" }] },
+				{ "languageTag": "it", "match": [], "pattern": [{ "type": "Text", "value": "Leggere" }] },
+				{ "languageTag": "pt-BR", "match": [], "pattern": [{ "type": "Text", "value": "Ler" }] },
+				{ "languageTag": "sk", "match": [], "pattern": [{ "type": "Text", "value": "Čítať" }] },
+				{ "languageTag": "zh", "match": [], "pattern": [{ "type": "Text", "value": "读" }] }
+			]
+		},
+		{
+			"id": "home_guides_tag",
+			"selectors": [],
+			"variants": [
+				{
+					"languageTag": "en",
+					"match": [],
+					"pattern": [{ "type": "Text", "value": "Learn about inlang" }]
+				},
+				{
+					"languageTag": "de",
+					"match": [],
+					"pattern": [{ "type": "Text", "value": "Erfahren Sie mehr über Inlang" }]
+				},
+				{
+					"languageTag": "fr",
+					"match": [],
+					"pattern": [{ "type": "Text", "value": "En savoir plus sur l'inlang" }]
+				},
+				{
+					"languageTag": "it",
+					"match": [],
+					"pattern": [{ "type": "Text", "value": "Scopri inlang" }]
+				},
+				{
+					"languageTag": "pt-BR",
+					"match": [],
+					"pattern": [{ "type": "Text", "value": "Aprenda sobre inlang" }]
+				},
+				{
+					"languageTag": "sk",
+					"match": [],
+					"pattern": [{ "type": "Text", "value": "Prečítajte si o inlang" }]
+				},
+				{ "languageTag": "zh", "match": [], "pattern": [{ "type": "Text", "value": "了解英兰语" }] }
+			]
+		},
+		{
+			"id": "home_guides_title",
+			"selectors": [],
+			"variants": [
+				{
+					"match": [],
+					"languageTag": "en",
+					"pattern": [{ "type": "Text", "value": "Find the right guides" }]
+				},
+				{
+					"languageTag": "de",
+					"match": [],
+					"pattern": [{ "type": "Text", "value": "Finde die richtigen Guides" }]
+				},
+				{ "languageTag": "fr", "match": [], "pattern": [{ "type": "Text", "value": "Guides" }] },
+				{
+					"languageTag": "it",
+					"match": [],
+					"pattern": [{ "type": "Text", "value": "Trova le guide" }]
+				},
+				{ "languageTag": "pt-BR", "match": [], "pattern": [{ "type": "Text", "value": "Guias" }] },
+				{
+					"languageTag": "sk",
+					"match": [],
+					"pattern": [{ "type": "Text", "value": "Nájdite tých správnych sprievodcov" }]
+				},
+				{
+					"languageTag": "zh",
+					"match": [],
+					"pattern": [{ "type": "Text", "value": "找到正确的指南" }]
+				}
+			]
+		},
+		{
+			"id": "home_inlang_button",
+			"selectors": [],
+			"variants": [
+				{
+					"languageTag": "en",
+					"match": [],
+					"pattern": [{ "type": "Text", "value": "What is inlang?" }]
+				},
+				{
+					"languageTag": "de",
+					"match": [],
+					"pattern": [{ "type": "Text", "value": "Was ist inlang?" }]
+				},
+				{
+					"languageTag": "fr",
+					"match": [],
+					"pattern": [{ "type": "Text", "value": "Qu'est-ce qu'Inlang ?" }]
+				},
+				{
+					"languageTag": "it",
+					"match": [],
+					"pattern": [{ "type": "Text", "value": "Cos'è l'inglang?" }]
+				},
+				{
+					"languageTag": "pt-BR",
+					"match": [],
+					"pattern": [{ "type": "Text", "value": "O que é inlang?" }]
+				},
+				{
+					"languageTag": "sk",
+					"match": [],
+					"pattern": [{ "type": "Text", "value": "čo je inlang?" }]
+				},
+				{
+					"languageTag": "zh",
+					"match": [],
+					"pattern": [{ "type": "Text", "value": "什么是英朗？" }]
+				}
+			]
+		},
+		{
+			"id": "home_inlang_cta",
+			"selectors": [],
+			"variants": [
+				{
+					"languageTag": "en",
+					"match": [],
+					"pattern": [{ "type": "Text", "value": "Explore inlang apps" }]
+				},
+				{
+					"languageTag": "de",
+					"match": [],
+					"pattern": [{ "type": "Text", "value": "Entdecke inlang Apps" }]
+				}
+			]
+		},
+		{
+			"id": "home_inlang_description",
+			"selectors": [],
+			"variants": [
+				{
+					"match": [],
+					"languageTag": "en",
+					"pattern": [
+						{
+							"type": "Text",
+							"value": "inlang offers tailored localization apps for each use case. Just one setup needed, all powered by a single source of truth in your repository under change control."
+						}
+					]
+				},
+				{
+					"languageTag": "de",
+					"match": [],
+					"pattern": [
+						{
+							"type": "Text",
+							"value": "inlang bietet für jeden Anwendungsfall Lokalisierungsprodukte. Nur einmal aufsetzen, eine 'Single Source of Truth' in deinem Repository unter Änderungskontrolle."
+						}
+					]
+				},
+				{
+					"languageTag": "fr",
+					"match": [],
+					"pattern": [
+						{
+							"type": "Text",
+							"value": "inlang propose des produits de localisation sur mesure pour chaque cas d'utilisation. Une seule configuration est nécessaire, le tout alimenté par une source unique de vérité dans votre référentiel sous contrôle des modifications."
+						}
+					]
+				},
+				{
+					"languageTag": "it",
+					"match": [],
+					"pattern": [
+						{
+							"type": "Text",
+							"value": "inlang offre prodotti di localizzazione su misura per ogni caso d'uso. È necessaria una sola configurazione, il tutto alimentato da un'unica fonte di verità nel tuo repository sotto controllo delle modifiche."
+						}
+					]
+				},
+				{
+					"languageTag": "pt-BR",
+					"match": [],
+					"pattern": [
+						{
+							"type": "Text",
+							"value": "A inlang oferece produtos de localização personalizados para cada caso de uso. É necessária apenas uma configuração, tudo alimentado por uma única fonte de verdade em seu repositório sob controle de alterações."
+						}
+					]
+				},
+				{
+					"languageTag": "sk",
+					"match": [],
+					"pattern": [
+						{
+							"type": "Text",
+							"value": "inlang ponúka prispôsobené lokalizačné produkty pre každý prípad použitia. Potrebné je len jedno nastavenie, všetko poháňané jediným zdrojom pravdy vo vašom úložisku pod kontrolou zmien."
+						}
+					]
+				},
+				{
+					"languageTag": "zh",
+					"match": [],
+					"pattern": [
+						{
+							"type": "Text",
+							"value": "inlang 为每个用例提供定制的本地化产品。只需要一项设置，所有这些都由存储库中受变更控制的单一事实来源提供支持。"
+						}
+					]
+				}
+			]
+		},
+		{
+			"id": "home_inlang_search_button",
+			"selectors": [],
+			"variants": [
+				{ "match": [], "languageTag": "en", "pattern": [{ "type": "Text", "value": "Search" }] },
+				{ "match": [], "languageTag": "de", "pattern": [{ "type": "Text", "value": "Suchen" }] },
+				{
+					"languageTag": "fr",
+					"match": [],
+					"pattern": [{ "type": "Text", "value": "Rechercher" }]
+				},
+				{ "languageTag": "it", "match": [], "pattern": [{ "type": "Text", "value": "Ricerca" }] },
+				{
+					"languageTag": "pt-BR",
+					"match": [],
+					"pattern": [{ "type": "Text", "value": "Pesquisar" }]
+				},
+				{
+					"languageTag": "sk",
+					"match": [],
+					"pattern": [{ "type": "Text", "value": "Vyhľadávanie" }]
+				},
+				{ "languageTag": "zh", "match": [], "pattern": [{ "type": "Text", "value": "搜索" }] }
+			]
+		},
+		{
+			"id": "home_inlang_search_placeholder",
+			"selectors": [],
+			"variants": [
+				{
+					"match": [],
+					"languageTag": "en",
+					"pattern": [{ "type": "Text", "value": "Search the ecosystem ..." }]
+				},
+				{
+					"match": [],
+					"languageTag": "de",
+					"pattern": [{ "type": "Text", "value": "Im Ökosystem suchen ..." }]
+				},
+				{
+					"languageTag": "fr",
+					"match": [],
+					"pattern": [{ "type": "Text", "value": "Rechercher dans l'écosystème..." }]
+				},
+				{
+					"languageTag": "it",
+					"match": [],
+					"pattern": [{ "type": "Text", "value": "Cerca nell'ecosistema ..." }]
+				},
+				{
+					"languageTag": "pt-BR",
+					"match": [],
+					"pattern": [{ "type": "Text", "value": "Pesquise o ecossistema ..." }]
+				},
+				{
+					"languageTag": "sk",
+					"match": [],
+					"pattern": [{ "type": "Text", "value": "Hľadajte v ekosystéme..." }]
+				},
+				{
+					"languageTag": "zh",
+					"match": [],
+					"pattern": [{ "type": "Text", "value": "搜索生态系统..." }]
+				}
+			]
+		},
+		{
+			"id": "home_inlang_search_popular",
+			"selectors": [],
+			"variants": [
+				{ "match": [], "languageTag": "en", "pattern": [{ "type": "Text", "value": "Popular" }] },
+				{ "match": [], "languageTag": "de", "pattern": [{ "type": "Text", "value": "Beliebt" }] },
+				{ "languageTag": "it", "match": [], "pattern": [{ "type": "Text", "value": "Popolari" }] },
+				{ "languageTag": "fr", "match": [], "pattern": [{ "type": "Text", "value": "Populaire" }] },
+				{
+					"languageTag": "pt-BR",
+					"match": [],
+					"pattern": [{ "type": "Text", "value": "Popular" }]
+				},
+				{ "languageTag": "sk", "match": [], "pattern": [{ "type": "Text", "value": "Populárne" }] },
+				{ "languageTag": "zh", "match": [], "pattern": [{ "type": "Text", "value": "受欢迎的" }] }
+			]
+		},
+		{
+			"id": "home_inlang_secondary_link",
+			"selectors": [],
+			"variants": [
+				{
+					"match": [],
+					"languageTag": "en",
+					"pattern": [{ "type": "Text", "value": "Watch 11th Nov, 23 SvelteSummit Talk" }]
+				},
+				{
+					"match": [],
+					"languageTag": "de",
+					"pattern": [{ "type": "Text", "value": "Schau am 11. Nov, 23 den SvelteSummit Talk" }]
+				},
+				{
+					"languageTag": "fr",
+					"match": [],
+					"pattern": [
+						{ "type": "Text", "value": "Regarder la conférence SvelteSummit du 11 novembre 2023" }
+					]
+				},
+				{
+					"languageTag": "it",
+					"match": [],
+					"pattern": [
+						{ "type": "Text", "value": "Guarda il talk dello SvelteSummit l'11 Nov, 23 " }
+					]
+				},
+				{
+					"languageTag": "pt-BR",
+					"match": [],
+					"pattern": [{ "type": "Text", "value": "Assista o SvelteSummit Talk em 11.11.23" }]
+				},
+				{
+					"languageTag": "sk",
+					"match": [],
+					"pattern": [{ "type": "Text", "value": "Sledujte 11. novembra, 23. SvelteSummit Talk" }]
+				},
+				{
+					"languageTag": "zh",
+					"match": [],
+					"pattern": [{ "type": "Text", "value": "观看 11 月 11 日、23 日 SvelteSummit 演讲" }]
+				}
+			]
+		},
+		{
+			"id": "home_inlang_title",
+			"selectors": [],
+			"variants": [
+				{
+					"match": [],
+					"languageTag": "en",
+					"pattern": [{ "type": "Text", "value": "Globalization ecosystem with change control." }]
+				},
+				{
+					"languageTag": "de",
+					"match": [],
+					"pattern": [
+						{ "type": "Text", "value": "Ein Ökosystem für Globalisierung mit Änderungskontrolle." }
+					]
+				},
+				{
+					"languageTag": "fr",
+					"match": [],
+					"pattern": [
+						{ "type": "Text", "value": "Écosystème de mondialisation avec contrôle du changement." }
+					]
+				},
+				{
+					"languageTag": "it",
+					"match": [],
+					"pattern": [
+						{
+							"type": "Text",
+							"value": "Ecosistema di globalizzazione con controllo del cambiamento."
+						}
+					]
+				},
+				{
+					"languageTag": "pt-BR",
+					"match": [],
+					"pattern": [
+						{ "type": "Text", "value": "Ecossistema de globalização com controle de mudanças." }
+					]
+				},
+				{
+					"languageTag": "sk",
+					"match": [],
+					"pattern": [{ "type": "Text", "value": "Globalizačný ekosystém s riadením zmien." }]
+				},
+				{
+					"languageTag": "zh",
+					"match": [],
+					"pattern": [{ "type": "Text", "value": "具有变化控制的全球化生态系统。" }]
+				}
+			]
+		},
+		{
+			"id": "home_lix_automation_description",
+			"selectors": [],
+			"variants": [
+				{
+					"languageTag": "en",
+					"match": [],
+					"pattern": [
+						{
+							"type": "Text",
+							"value": "Out of the box automations can transform in highly customizable processes."
+						}
+					]
+				},
+				{
+					"languageTag": "de",
+					"match": [],
+					"pattern": [
+						{
+							"type": "Text",
+							"value": "Automatisierungen unterstützt dich complexe Prozesse aufzusetzen."
+						}
+					]
+				},
+				{
+					"languageTag": "fr",
+					"match": [],
+					"pattern": [
+						{
+							"type": "Text",
+							"value": "Les automatisations prêtes à l'emploi peuvent se transformer en processus hautement personnalisables."
+						}
+					]
+				},
+				{
+					"languageTag": "it",
+					"match": [],
+					"pattern": [
+						{
+							"type": "Text",
+							"value": "Le automazioni fuori dagli schemi possono trasformarsi in processi altamente personalizzabili."
+						}
+					]
+				},
+				{
+					"languageTag": "pt-BR",
+					"match": [],
+					"pattern": [
+						{
+							"type": "Text",
+							"value": "Automações prontas para uso podem se transformar em processos altamente personalizáveis."
+						}
+					]
+				},
+				{
+					"languageTag": "sk",
+					"match": [],
+					"pattern": [
+						{
+							"type": "Text",
+							"value": "Po vybalení automatizácie sa môžu transformovať do vysoko prispôsobiteľných procesov."
+						}
+					]
+				},
+				{
+					"languageTag": "zh",
+					"match": [],
+					"pattern": [{ "type": "Text", "value": "开箱即用的自动化可以转变为高度可定制的流程。" }]
+				}
+			]
+		},
+		{
+			"id": "home_lix_automation_title",
+			"selectors": [],
+			"variants": [
+				{
+					"languageTag": "en",
+					"match": [],
+					"pattern": [{ "type": "Text", "value": "Automation" }]
+				},
+				{
+					"languageTag": "de",
+					"match": [],
+					"pattern": [{ "type": "Text", "value": "Automatisierung" }]
+				},
+				{
+					"languageTag": "fr",
+					"match": [],
+					"pattern": [{ "type": "Text", "value": "Automatisation" }]
+				},
+				{
+					"languageTag": "it",
+					"match": [],
+					"pattern": [{ "type": "Text", "value": "Automazione" }]
+				},
+				{
+					"languageTag": "pt-BR",
+					"match": [],
+					"pattern": [{ "type": "Text", "value": "Automação" }]
+				},
+				{
+					"languageTag": "sk",
+					"match": [],
+					"pattern": [{ "type": "Text", "value": "automatizácia" }]
+				},
+				{ "languageTag": "zh", "match": [], "pattern": [{ "type": "Text", "value": "自动化" }] }
+			]
+		},
+		{
+			"id": "home_lix_button",
+			"selectors": [],
+			"variants": [
+				{
+					"match": [],
+					"languageTag": "en",
+					"pattern": [{ "type": "Text", "value": "More about Lix" }]
+				},
+				{
+					"languageTag": "de",
+					"match": [],
+					"pattern": [{ "type": "Text", "value": "Mehr über Lix" }]
+				},
+				{
+					"languageTag": "fr",
+					"match": [],
+					"pattern": [{ "type": "Text", "value": "En savoir plus sur Lix" }]
+				},
+				{
+					"languageTag": "it",
+					"match": [],
+					"pattern": [{ "type": "Text", "value": "Più informazioni su Lix" }]
+				},
+				{
+					"languageTag": "pt-BR",
+					"match": [],
+					"pattern": [{ "type": "Text", "value": "Mais sobre o Lix" }]
+				},
+				{
+					"languageTag": "sk",
+					"match": [],
+					"pattern": [{ "type": "Text", "value": "Viac o Lixovi" }]
+				},
+				{
+					"languageTag": "zh",
+					"match": [],
+					"pattern": [{ "type": "Text", "value": "关于利克斯的更多信息" }]
+				}
+			]
+		},
+		{
+			"id": "home_lix_collaboration_description",
+			"selectors": [],
+			"variants": [
+				{
+					"languageTag": "en",
+					"match": [],
+					"pattern": [
+						{
+							"type": "Text",
+							"value": "Everyone in the team can work seamlessly together on the same data."
+						}
+					]
+				},
+				{
+					"languageTag": "de",
+					"match": [],
+					"pattern": [
+						{
+							"type": "Text",
+							"value": "Alle im Team können nahtlos an denselben Daten zusammenarbeiten."
+						}
+					]
+				},
+				{
+					"languageTag": "fr",
+					"match": [],
+					"pattern": [
+						{
+							"type": "Text",
+							"value": "Tous les membres de l’équipe peuvent travailler ensemble de manière transparente sur les mêmes données."
+						}
+					]
+				},
+				{
+					"languageTag": "it",
+					"match": [],
+					"pattern": [
+						{
+							"type": "Text",
+							"value": "Tutti i membri del team possono lavorare insieme senza problemi sugli stessi dati."
+						}
+					]
+				},
+				{
+					"languageTag": "pt-BR",
+					"match": [],
+					"pattern": [
+						{
+							"type": "Text",
+							"value": "Todos na equipe podem trabalhar juntos perfeitamente nos mesmos dados."
+						}
+					]
+				},
+				{
+					"languageTag": "sk",
+					"match": [],
+					"pattern": [
+						{
+							"type": "Text",
+							"value": "Všetci v tíme môžu bezproblémovo spolupracovať na rovnakých údajoch."
+						}
+					]
+				},
+				{
+					"languageTag": "zh",
+					"match": [],
+					"pattern": [{ "type": "Text", "value": "团队中的每个人都可以无缝地协作处理相同的数据。" }]
+				}
+			]
+		},
+		{
+			"id": "home_lix_collaboration_title",
+			"selectors": [],
+			"variants": [
+				{
+					"languageTag": "en",
+					"match": [],
+					"pattern": [{ "type": "Text", "value": "Collaboration" }]
+				},
+				{
+					"languageTag": "de",
+					"match": [],
+					"pattern": [{ "type": "Text", "value": "Zusammenarbeit" }]
+				},
+				{
+					"languageTag": "fr",
+					"match": [],
+					"pattern": [{ "type": "Text", "value": "Collaboration" }]
+				},
+				{
+					"languageTag": "it",
+					"match": [],
+					"pattern": [{ "type": "Text", "value": "Collaborazione" }]
+				},
+				{
+					"languageTag": "pt-BR",
+					"match": [],
+					"pattern": [{ "type": "Text", "value": "Colaboração" }]
+				},
+				{
+					"languageTag": "sk",
+					"match": [],
+					"pattern": [{ "type": "Text", "value": "Spolupráca" }]
+				},
+				{ "languageTag": "zh", "match": [], "pattern": [{ "type": "Text", "value": "合作" }] }
+			]
+		},
+		{
+			"id": "home_lix_desc",
+			"selectors": [],
+			"variants": [
+				{
+					"languageTag": "en",
+					"match": [],
+					"pattern": [
+						{
+							"type": "Text",
+							"value": "No matter which inlang app is used, you have complete control over your translation data, ensuring quality and consistency in your global strategy."
+						}
+					]
+				},
+				{
+					"languageTag": "de",
+					"match": [],
+					"pattern": [
+						{
+							"type": "Text",
+							"value": "Egal welche inlang-App du nutzt, du hast die vollständige Kontrolle über deine Übersetzungsdaten und stellst so die Qualität und Konsistenz deiner globalen Strategie sicher."
+						}
+					]
+				},
+				{
+					"languageTag": "fr",
+					"match": [],
+					"pattern": [
+						{
+							"type": "Text",
+							"value": "Quelle que soit l'application Inlang utilisée, vous avez un contrôle total sur vos données de traduction, garantissant ainsi la qualité et la cohérence de votre stratégie globale."
+						}
+					]
+				},
+				{
+					"languageTag": "it",
+					"match": [],
+					"pattern": [
+						{
+							"type": "Text",
+							"value": "Indipendentemente dall'app inlang utilizzata, hai il controllo completo sui tuoi dati di traduzione, garantendo qualità e coerenza nella tua strategia globale."
+						}
+					]
+				},
+				{
+					"languageTag": "pt-BR",
+					"match": [],
+					"pattern": [
+						{
+							"type": "Text",
+							"value": "Não importa qual aplicativo inlang seja usado, você terá controle total sobre seus dados de tradução, garantindo qualidade e consistência em sua estratégia global."
+						}
+					]
+				},
+				{
+					"languageTag": "sk",
+					"match": [],
+					"pattern": [
+						{
+							"type": "Text",
+							"value": "Bez ohľadu na to, ktorá aplikácia inlang sa používa, máte úplnú kontrolu nad údajmi o preklade, čím zaisťujete kvalitu a konzistentnosť vo svojej globálnej stratégii."
+						}
+					]
+				},
+				{
+					"languageTag": "zh",
+					"match": [],
+					"pattern": [
+						{
+							"type": "Text",
+							"value": "无论使用哪个 inlang 应用程序，您都可以完全控制翻译数据，确保全球策略的质量和一致性。"
+						}
+					]
+				}
+			]
+		},
+		{
+			"id": "home_lix_description",
+			"selectors": [],
+			"variants": [
+				{
+					"match": [],
+					"languageTag": "en",
+					"pattern": [{ "type": "Text", "value": "The backbone of the ecosystem" }]
+				},
+				{
+					"languageTag": "de",
+					"match": [],
+					"pattern": [{ "type": "Text", "value": "Die Basis des Ökosystems" }]
+				},
+				{
+					"languageTag": "fr",
+					"match": [],
+					"pattern": [{ "type": "Text", "value": "Le cœur de l'écosystème" }]
+				},
+				{
+					"languageTag": "it",
+					"match": [],
+					"pattern": [{ "type": "Text", "value": "La base dell'ecosistema" }]
+				},
+				{
+					"languageTag": "pt-BR",
+					"match": [],
+					"pattern": [{ "type": "Text", "value": "O backbone do ecossistema" }]
+				},
+				{
+					"languageTag": "sk",
+					"match": [],
+					"pattern": [{ "type": "Text", "value": "Chrbtica ekosystému" }]
+				},
+				{
+					"languageTag": "zh",
+					"match": [],
+					"pattern": [{ "type": "Text", "value": "生态系统的支柱" }]
+				}
+			]
+		},
+		{
+			"id": "home_lix_recovery_description",
+			"selectors": [],
+			"variants": [
+				{
+					"languageTag": "en",
+					"match": [],
+					"pattern": [{ "type": "Text", "value": "Always go back before things went wrong." }]
+				},
+				{
+					"languageTag": "de",
+					"match": [],
+					"pattern": [{ "type": "Text", "value": "Setze etwas zurück, bevor es zum Problem wird." }]
+				},
+				{
+					"languageTag": "fr",
+					"match": [],
+					"pattern": [
+						{
+							"type": "Text",
+							"value": "Revenez toujours en arrière avant que les choses ne tournent mal."
+						}
+					]
+				},
+				{
+					"languageTag": "it",
+					"match": [],
+					"pattern": [
+						{ "type": "Text", "value": "Tornare sempre indietro prima che le cose andassero male." }
+					]
+				},
+				{
+					"languageTag": "pt-BR",
+					"match": [],
+					"pattern": [{ "type": "Text", "value": "Sempre volte antes que as coisas dêem errado." }]
+				},
+				{
+					"languageTag": "sk",
+					"match": [],
+					"pattern": [{ "type": "Text", "value": "Vždy sa vráťte skôr, než sa veci pokazia." }]
+				},
+				{
+					"languageTag": "zh",
+					"match": [],
+					"pattern": [{ "type": "Text", "value": "总是在事情出错之前返回。" }]
+				}
+			]
+		},
+		{
+			"id": "home_lix_recovery_title",
+			"selectors": [],
+			"variants": [
+				{ "languageTag": "en", "match": [], "pattern": [{ "type": "Text", "value": "Recovery" }] },
+				{
+					"languageTag": "de",
+					"match": [],
+					"pattern": [{ "type": "Text", "value": "Zurück Setzen" }]
+				},
+				{
+					"languageTag": "fr",
+					"match": [],
+					"pattern": [{ "type": "Text", "value": "Récupération" }]
+				},
+				{ "languageTag": "it", "match": [], "pattern": [{ "type": "Text", "value": "Recupero" }] },
+				{
+					"languageTag": "pt-BR",
+					"match": [],
+					"pattern": [{ "type": "Text", "value": "Recuperação" }]
+				},
+				{ "languageTag": "sk", "match": [], "pattern": [{ "type": "Text", "value": "zotavenie" }] },
+				{ "languageTag": "zh", "match": [], "pattern": [{ "type": "Text", "value": "恢复" }] }
+			]
+		},
+		{
+			"id": "home_lix_review_description",
+			"selectors": [],
+			"variants": [
+				{
+					"languageTag": "en",
+					"match": [],
+					"pattern": [
+						{ "type": "Text", "value": "Include who is needed inside a flexible review workflow." }
+					]
+				},
+				{
+					"languageTag": "de",
+					"match": [],
+					"pattern": [
+						{ "type": "Text", "value": "Beziehe wichtige Stakeholder in den Prozess mit ein." }
+					]
+				},
+				{
+					"languageTag": "fr",
+					"match": [],
+					"pattern": [
+						{
+							"type": "Text",
+							"value": "Incluez les personnes nécessaires dans un flux de travail de révision flexible."
+						}
+					]
+				},
+				{
+					"languageTag": "it",
+					"match": [],
+					"pattern": [
+						{
+							"type": "Text",
+							"value": "Includi chi è necessario all'interno di un flusso di lavoro di revisione flessibile."
+						}
+					]
+				},
+				{
+					"languageTag": "pt-BR",
+					"match": [],
+					"pattern": [
+						{
+							"type": "Text",
+							"value": "Inclua quem é necessário em um fluxo de trabalho de revisão flexível."
+						}
+					]
+				},
+				{
+					"languageTag": "sk",
+					"match": [],
+					"pattern": [
+						{
+							"type": "Text",
+							"value": "Zahrňte, kto je potrebný, do flexibilného pracovného postupu kontroly."
+						}
+					]
+				},
+				{
+					"languageTag": "zh",
+					"match": [],
+					"pattern": [{ "type": "Text", "value": "包括灵活的审核工作流程中需要的人员。" }]
+				}
+			]
+		},
+		{
+			"id": "home_lix_review_title",
+			"selectors": [],
+			"variants": [
+				{ "languageTag": "en", "match": [], "pattern": [{ "type": "Text", "value": "Review" }] },
+				{ "languageTag": "de", "match": [], "pattern": [{ "type": "Text", "value": "Review" }] },
+				{ "languageTag": "fr", "match": [], "pattern": [{ "type": "Text", "value": "Revoir" }] },
+				{ "languageTag": "it", "match": [], "pattern": [{ "type": "Text", "value": "Revisione" }] },
+				{
+					"languageTag": "pt-BR",
+					"match": [],
+					"pattern": [{ "type": "Text", "value": "Análise" }]
+				},
+				{
+					"languageTag": "sk",
+					"match": [],
+					"pattern": [{ "type": "Text", "value": "Preskúmanie" }]
+				},
+				{ "languageTag": "zh", "match": [], "pattern": [{ "type": "Text", "value": "审查" }] }
+			]
+		},
+		{
+			"id": "home_lix_tag",
+			"selectors": [],
+			"variants": [
+				{
+					"languageTag": "en",
+					"match": [],
+					"pattern": [{ "type": "Text", "value": "Ecosystem powered by" }]
+				},
+				{
+					"languageTag": "de",
+					"match": [],
+					"pattern": [{ "type": "Text", "value": "Ökosystem basiert auf" }]
+				},
+				{
+					"languageTag": "fr",
+					"match": [],
+					"pattern": [{ "type": "Text", "value": "Écosystème alimenté par" }]
+				},
+				{
+					"languageTag": "it",
+					"match": [],
+					"pattern": [{ "type": "Text", "value": "Ecosistema alimentato da" }]
+				},
+				{
+					"languageTag": "pt-BR",
+					"match": [],
+					"pattern": [{ "type": "Text", "value": "Ecossistema alimentado por" }]
+				},
+				{
+					"languageTag": "sk",
+					"match": [],
+					"pattern": [{ "type": "Text", "value": "Ekosystém poháňaný" }]
+				},
+				{ "languageTag": "zh", "match": [], "pattern": [{ "type": "Text", "value": "生态系统由" }] }
+			]
+		},
+		{
+			"id": "home_lix_title",
+			"selectors": [],
+			"variants": [
+				{
+					"match": [],
+					"languageTag": "en",
+					"pattern": [{ "type": "Text", "value": "Lix change control" }]
+				},
+				{
+					"languageTag": "de",
+					"match": [],
+					"pattern": [{ "type": "Text", "value": "Lix-Änderungskontrolle" }]
+				},
+				{
+					"languageTag": "fr",
+					"match": [],
+					"pattern": [{ "type": "Text", "value": "Contrôle du changement Lix" }]
+				},
+				{
+					"languageTag": "it",
+					"match": [],
+					"pattern": [{ "type": "Text", "value": "Controllo delle modifiche di Lix" }]
+				},
+				{
+					"languageTag": "pt-BR",
+					"match": [],
+					"pattern": [{ "type": "Text", "value": "Alteração de controle Lix" }]
+				},
+				{
+					"languageTag": "sk",
+					"match": [],
+					"pattern": [{ "type": "Text", "value": "Ovládanie zmeny Lix" }]
+				},
+				{
+					"languageTag": "zh",
+					"match": [],
+					"pattern": [{ "type": "Text", "value": "Lix变更控制" }]
+				}
+			]
+		},
+		{
+			"id": "home_lix_traceability_description",
+			"selectors": [],
+			"variants": [
+				{
+					"languageTag": "en",
+					"match": [],
+					"pattern": [
+						{ "type": "Text", "value": "Know why a decision was made and how things evolved." }
+					]
+				},
+				{
+					"languageTag": "de",
+					"match": [],
+					"pattern": [
+						{ "type": "Text", "value": "Erfahre, warum Entscheidungen getroffen wurden." }
+					]
+				},
+				{
+					"languageTag": "fr",
+					"match": [],
+					"pattern": [
+						{
+							"type": "Text",
+							"value": "Sachez pourquoi une décision a été prise et comment les choses ont évolué."
+						}
+					]
+				},
+				{
+					"languageTag": "it",
+					"match": [],
+					"pattern": [
+						{
+							"type": "Text",
+							"value": "Scopri perché è stata presa una decisione e come si sono evolute le cose."
+						}
+					]
+				},
+				{
+					"languageTag": "pt-BR",
+					"match": [],
+					"pattern": [
+						{
+							"type": "Text",
+							"value": "Saiba por que uma decisão foi tomada e como as coisas evoluíram."
+						}
+					]
+				},
+				{
+					"languageTag": "sk",
+					"match": [],
+					"pattern": [
+						{
+							"type": "Text",
+							"value": "Zistite, prečo bolo prijaté rozhodnutie a ako sa veci vyvinuli."
+						}
+					]
+				},
+				{
+					"languageTag": "zh",
+					"match": [],
+					"pattern": [{ "type": "Text", "value": "了解为什么做出决定以及事情是如何演变的。" }]
+				}
+			]
+		},
+		{
+			"id": "home_lix_traceability_title",
+			"selectors": [],
+			"variants": [
+				{
+					"languageTag": "en",
+					"match": [],
+					"pattern": [{ "type": "Text", "value": "Traceability" }]
+				},
+				{
+					"languageTag": "de",
+					"match": [],
+					"pattern": [{ "type": "Text", "value": "Rückverfolgbarkeit" }]
+				},
+				{
+					"languageTag": "fr",
+					"match": [],
+					"pattern": [{ "type": "Text", "value": "Traçabilité" }]
+				},
+				{
+					"languageTag": "it",
+					"match": [],
+					"pattern": [{ "type": "Text", "value": "Tracciabilità" }]
+				},
+				{
+					"languageTag": "pt-BR",
+					"match": [],
+					"pattern": [{ "type": "Text", "value": "Rastreabilidade" }]
+				},
+				{
+					"languageTag": "sk",
+					"match": [],
+					"pattern": [{ "type": "Text", "value": "Vysledovateľnosť" }]
+				},
+				{ "languageTag": "zh", "match": [], "pattern": [{ "type": "Text", "value": "可追溯性" }] }
+			]
+		},
+		{
+			"id": "home_personas_designer_apps_title",
+			"selectors": [],
+			"variants": [
+				{
+					"languageTag": "en",
+					"match": [],
+					"pattern": [{ "type": "Text", "value": "Apps for Designer" }]
+				},
+				{
+					"languageTag": "de",
+					"match": [],
+					"pattern": [{ "type": "Text", "value": "Apps für Designer" }]
+				},
+				{
+					"languageTag": "fr",
+					"match": [],
+					"pattern": [{ "type": "Text", "value": "Applications pour les concepteurs" }]
+				},
+				{
+					"languageTag": "it",
+					"match": [],
+					"pattern": [{ "type": "Text", "value": "App per designer" }]
+				},
+				{
+					"languageTag": "pt-BR",
+					"match": [],
+					"pattern": [{ "type": "Text", "value": "Aplicativos para designers" }]
+				},
+				{
+					"languageTag": "sk",
+					"match": [],
+					"pattern": [{ "type": "Text", "value": "Aplikácie pre dizajnérov" }]
+				},
+				{
+					"languageTag": "zh",
+					"match": [],
+					"pattern": [{ "type": "Text", "value": "设计师应用程序" }]
+				}
+			]
+		},
+		{
+			"id": "home_personas_designer_cards_parrot_description",
+			"selectors": [],
+			"variants": [
+				{
+					"languageTag": "en",
+					"match": [],
+					"pattern": [
+						{
+							"type": "Text",
+							"value": "Parrot simplifies the translation management process right within Figma."
+						}
+					]
+				},
+				{
+					"languageTag": "de",
+					"match": [],
+					"pattern": [
+						{
+							"type": "Text",
+							"value": "Parrot vereinfacht den Übersetzungsprozess direkt aus Figma heraus."
+						}
+					]
+				},
+				{
+					"languageTag": "fr",
+					"match": [],
+					"pattern": [
+						{
+							"type": "Text",
+							"value": "Parrot simplifie le processus de gestion des traductions directement au sein de Figma."
+						}
+					]
+				},
+				{
+					"languageTag": "it",
+					"match": [],
+					"pattern": [
+						{
+							"type": "Text",
+							"value": "Parrot semplifica il processo di gestione delle traduzioni direttamente all'interno di Figma."
+						}
+					]
+				},
+				{
+					"languageTag": "pt-BR",
+					"match": [],
+					"pattern": [
+						{
+							"type": "Text",
+							"value": "O Parrot simplifica o processo de gerenciamento de tradução diretamente no Figma."
+						}
+					]
+				},
+				{
+					"languageTag": "sk",
+					"match": [],
+					"pattern": [
+						{
+							"type": "Text",
+							"value": "Parrot zjednodušuje proces správy prekladov priamo vo Figme."
+						}
+					]
+				},
+				{
+					"languageTag": "zh",
+					"match": [],
+					"pattern": [{ "type": "Text", "value": "Parrot 简化了 Figma 内的翻译管理流程。" }]
+				}
+			]
+		},
+		{
+			"id": "home_personas_designer_cards_parrot_title",
+			"selectors": [],
+			"variants": [
+				{
+					"languageTag": "en",
+					"match": [],
+					"pattern": [{ "type": "Text", "value": "Parrot – i18n Figma plugin" }]
+				},
+				{
+					"languageTag": "de",
+					"match": [],
+					"pattern": [{ "type": "Text", "value": "Parrot - i18n Figma plugin" }]
+				},
+				{
+					"languageTag": "fr",
+					"match": [],
+					"pattern": [{ "type": "Text", "value": "Parrot – Plugin i18n Figma" }]
+				},
+				{
+					"languageTag": "it",
+					"match": [],
+					"pattern": [{ "type": "Text", "value": "Parrot – plugin i18n Figma" }]
+				},
+				{
+					"languageTag": "pt-BR",
+					"match": [],
+					"pattern": [{ "type": "Text", "value": "Papagaio – plugin i18n Figma" }]
+				},
+				{
+					"languageTag": "sk",
+					"match": [],
+					"pattern": [{ "type": "Text", "value": "Parrot – plugin i18n Figma" }]
+				},
+				{
+					"languageTag": "zh",
+					"match": [],
+					"pattern": [{ "type": "Text", "value": "Parrot – i18n Figma 插件" }]
+				}
+			]
+		},
+		{
+			"id": "home_personas_designer_main_button",
+			"selectors": [],
+			"variants": [
+				{ "languageTag": "en", "match": [], "pattern": [{ "type": "Text", "value": "Read more" }] },
+				{
+					"languageTag": "de",
+					"match": [],
+					"pattern": [{ "type": "Text", "value": "Mehr lesen" }]
+				},
+				{
+					"languageTag": "fr",
+					"match": [],
+					"pattern": [{ "type": "Text", "value": "En savoir plus" }]
+				},
+				{
+					"languageTag": "it",
+					"match": [],
+					"pattern": [{ "type": "Text", "value": "Per saperne di più" }]
+				},
+				{
+					"languageTag": "pt-BR",
+					"match": [],
+					"pattern": [{ "type": "Text", "value": "Consulte Mais informação" }]
+				},
+				{
+					"languageTag": "sk",
+					"match": [],
+					"pattern": [{ "type": "Text", "value": "Čítaj viac" }]
+				},
+				{ "languageTag": "zh", "match": [], "pattern": [{ "type": "Text", "value": "阅读更多" }] }
+			]
+		},
+		{
+			"id": "home_personas_designer_main_description",
+			"selectors": [],
+			"variants": [
+				{
+					"languageTag": "en",
+					"match": [],
+					"pattern": [
+						{
+							"type": "Text",
+							"value": "If you deal with multilingual design projects and want to streamline your\n\t\t\t\t\t\t\t\ttranslation workflow, this plugin is for you!"
+						}
+					]
+				},
+				{
+					"languageTag": "de",
+					"match": [],
+					"pattern": [
+						{
+							"type": "Text",
+							"value": "Wenn du dich mit mehrsprachigen Designprojekten befasst und deinen Übersetzungsworkflow optimieren möchtest, ist dieses Plugin genau das Richtige für Dich!"
+						}
+					]
+				},
+				{
+					"languageTag": "fr",
+					"match": [],
+					"pattern": [
+						{
+							"type": "Text",
+							"value": "Si vous traitez des projets de conception multilingues et souhaitez rationaliser votre flux de traduction, ce plugin est fait pour vous !"
+						}
+					]
+				},
+				{
+					"languageTag": "it",
+					"match": [],
+					"pattern": [
+						{
+							"type": "Text",
+							"value": "Se ti occupi di progetti di design multilingue e desideri semplificare il flusso di lavoro di traduzione, questo plugin fa al caso tuo!"
+						}
+					]
+				},
+				{
+					"languageTag": "pt-BR",
+					"match": [],
+					"pattern": [
+						{
+							"type": "Text",
+							"value": "Se você lida com projetos de design multilíngue e deseja agilizar seu fluxo de trabalho de tradução, este plugin é para você!"
+						}
+					]
+				},
+				{
+					"languageTag": "sk",
+					"match": [],
+					"pattern": [
+						{
+							"type": "Text",
+							"value": "Ak sa zaoberáte viacjazyčnými dizajnérskymi projektmi a chcete zefektívniť pracovný postup prekladu, tento doplnok je pre vás!"
+						}
+					]
+				},
+				{
+					"languageTag": "zh",
+					"match": [],
+					"pattern": [
+						{
+							"type": "Text",
+							"value": "如果您处理多语言设计项目并希望简化翻译工作流程，那么这个插件非常适合您！"
+						}
+					]
+				}
+			]
+		},
+		{
+			"id": "home_personas_designer_main_title",
+			"selectors": [],
+			"variants": [
+				{
+					"languageTag": "en",
+					"match": [],
+					"pattern": [{ "type": "Text", "value": "Globalization right from the design" }]
+				},
+				{
+					"languageTag": "de",
+					"match": [],
+					"pattern": [{ "type": "Text", "value": "Globalisierung fängt beim Design an." }]
+				},
+				{
+					"languageTag": "fr",
+					"match": [],
+					"pattern": [{ "type": "Text", "value": "La mondialisation dès la conception" }]
+				},
+				{
+					"languageTag": "it",
+					"match": [],
+					"pattern": [{ "type": "Text", "value": "La globalizzazione fin dalla progettazione" }]
+				},
+				{
+					"languageTag": "pt-BR",
+					"match": [],
+					"pattern": [{ "type": "Text", "value": "Globalização desde o design" }]
+				},
+				{
+					"languageTag": "sk",
+					"match": [],
+					"pattern": [{ "type": "Text", "value": "Globalizácia už od dizajnu" }]
+				},
+				{
+					"languageTag": "zh",
+					"match": [],
+					"pattern": [{ "type": "Text", "value": "从设计开始全球化" }]
+				}
+			]
+		},
+		{
+			"id": "home_personas_designer_more_apps",
+			"selectors": [],
+			"variants": [
+				{ "languageTag": "en", "match": [], "pattern": [{ "type": "Text", "value": "More Apps" }] },
+				{ "languageTag": "de", "match": [], "pattern": [{ "type": "Text", "value": "Mehr Apps" }] },
+				{
+					"languageTag": "fr",
+					"match": [],
+					"pattern": [{ "type": "Text", "value": "Plus d'applications" }]
+				},
+				{
+					"languageTag": "it",
+					"match": [],
+					"pattern": [{ "type": "Text", "value": "Più applicazioni" }]
+				},
+				{
+					"languageTag": "pt-BR",
+					"match": [],
+					"pattern": [{ "type": "Text", "value": "Mais aplicativos" }]
+				},
+				{
+					"languageTag": "sk",
+					"match": [],
+					"pattern": [{ "type": "Text", "value": "Ďalšie aplikácie" }]
+				},
+				{
+					"languageTag": "zh",
+					"match": [],
+					"pattern": [{ "type": "Text", "value": "更多应用程序" }]
+				}
+			]
+		},
+		{
+			"id": "home_personas_designer_title",
+			"selectors": [],
+			"variants": [
+				{
+					"languageTag": "en",
+					"match": [],
+					"pattern": [{ "type": "Text", "value": "🎨 Designer" }]
+				},
+				{ "languageTag": "de", "match": [], "pattern": [{ "type": "Text", "value": "Designer" }] },
+				{
+					"languageTag": "fr",
+					"match": [],
+					"pattern": [{ "type": "Text", "value": "🎨 Créateur" }]
+				},
+				{
+					"languageTag": "it",
+					"match": [],
+					"pattern": [{ "type": "Text", "value": "🎨 Designer" }]
+				},
+				{
+					"languageTag": "pt-BR",
+					"match": [],
+					"pattern": [{ "type": "Text", "value": "🎨 Designer" }]
+				},
+				{
+					"languageTag": "sk",
+					"match": [],
+					"pattern": [{ "type": "Text", "value": "🎨 Dizajnér" }]
+				},
+				{ "languageTag": "zh", "match": [], "pattern": [{ "type": "Text", "value": "🎨 设计师" }] }
+			]
+		},
+		{
+			"id": "home_personas_developer_apps_title",
+			"selectors": [],
+			"variants": [
+				{
+					"languageTag": "en",
+					"match": [],
+					"pattern": [{ "type": "Text", "value": "Apps for Developer" }]
+				},
+				{
+					"languageTag": "de",
+					"match": [],
+					"pattern": [{ "type": "Text", "value": "Apps für Entwickler" }]
+				},
+				{
+					"languageTag": "fr",
+					"match": [],
+					"pattern": [{ "type": "Text", "value": "Applications pour les développeurs" }]
+				},
+				{
+					"languageTag": "it",
+					"match": [],
+					"pattern": [{ "type": "Text", "value": "App per sviluppatori" }]
+				},
+				{
+					"languageTag": "pt-BR",
+					"match": [],
+					"pattern": [{ "type": "Text", "value": "Aplicativos para desenvolvedores" }]
+				},
+				{
+					"languageTag": "sk",
+					"match": [],
+					"pattern": [{ "type": "Text", "value": "Aplikácie pre vývojárov" }]
+				},
+				{
+					"languageTag": "zh",
+					"match": [],
+					"pattern": [{ "type": "Text", "value": "开发者应用程序" }]
+				}
+			]
+		},
+		{
+			"id": "home_personas_developer_cards_cli_description",
+			"selectors": [],
+			"variants": [
+				{
+					"languageTag": "en",
+					"match": [],
+					"pattern": [{ "type": "Text", "value": "Automate translations" }]
+				},
+				{
+					"languageTag": "de",
+					"match": [],
+					"pattern": [{ "type": "Text", "value": "Automatisiere Übersetzungen" }]
+				},
+				{
+					"languageTag": "fr",
+					"match": [],
+					"pattern": [{ "type": "Text", "value": "Automatiser les traductions" }]
+				},
+				{
+					"languageTag": "it",
+					"match": [],
+					"pattern": [{ "type": "Text", "value": "Automatizza le traduzioni" }]
+				},
+				{
+					"languageTag": "pt-BR",
+					"match": [],
+					"pattern": [{ "type": "Text", "value": "Automatize traduções" }]
+				},
+				{
+					"languageTag": "sk",
+					"match": [],
+					"pattern": [{ "type": "Text", "value": "Automatizujte preklady" }]
+				},
+				{ "languageTag": "zh", "match": [], "pattern": [{ "type": "Text", "value": "自动翻译" }] }
+			]
+		},
+		{
+			"id": "home_personas_developer_cards_cli_title",
+			"selectors": [],
+			"variants": [
+				{ "languageTag": "en", "match": [], "pattern": [{ "type": "Text", "value": "CLI" }] },
+				{ "languageTag": "de", "match": [], "pattern": [{ "type": "Text", "value": "CLI" }] },
+				{ "languageTag": "fr", "match": [], "pattern": [{ "type": "Text", "value": "CLI" }] },
+				{ "languageTag": "it", "match": [], "pattern": [{ "type": "Text", "value": "CLI" }] },
+				{ "languageTag": "pt-BR", "match": [], "pattern": [{ "type": "Text", "value": "CLI" }] },
+				{ "languageTag": "sk", "match": [], "pattern": [{ "type": "Text", "value": "CLI" }] },
+				{ "languageTag": "zh", "match": [], "pattern": [{ "type": "Text", "value": "CLI" }] }
+			]
+		},
+		{
+			"id": "home_personas_developer_cards_ide_description",
+			"selectors": [],
+			"variants": [
+				{
+					"languageTag": "en",
+					"match": [],
+					"pattern": [{ "type": "Text", "value": "Supercharge i18n" }]
+				},
+				{
+					"languageTag": "de",
+					"match": [],
+					"pattern": [{ "type": "Text", "value": "Booste i18n" }]
+				},
+				{
+					"languageTag": "fr",
+					"match": [],
+					"pattern": [{ "type": "Text", "value": "Suralimenter i18n" }]
+				},
+				{
+					"languageTag": "it",
+					"match": [],
+					"pattern": [{ "type": "Text", "value": "Sovralimenta i18n" }]
+				},
+				{
+					"languageTag": "pt-BR",
+					"match": [],
+					"pattern": [{ "type": "Text", "value": "Sobrecarregar i18n" }]
+				},
+				{
+					"languageTag": "sk",
+					"match": [],
+					"pattern": [{ "type": "Text", "value": "Supercharge i18n" }]
+				},
+				{
+					"languageTag": "zh",
+					"match": [],
+					"pattern": [{ "type": "Text", "value": "超级充电 i18n" }]
+				}
+			]
+		},
+		{
+			"id": "home_personas_developer_cards_ide_title",
+			"selectors": [],
+			"variants": [
+				{
+					"languageTag": "en",
+					"match": [],
+					"pattern": [{ "type": "Text", "value": "IDE Extension" }]
+				},
+				{
+					"languageTag": "de",
+					"match": [],
+					"pattern": [{ "type": "Text", "value": "IDE Extension" }]
+				},
+				{
+					"languageTag": "fr",
+					"match": [],
+					"pattern": [{ "type": "Text", "value": "Extension IDE" }]
+				},
+				{
+					"languageTag": "it",
+					"match": [],
+					"pattern": [{ "type": "Text", "value": "Estensione IDE" }]
+				},
+				{
+					"languageTag": "pt-BR",
+					"match": [],
+					"pattern": [{ "type": "Text", "value": "Extensão IDE" }]
+				},
+				{
+					"languageTag": "sk",
+					"match": [],
+					"pattern": [{ "type": "Text", "value": "Rozšírenie IDE" }]
+				},
+				{ "languageTag": "zh", "match": [], "pattern": [{ "type": "Text", "value": "IDE扩展" }] }
+			]
+		},
+		{
+			"id": "home_personas_developer_more_apps",
+			"selectors": [],
+			"variants": [
+				{ "languageTag": "en", "match": [], "pattern": [{ "type": "Text", "value": "More Apps" }] },
+				{ "languageTag": "de", "match": [], "pattern": [{ "type": "Text", "value": "Mehr Apps" }] },
+				{
+					"languageTag": "fr",
+					"match": [],
+					"pattern": [{ "type": "Text", "value": "Plus d'applications" }]
+				},
+				{
+					"languageTag": "it",
+					"match": [],
+					"pattern": [{ "type": "Text", "value": "Più applicazioni" }]
+				},
+				{
+					"languageTag": "pt-BR",
+					"match": [],
+					"pattern": [{ "type": "Text", "value": "Mais aplicativos" }]
+				},
+				{
+					"languageTag": "sk",
+					"match": [],
+					"pattern": [{ "type": "Text", "value": "Ďalšie aplikácie" }]
+				},
+				{
+					"languageTag": "zh",
+					"match": [],
+					"pattern": [{ "type": "Text", "value": "更多应用程序" }]
+				}
+			]
+		},
+		{
+			"id": "home_personas_developer_stack_title",
+			"selectors": [],
+			"variants": [
+				{
+					"languageTag": "en",
+					"match": [],
+					"pattern": [{ "type": "Text", "value": "Stack-based Tooling" }]
+				},
+				{
+					"languageTag": "de",
+					"match": [],
+					"pattern": [{ "type": "Text", "value": "Stack-basierte Werkzeuge" }]
+				},
+				{
+					"languageTag": "fr",
+					"match": [],
+					"pattern": [{ "type": "Text", "value": "Outillage basé sur la pile" }]
+				},
+				{
+					"languageTag": "it",
+					"match": [],
+					"pattern": [{ "type": "Text", "value": "Strumenti basati su stack" }]
+				},
+				{
+					"languageTag": "pt-BR",
+					"match": [],
+					"pattern": [{ "type": "Text", "value": "Ferramentas baseadas em pilha" }]
+				},
+				{
+					"languageTag": "sk",
+					"match": [],
+					"pattern": [{ "type": "Text", "value": "Stack-based Tooling" }]
+				},
+				{
+					"languageTag": "zh",
+					"match": [],
+					"pattern": [{ "type": "Text", "value": "基于堆栈的工具" }]
+				}
+			]
+		},
+		{
+			"id": "home_personas_developer_title",
+			"selectors": [],
+			"variants": [
+				{
+					"languageTag": "en",
+					"match": [],
+					"pattern": [{ "type": "Text", "value": "🛠️ Developer" }]
+				},
+				{
+					"languageTag": "de",
+					"match": [],
+					"pattern": [{ "type": "Text", "value": "Entwickler" }]
+				},
+				{
+					"languageTag": "fr",
+					"match": [],
+					"pattern": [{ "type": "Text", "value": "🛠️ Développeur" }]
+				},
+				{
+					"languageTag": "it",
+					"match": [],
+					"pattern": [{ "type": "Text", "value": "🛠️ Sviluppatore" }]
+				},
+				{
+					"languageTag": "pt-BR",
+					"match": [],
+					"pattern": [{ "type": "Text", "value": "🛠️ Desenvolvedor" }]
+				},
+				{
+					"languageTag": "sk",
+					"match": [],
+					"pattern": [{ "type": "Text", "value": "🛠️ Vývojár" }]
+				},
+				{ "languageTag": "zh", "match": [], "pattern": [{ "type": "Text", "value": "🛠️ 开发者" }] }
+			]
+		},
+		{
+			"id": "home_personas_tag",
+			"selectors": [],
+			"variants": [
+				{
+					"languageTag": "en",
+					"match": [],
+					"pattern": [{ "type": "Text", "value": "Use Cases - Software Company" }]
+				},
+				{
+					"languageTag": "de",
+					"match": [],
+					"pattern": [{ "type": "Text", "value": "Arbeiten im Team" }]
+				},
+				{
+					"languageTag": "fr",
+					"match": [],
+					"pattern": [{ "type": "Text", "value": "Collaboration" }]
+				},
+				{
+					"languageTag": "it",
+					"match": [],
+					"pattern": [{ "type": "Text", "value": "Collaborazione" }]
+				},
+				{
+					"languageTag": "pt-BR",
+					"match": [],
+					"pattern": [{ "type": "Text", "value": "Colaboração" }]
+				},
+				{
+					"languageTag": "sk",
+					"match": [],
+					"pattern": [{ "type": "Text", "value": "Spolupráca" }]
+				},
+				{ "languageTag": "zh", "match": [], "pattern": [{ "type": "Text", "value": "合作" }] }
+			]
+		},
+		{
+			"id": "home_personas_title",
+			"selectors": [],
+			"variants": [
+				{
+					"languageTag": "en",
+					"match": [],
+					"pattern": [{ "type": "Text", "value": "Different Use Cases. Many Apps. One Ecosystem." }]
+				},
+				{
+					"languageTag": "de",
+					"match": [],
+					"pattern": [
+						{ "type": "Text", "value": "Verschiedene Nutzer. Viele Apps. Ein Ökosystem." }
+					]
+				},
+				{
+					"languageTag": "fr",
+					"match": [],
+					"pattern": [
+						{
+							"type": "Text",
+							"value": "Différents cas d'utilisation. De nombreuses applications. Un écosystème."
+						}
+					]
+				},
+				{
+					"languageTag": "it",
+					"match": [],
+					"pattern": [{ "type": "Text", "value": "Casi d'uso diversi. Molte app. Un ecosistema." }]
+				},
+				{
+					"languageTag": "pt-BR",
+					"match": [],
+					"pattern": [
+						{
+							"type": "Text",
+							"value": "Diferentes casos de uso. Muitos aplicativos. Um ecossistema."
+						}
+					]
+				},
+				{
+					"languageTag": "sk",
+					"match": [],
+					"pattern": [
+						{ "type": "Text", "value": "Rôzne prípady použitia. Veľa aplikácií. Jeden ekosystém." }
+					]
+				},
+				{
+					"languageTag": "zh",
+					"match": [],
+					"pattern": [{ "type": "Text", "value": "不同的用例。许多应用程序。一个生态系统。" }]
+				}
+			]
+		},
+		{
+			"id": "home_personas_translator_apps_title",
+			"selectors": [],
+			"variants": [
+				{
+					"languageTag": "en",
+					"match": [],
+					"pattern": [{ "type": "Text", "value": "Apps for Translators" }]
+				},
+				{
+					"languageTag": "de",
+					"match": [],
+					"pattern": [{ "type": "Text", "value": "Apps für Übersetzer" }]
+				},
+				{
+					"languageTag": "fr",
+					"match": [],
+					"pattern": [{ "type": "Text", "value": "Applications pour traducteurs" }]
+				},
+				{
+					"languageTag": "it",
+					"match": [],
+					"pattern": [{ "type": "Text", "value": "App per traduttori" }]
+				},
+				{
+					"languageTag": "pt-BR",
+					"match": [],
+					"pattern": [{ "type": "Text", "value": "Aplicativos para tradutores" }]
+				},
+				{
+					"languageTag": "sk",
+					"match": [],
+					"pattern": [{ "type": "Text", "value": "Aplikácie pre prekladateľov" }]
+				},
+				{
+					"languageTag": "zh",
+					"match": [],
+					"pattern": [{ "type": "Text", "value": "翻译应用程序" }]
+				}
+			]
+		},
+		{
+			"id": "home_personas_translator_cards_badge_description",
+			"selectors": [],
+			"variants": [
+				{
+					"languageTag": "en",
+					"match": [],
+					"pattern": [{ "type": "Text", "value": "Show missing messages in a markdown file." }]
+				},
+				{
+					"languageTag": "de",
+					"match": [],
+					"pattern": [
+						{ "type": "Text", "value": "Zeige fehlende Übersetzungen in einem Markdown File" }
+					]
+				},
+				{
+					"languageTag": "fr",
+					"match": [],
+					"pattern": [
+						{ "type": "Text", "value": "Afficher les messages manquants dans un fichier markdown." }
+					]
+				},
+				{
+					"languageTag": "it",
+					"match": [],
+					"pattern": [
+						{ "type": "Text", "value": "Mostra i messaggi mancanti in un file markdown." }
+					]
+				},
+				{
+					"languageTag": "pt-BR",
+					"match": [],
+					"pattern": [
+						{ "type": "Text", "value": "Mostrar mensagens ausentes em um arquivo markdown." }
+					]
+				},
+				{
+					"languageTag": "sk",
+					"match": [],
+					"pattern": [{ "type": "Text", "value": "Zobraziť chýbajúce správy v súbore značiek." }]
+				},
+				{
+					"languageTag": "zh",
+					"match": [],
+					"pattern": [{ "type": "Text", "value": "显示 Markdown 文件中缺失的消息。" }]
+				}
+			]
+		},
+		{
+			"id": "home_personas_translator_cards_badge_title",
+			"selectors": [],
+			"variants": [
+				{
+					"languageTag": "en",
+					"match": [],
+					"pattern": [{ "type": "Text", "value": "Translation status badge" }]
+				},
+				{
+					"languageTag": "de",
+					"match": [],
+					"pattern": [{ "type": "Text", "value": "Übersetzungsstatus" }]
+				},
+				{
+					"languageTag": "fr",
+					"match": [],
+					"pattern": [{ "type": "Text", "value": "Badge de statut de traduction" }]
+				},
+				{
+					"languageTag": "it",
+					"match": [],
+					"pattern": [{ "type": "Text", "value": "Badge di stato della traduzione" }]
+				},
+				{
+					"languageTag": "pt-BR",
+					"match": [],
+					"pattern": [{ "type": "Text", "value": "Selo de status de tradução" }]
+				},
+				{
+					"languageTag": "sk",
+					"match": [],
+					"pattern": [{ "type": "Text", "value": "Odznak stavu prekladu" }]
+				},
+				{
+					"languageTag": "zh",
+					"match": [],
+					"pattern": [{ "type": "Text", "value": "翻译状态徽章" }]
+				}
+			]
+		},
+		{
+			"id": "home_personas_translator_cards_fink_description",
+			"selectors": [],
+			"variants": [
+				{
+					"languageTag": "en",
+					"match": [],
+					"pattern": [{ "type": "Text", "value": "Translation right from the browser." }]
+				},
+				{
+					"languageTag": "de",
+					"match": [],
+					"pattern": [{ "type": "Text", "value": "Übersetzungen direkt aus deinem Browser." }]
+				},
+				{
+					"languageTag": "fr",
+					"match": [],
+					"pattern": [{ "type": "Text", "value": "Traduction directement depuis le navigateur." }]
+				},
+				{
+					"languageTag": "it",
+					"match": [],
+					"pattern": [{ "type": "Text", "value": "Traduzione direttamente dal browser." }]
+				},
+				{
+					"languageTag": "pt-BR",
+					"match": [],
+					"pattern": [{ "type": "Text", "value": "Tradução diretamente do navegador." }]
+				},
+				{
+					"languageTag": "sk",
+					"match": [],
+					"pattern": [{ "type": "Text", "value": "Preklad priamo z prehliadača." }]
+				},
+				{
+					"languageTag": "zh",
+					"match": [],
+					"pattern": [{ "type": "Text", "value": "直接从浏览器翻译。" }]
+				}
+			]
+		},
+		{
+			"id": "home_personas_translator_cards_fink_title",
+			"selectors": [],
+			"variants": [
+				{
+					"languageTag": "en",
+					"match": [],
+					"pattern": [{ "type": "Text", "value": "Fink - Translation Editor" }]
+				},
+				{
+					"languageTag": "de",
+					"match": [],
+					"pattern": [{ "type": "Text", "value": "Fink - Übersetzungseditor" }]
+				},
+				{
+					"languageTag": "fr",
+					"match": [],
+					"pattern": [{ "type": "Text", "value": "Fink - Éditeur de traduction" }]
+				},
+				{
+					"languageTag": "it",
+					"match": [],
+					"pattern": [{ "type": "Text", "value": "Fink - Editor di traduzioni" }]
+				},
+				{
+					"languageTag": "pt-BR",
+					"match": [],
+					"pattern": [{ "type": "Text", "value": "Fink - Editor de Tradução" }]
+				},
+				{
+					"languageTag": "sk",
+					"match": [],
+					"pattern": [{ "type": "Text", "value": "Fink - Editor prekladov" }]
+				},
+				{
+					"languageTag": "zh",
+					"match": [],
+					"pattern": [{ "type": "Text", "value": "Fink - 翻译编辑器" }]
+				}
+			]
+		},
+		{
+			"id": "home_personas_translator_guide_button",
+			"selectors": [],
+			"variants": [
+				{
+					"languageTag": "en",
+					"match": [],
+					"pattern": [{ "type": "Text", "value": "Read Guide" }]
+				},
+				{
+					"languageTag": "de",
+					"match": [],
+					"pattern": [{ "type": "Text", "value": "Guide lesen" }]
+				},
+				{
+					"languageTag": "fr",
+					"match": [],
+					"pattern": [{ "type": "Text", "value": "Lire le guide" }]
+				},
+				{
+					"languageTag": "it",
+					"match": [],
+					"pattern": [{ "type": "Text", "value": "Leggi la guida" }]
+				},
+				{
+					"languageTag": "pt-BR",
+					"match": [],
+					"pattern": [{ "type": "Text", "value": "Leia o guia" }]
+				},
+				{
+					"languageTag": "sk",
+					"match": [],
+					"pattern": [{ "type": "Text", "value": "Prečítajte si príručku" }]
+				},
+				{ "languageTag": "zh", "match": [], "pattern": [{ "type": "Text", "value": "阅读指南" }] }
+			]
+		},
+		{
+			"id": "home_personas_translator_guide_description",
+			"selectors": [],
+			"variants": [
+				{
+					"languageTag": "en",
+					"match": [],
+					"pattern": [{ "type": "Text", "value": "A Beginner guide that helps translators." }]
+				},
+				{
+					"languageTag": "de",
+					"match": [],
+					"pattern": [{ "type": "Text", "value": "Einsteigerguide für Übersetzungen." }]
+				},
+				{
+					"languageTag": "fr",
+					"match": [],
+					"pattern": [
+						{ "type": "Text", "value": "Un guide pour débutants qui aide les traducteurs." }
+					]
+				},
+				{
+					"languageTag": "it",
+					"match": [],
+					"pattern": [
+						{ "type": "Text", "value": "Una guida per principianti che aiuta i traduttori." }
+					]
+				},
+				{
+					"languageTag": "pt-BR",
+					"match": [],
+					"pattern": [{ "type": "Text", "value": "Um guia para iniciantes que ajuda tradutores." }]
+				},
+				{
+					"languageTag": "sk",
+					"match": [],
+					"pattern": [
+						{ "type": "Text", "value": "Príručka pre začiatočníkov, ktorá pomáha prekladateľom." }
+					]
+				},
+				{
+					"languageTag": "zh",
+					"match": [],
+					"pattern": [{ "type": "Text", "value": "帮助翻译人员的初学者指南。" }]
+				}
+			]
+		},
+		{
+			"id": "home_personas_translator_guide_tagline",
+			"selectors": [],
+			"variants": [
+				{
+					"languageTag": "en",
+					"match": [],
+					"pattern": [{ "type": "Text", "value": "How to contribute Translations" }]
+				},
+				{
+					"languageTag": "de",
+					"match": [],
+					"pattern": [{ "type": "Text", "value": "Wie kann ich Übersetzungen machen?" }]
+				},
+				{
+					"languageTag": "fr",
+					"match": [],
+					"pattern": [{ "type": "Text", "value": "Comment contribuer Traductions" }]
+				},
+				{
+					"languageTag": "it",
+					"match": [],
+					"pattern": [{ "type": "Text", "value": "Come contribuire alle traduzioni" }]
+				},
+				{
+					"languageTag": "pt-BR",
+					"match": [],
+					"pattern": [{ "type": "Text", "value": "Como contribuir com traduções" }]
+				},
+				{
+					"languageTag": "sk",
+					"match": [],
+					"pattern": [{ "type": "Text", "value": "Ako prispieť prekladmi" }]
+				},
+				{
+					"languageTag": "zh",
+					"match": [],
+					"pattern": [{ "type": "Text", "value": "如何贡献翻译" }]
+				}
+			]
+		},
+		{
+			"id": "home_personas_translator_guide_title",
+			"selectors": [],
+			"variants": [
+				{
+					"languageTag": "en",
+					"match": [],
+					"pattern": [{ "type": "Text", "value": "Guide for Translators" }]
+				},
+				{
+					"languageTag": "de",
+					"match": [],
+					"pattern": [{ "type": "Text", "value": "Guide für Übersetzer" }]
+				},
+				{
+					"languageTag": "fr",
+					"match": [],
+					"pattern": [{ "type": "Text", "value": "Guide pour les traducteurs" }]
+				},
+				{
+					"languageTag": "it",
+					"match": [],
+					"pattern": [{ "type": "Text", "value": "Guida per traduttori" }]
+				},
+				{
+					"languageTag": "pt-BR",
+					"match": [],
+					"pattern": [{ "type": "Text", "value": "Guia para tradutores" }]
+				},
+				{
+					"languageTag": "sk",
+					"match": [],
+					"pattern": [{ "type": "Text", "value": "Príručka pre prekladateľov" }]
+				},
+				{ "languageTag": "zh", "match": [], "pattern": [{ "type": "Text", "value": "译员指南" }] }
+			]
+		},
+		{
+			"id": "home_personas_translator_guide_type",
+			"selectors": [],
+			"variants": [
+				{ "languageTag": "en", "match": [], "pattern": [{ "type": "Text", "value": "Guide" }] },
+				{ "languageTag": "de", "match": [], "pattern": [{ "type": "Text", "value": "Guide" }] },
+				{ "languageTag": "fr", "match": [], "pattern": [{ "type": "Text", "value": "Guide" }] },
+				{ "languageTag": "it", "match": [], "pattern": [{ "type": "Text", "value": "Guida" }] },
+				{ "languageTag": "pt-BR", "match": [], "pattern": [{ "type": "Text", "value": "Guia" }] },
+				{
+					"languageTag": "sk",
+					"match": [],
+					"pattern": [{ "type": "Text", "value": "Sprievodca" }]
+				},
+				{ "languageTag": "zh", "match": [], "pattern": [{ "type": "Text", "value": "指导" }] }
+			]
+		},
+		{
+			"id": "home_personas_translator_title",
+			"selectors": [],
+			"variants": [
+				{
+					"languageTag": "en",
+					"match": [],
+					"pattern": [{ "type": "Text", "value": "✈️ Translator" }]
+				},
+				{
+					"languageTag": "de",
+					"match": [],
+					"pattern": [{ "type": "Text", "value": "Übersetzer" }]
+				},
+				{
+					"languageTag": "fr",
+					"match": [],
+					"pattern": [{ "type": "Text", "value": "✈️ Traducteur" }]
+				},
+				{
+					"languageTag": "it",
+					"match": [],
+					"pattern": [{ "type": "Text", "value": "✈️ Traduttore" }]
+				},
+				{
+					"languageTag": "pt-BR",
+					"match": [],
+					"pattern": [{ "type": "Text", "value": "✈️ Tradutor" }]
+				},
+				{
+					"languageTag": "sk",
+					"match": [],
+					"pattern": [{ "type": "Text", "value": "✈️ Prekladateľ" }]
+				},
+				{ "languageTag": "zh", "match": [], "pattern": [{ "type": "Text", "value": "✈️翻译者" }] }
+			]
+		},
+		{
+			"id": "home_popular_products_title",
+			"selectors": [],
+			"variants": [
+				{
+					"match": [],
+					"languageTag": "en",
+					"pattern": [{ "type": "Text", "value": "Popular apps" }]
+				},
+				{
+					"languageTag": "de",
+					"match": [],
+					"pattern": [{ "type": "Text", "value": "Beliebte Apps" }]
+				},
+				{
+					"languageTag": "fr",
+					"match": [],
+					"pattern": [{ "type": "Text", "value": "Applications populaires" }]
+				},
+				{
+					"languageTag": "it",
+					"match": [],
+					"pattern": [{ "type": "Text", "value": "App popolari" }]
+				},
+				{
+					"languageTag": "pt-BR",
+					"match": [],
+					"pattern": [{ "type": "Text", "value": "Aplicativos populares" }]
+				},
+				{
+					"languageTag": "sk",
+					"match": [],
+					"pattern": [{ "type": "Text", "value": "Populárne aplikácie" }]
+				},
+				{
+					"languageTag": "zh",
+					"match": [],
+					"pattern": [{ "type": "Text", "value": "热门应用程序" }]
+				}
+			]
+		},
+		{
+			"id": "home_stack_title",
+			"selectors": [],
+			"variants": [
+				{
+					"match": [],
+					"languageTag": "en",
+					"pattern": [{ "type": "Text", "value": "Your Stack" }]
+				},
+				{
+					"languageTag": "de",
+					"match": [],
+					"pattern": [{ "type": "Text", "value": "Dein Stack" }]
+				},
+				{
+					"languageTag": "fr",
+					"match": [],
+					"pattern": [{ "type": "Text", "value": "Votre Pile" }]
+				},
+				{
+					"languageTag": "it",
+					"match": [],
+					"pattern": [{ "type": "Text", "value": "Il tuo Stack" }]
+				},
+				{
+					"languageTag": "pt-BR",
+					"match": [],
+					"pattern": [{ "type": "Text", "value": "Sua Stack" }]
+				},
+				{
+					"languageTag": "sk",
+					"match": [],
+					"pattern": [{ "type": "Text", "value": "Váš zásobník" }]
+				},
+				{ "languageTag": "zh", "match": [], "pattern": [{ "type": "Text", "value": "你的堆栈" }] }
+			]
+		},
+		{
+			"id": "inlang_global_description",
+			"selectors": [],
+			"variants": [
+				{
+					"languageTag": "en",
+					"match": [],
+					"pattern": [
+						{
+							"type": "Text",
+							"value": "Quickly find the best solution to globalize (i18n) your app. inlang helps you to expand to new markets and acquire new customers."
+						}
+					]
+				},
+				{
+					"languageTag": "de",
+					"match": [],
+					"pattern": [
+						{
+							"type": "Text",
+							"value": "Finde schnell die beste Lösung für die Globalisierung (i18n) Deiner Anwendung. inlang hilft Dir, in neue Märkte zu expandieren und neue Kunden zu gewinnen."
+						}
+					]
+				},
+				{
+					"languageTag": "fr",
+					"match": [],
+					"pattern": [
+						{
+							"type": "Text",
+							"value": "Trouvez rapidement la meilleure solution pour mondialiser (i18n) votre application. inlang vous aide à vous développer sur de nouveaux marchés et à acquérir de nouveaux clients."
+						}
+					]
+				},
+				{
+					"languageTag": "it",
+					"match": [],
+					"pattern": [
+						{
+							"type": "Text",
+							"value": "Trova rapidamente la soluzione migliore per globalizzare (i18n) la tua app. inlang ti aiuta ad espanderti in nuovi mercati e ad acquisire nuovi clienti."
+						}
+					]
+				},
+				{
+					"languageTag": "pt-BR",
+					"match": [],
+					"pattern": [
+						{
+							"type": "Text",
+							"value": "Encontre rapidamente a melhor solução para globalizar (i18n) seu aplicativo. A inlang ajuda você a expandir para novos mercados e conquistar novos clientes."
+						}
+					]
+				},
+				{
+					"languageTag": "sk",
+					"match": [],
+					"pattern": [
+						{
+							"type": "Text",
+							"value": "Rýchlo nájdite najlepšie riešenie na globalizáciu (i18n) vašej aplikácie. inlang vám pomôže expandovať na nové trhy a získať nových zákazníkov."
+						}
+					]
+				},
+				{
+					"languageTag": "zh",
+					"match": [],
+					"pattern": [
+						{
+							"type": "Text",
+							"value": "快速找到全球化 (i18n) 您的应用程序的最佳解决方案。 inlang 帮助您拓展新市场并获取新客户。"
+						}
+					]
+				}
+			]
+		},
+		{
+			"id": "inlang_global_title",
+			"selectors": [],
+			"variants": [
+				{
+					"languageTag": "en",
+					"match": [],
+					"pattern": [
+						{ "type": "Text", "value": "inlang Marketplace - The ecosystem to go global" }
+					]
+				},
+				{
+					"languageTag": "de",
+					"match": [],
+					"pattern": [
+						{ "type": "Text", "value": "inlang Marktplatz - Das Ökosystem um zu globalisieren" }
+					]
+				},
+				{
+					"languageTag": "fr",
+					"match": [],
+					"pattern": [
+						{ "type": "Text", "value": "inlang Marketplace - L'écosystème pour se mondialiser" }
+					]
+				},
+				{
+					"languageTag": "it",
+					"match": [],
+					"pattern": [
+						{ "type": "Text", "value": "inlang Marketplace: l'ecosistema per diventare globale" }
+					]
+				},
+				{
+					"languageTag": "pt-BR",
+					"match": [],
+					"pattern": [
+						{ "type": "Text", "value": "inlang Marketplace - O ecossistema que se tornará global" }
+					]
+				},
+				{
+					"languageTag": "sk",
+					"match": [],
+					"pattern": [
+						{
+							"type": "Text",
+							"value": "inlang Marketplace – Ekosystém, ktorý sa má stať globálnym"
+						}
+					]
+				},
+				{
+					"languageTag": "zh",
+					"match": [],
+					"pattern": [{ "type": "Text", "value": "inlang Marketplace - 走向全球的生态系统" }]
+				}
+			]
+		},
+		{
+			"id": "inlang_twitter_title",
+			"selectors": [],
+			"variants": [
+				{
+					"languageTag": "en",
+					"match": [],
+					"pattern": [
+						{ "type": "Text", "value": "inlang's ecosystem helps organizations to go global." }
+					]
+				},
+				{
+					"languageTag": "de",
+					"match": [],
+					"pattern": [
+						{ "type": "Text", "value": "inlang's Ökosystem hilft Organisationen global zu gehen." }
+					]
+				},
+				{
+					"languageTag": "fr",
+					"match": [],
+					"pattern": [
+						{
+							"type": "Text",
+							"value": "L'écosystème d'inlang aide les organisations à se mondialiser."
+						}
+					]
+				},
+				{
+					"languageTag": "it",
+					"match": [],
+					"pattern": [
+						{
+							"type": "Text",
+							"value": "L'ecosistema di inlang aiuta le organizzazioni a diventare globali."
+						}
+					]
+				},
+				{
+					"languageTag": "pt-BR",
+					"match": [],
+					"pattern": [
+						{
+							"type": "Text",
+							"value": "O ecossistema da inlang ajuda as organizações a se tornarem globais."
+						}
+					]
+				},
+				{
+					"languageTag": "sk",
+					"match": [],
+					"pattern": [
+						{ "type": "Text", "value": "Ekosystém inlang pomáha organizáciám dostať sa do sveta." }
+					]
+				},
+				{
+					"languageTag": "zh",
+					"match": [],
+					"pattern": [{ "type": "Text", "value": "inlang的生态系统帮助组织走向全球。" }]
+				}
+			]
+		},
+		{
+			"id": "marketplace_application_header_generic_button",
+			"selectors": [],
+			"variants": [
+				{
+					"match": [],
+					"languageTag": "en",
+					"pattern": [{ "type": "Text", "value": "Get started" }]
+				},
+				{ "languageTag": "de", "match": [], "pattern": [{ "type": "Text", "value": "Loslegen" }] },
+				{ "languageTag": "fr", "match": [], "pattern": [{ "type": "Text", "value": "Commencer" }] },
+				{
+					"languageTag": "it",
+					"match": [],
+					"pattern": [{ "type": "Text", "value": "Inizia ora" }]
+				},
+				{
+					"languageTag": "pt-BR",
+					"match": [],
+					"pattern": [{ "type": "Text", "value": "Comece agora" }]
+				},
+				{ "languageTag": "sk", "match": [], "pattern": [{ "type": "Text", "value": "Začať" }] },
+				{ "languageTag": "zh", "match": [], "pattern": [{ "type": "Text", "value": "开始使用" }] }
+			]
+		},
+		{
+			"id": "marketplace_application_header_generic_description",
+			"selectors": [],
+			"variants": [
+				{
+					"match": [],
+					"languageTag": "en",
+					"pattern": [
+						{
+							"type": "Text",
+							"value": "A general guide on the minimum steps required to make your project ready for the ecosystem of inlang."
+						}
+					]
+				},
+				{
+					"languageTag": "de",
+					"match": [],
+					"pattern": [
+						{
+							"type": "Text",
+							"value": "Eine allgemeine Anleitung, um dein Projekt mit dem inlang-Ökosystem aufzusetzen."
+						}
+					]
+				},
+				{
+					"languageTag": "fr",
+					"match": [],
+					"pattern": [
+						{
+							"type": "Text",
+							"value": "Un guide général sur les étapes minimales requises pour préparer votre projet à l'écosystème d'inlang."
+						}
+					]
+				},
+				{
+					"languageTag": "it",
+					"match": [],
+					"pattern": [
+						{
+							"type": "Text",
+							"value": "Una guida generale con i passi minimi richiesti per rendere il tuo progetto pronto all'ecosistema di inlang."
+						}
+					]
+				},
+				{
+					"languageTag": "pt-BR",
+					"match": [],
+					"pattern": [
+						{
+							"type": "Text",
+							"value": "Um guia geral pelos passos necessários para deixar o seu projeto pronto para o ecossistema inlang."
+						}
+					]
+				},
+				{
+					"languageTag": "sk",
+					"match": [],
+					"pattern": [
+						{
+							"type": "Text",
+							"value": "Všeobecný sprievodca minimálnymi krokmi potrebnými na to, aby bol váš projekt pripravený na ekosystém inlang."
+						}
+					]
+				},
+				{
+					"languageTag": "zh",
+					"match": [],
+					"pattern": [
+						{
+							"type": "Text",
+							"value": "有关使您的项目为 inlang 生态系统做好准备所需的最低步骤的一般指南。"
+						}
+					]
+				}
+			]
+		},
+		{
+			"id": "marketplace_application_header_generic_tag",
+			"selectors": [],
+			"variants": [
+				{ "match": [], "languageTag": "en", "pattern": [{ "type": "Text", "value": "How to" }] },
+				{ "languageTag": "de", "match": [], "pattern": [{ "type": "Text", "value": "How to" }] },
+				{ "languageTag": "fr", "match": [], "pattern": [{ "type": "Text", "value": "Guide" }] },
+				{ "languageTag": "it", "match": [], "pattern": [{ "type": "Text", "value": "How to" }] },
+				{ "languageTag": "pt-BR", "match": [], "pattern": [{ "type": "Text", "value": "Como" }] },
+				{ "languageTag": "sk", "match": [], "pattern": [{ "type": "Text", "value": "Ako" }] },
+				{ "languageTag": "zh", "match": [], "pattern": [{ "type": "Text", "value": "如何" }] }
+			]
+		},
+		{
+			"id": "marketplace_application_header_generic_title",
+			"selectors": [],
+			"variants": [
+				{
+					"match": [],
+					"languageTag": "en",
+					"pattern": [{ "type": "Text", "value": "Setup inlang for your project" }]
+				},
+				{
+					"languageTag": "de",
+					"match": [],
+					"pattern": [{ "type": "Text", "value": "Baue inlang in dein Project ein" }]
+				},
+				{
+					"languageTag": "fr",
+					"match": [],
+					"pattern": [{ "type": "Text", "value": "Configurer inlang pour votre projet" }]
+				},
+				{
+					"languageTag": "it",
+					"match": [],
+					"pattern": [{ "type": "Text", "value": "Configura inlang per il tuo progetto" }]
+				},
+				{
+					"languageTag": "pt-BR",
+					"match": [],
+					"pattern": [{ "type": "Text", "value": "Configure inlang no seu projeto" }]
+				},
+				{
+					"languageTag": "sk",
+					"match": [],
+					"pattern": [{ "type": "Text", "value": "Nastavte jazyk pre svoj projekt" }]
+				},
+				{
+					"languageTag": "zh",
+					"match": [],
+					"pattern": [{ "type": "Text", "value": "为您的项目设置 inlang" }]
+				}
+			]
+		},
+		{
+			"id": "marketplace_application_header_svelte_button",
+			"selectors": [],
+			"variants": [
+				{
+					"match": [],
+					"languageTag": "en",
+					"pattern": [{ "type": "Text", "value": "Get started" }]
+				},
+				{ "languageTag": "de", "match": [], "pattern": [{ "type": "Text", "value": "Loslegen" }] },
+				{ "languageTag": "fr", "match": [], "pattern": [{ "type": "Text", "value": "Commencer" }] },
+				{
+					"languageTag": "it",
+					"match": [],
+					"pattern": [{ "type": "Text", "value": "Inizia ora" }]
+				},
+				{
+					"languageTag": "pt-BR",
+					"match": [],
+					"pattern": [{ "type": "Text", "value": "Comece agora" }]
+				},
+				{ "languageTag": "sk", "match": [], "pattern": [{ "type": "Text", "value": "Začať" }] },
+				{ "languageTag": "zh", "match": [], "pattern": [{ "type": "Text", "value": "开始使用" }] }
+			]
+		},
+		{
+			"id": "marketplace_application_header_svelte_description",
+			"selectors": [],
+			"variants": [
+				{
+					"match": [],
+					"languageTag": "en",
+					"pattern": [
+						{
+							"type": "Text",
+							"value": "A basic guide on how to adopt inlang with paraglide.js and message-format-plugin in your Svelte app."
+						}
+					]
+				},
+				{
+					"languageTag": "de",
+					"match": [],
+					"pattern": [
+						{
+							"type": "Text",
+							"value": "Eine grundlegende Anleitung zur Einführung von inlang mit paraglide.js und dem message-format-plugin in deine Svelte App."
+						}
+					]
+				},
+				{
+					"languageTag": "fr",
+					"match": [],
+					"pattern": [
+						{
+							"type": "Text",
+							"value": "Un guide de base sur la façon d'adopter inlang avec paraglide.js et message-format-plugin dans votre application Svelte."
+						}
+					]
+				},
+				{
+					"languageTag": "it",
+					"match": [],
+					"pattern": [
+						{
+							"type": "Text",
+							"value": "Una guida di base su come adottare inlang con paraglide.js e message-format-plugin nella tua app Svelte."
+						}
+					]
+				},
+				{
+					"languageTag": "pt-BR",
+					"match": [],
+					"pattern": [
+						{
+							"type": "Text",
+							"value": "Um guia básico em como adotar inlang com paraglide.js e message-format-plugin no seu app Svelte."
+						}
+					]
+				},
+				{
+					"languageTag": "sk",
+					"match": [],
+					"pattern": [
+						{
+							"type": "Text",
+							"value": "Základný sprievodca, ako si osvojiť inlang pomocou paraglide.js a doplnku formátu správ vo vašej aplikácii Svelte."
+						}
+					]
+				},
+				{
+					"languageTag": "zh",
+					"match": [],
+					"pattern": [
+						{
+							"type": "Text",
+							"value": "有关如何在 Svelte 应用程序中采用 paraglide.js 和 message-format-plugin 的 inlang 的基本指南。"
+						}
+					]
+				}
+			]
+		},
+		{
+			"id": "marketplace_application_header_svelte_title",
+			"selectors": [],
+			"variants": [
+				{
+					"match": [],
+					"languageTag": "en",
+					"pattern": [{ "type": "Text", "value": "Build a global Svelte app: A basic guide" }]
+				},
+				{
+					"languageTag": "de",
+					"match": [],
+					"pattern": [
+						{
+							"type": "Text",
+							"value": "Erstelle eine globale Svelte App: Eine grundlegende Anleitung"
+						}
+					]
+				},
+				{
+					"languageTag": "fr",
+					"match": [],
+					"pattern": [
+						{ "type": "Text", "value": "Créer une application Svelte globalisée : guide des bases" }
+					]
+				},
+				{
+					"languageTag": "it",
+					"match": [],
+					"pattern": [
+						{ "type": "Text", "value": "Sviluppa una app Svelte globale: Una guida di base" }
+					]
+				},
+				{
+					"languageTag": "pt-BR",
+					"match": [],
+					"pattern": [{ "type": "Text", "value": "Construa um app Svelte global: Um guia básico" }]
+				},
+				{
+					"languageTag": "sk",
+					"match": [],
+					"pattern": [
+						{
+							"type": "Text",
+							"value": "Vytvorte si globálnu aplikáciu Svelte: Základný sprievodca"
+						}
+					]
+				},
+				{
+					"languageTag": "zh",
+					"match": [],
+					"pattern": [{ "type": "Text", "value": "构建全球 Svelte 应用程序：基本指南" }]
+				}
+			]
+		},
+		{
+			"id": "marketplace_card_lix_tooltip",
+			"selectors": [],
+			"variants": [
+				{ "languageTag": "en", "match": [], "pattern": [{ "type": "Text", "value": "See all" }] },
+				{
+					"languageTag": "de",
+					"match": [],
+					"pattern": [{ "type": "Text", "value": "Alle ansehen" }]
+				},
+				{ "languageTag": "fr", "match": [], "pattern": [{ "type": "Text", "value": "Voir tout" }] },
+				{
+					"languageTag": "it",
+					"match": [],
+					"pattern": [{ "type": "Text", "value": "Vedi tutto" }]
+				},
+				{
+					"languageTag": "pt-BR",
+					"match": [],
+					"pattern": [{ "type": "Text", "value": "Ver tudo" }]
+				},
+				{
+					"languageTag": "sk",
+					"match": [],
+					"pattern": [{ "type": "Text", "value": "Vidieť všetko" }]
+				},
+				{ "languageTag": "zh", "match": [], "pattern": [{ "type": "Text", "value": "查看全部" }] }
+			]
+		},
+		{
+			"id": "marketplace_grid_build_your_own_description",
+			"selectors": [],
+			"variants": [
+				{
+					"match": [],
+					"languageTag": "en",
+					"pattern": [{ "type": "Text", "value": "Build your own solution!" }]
+				},
+				{
+					"languageTag": "de",
+					"match": [],
+					"pattern": [{ "type": "Text", "value": "Baue deine eigene Lösung!" }]
+				},
+				{
+					"languageTag": "fr",
+					"match": [],
+					"pattern": [{ "type": "Text", "value": "Créez votre propre solution !" }]
+				},
+				{
+					"languageTag": "it",
+					"match": [],
+					"pattern": [{ "type": "Text", "value": "Sviluppa la tua soluzione!" }]
+				},
+				{
+					"languageTag": "pt-BR",
+					"match": [],
+					"pattern": [{ "type": "Text", "value": "Construa sua própria solução!" }]
+				},
+				{
+					"languageTag": "sk",
+					"match": [],
+					"pattern": [{ "type": "Text", "value": "Zostavte si vlastné riešenie!" }]
+				},
+				{
+					"languageTag": "zh",
+					"match": [],
+					"pattern": [{ "type": "Text", "value": "构建您自己的解决方案！" }]
+				}
+			]
+		},
+		{
+			"id": "marketplace_grid_build_your_own_title",
+			"selectors": [],
+			"variants": [
+				{
+					"match": [],
+					"languageTag": "en",
+					"pattern": [{ "type": "Text", "value": "Can't find what you are looking for?" }]
+				},
+				{
+					"languageTag": "de",
+					"match": [],
+					"pattern": [{ "type": "Text", "value": "Du kannst nicht finden, was du suchst?" }]
+				},
+				{
+					"languageTag": "fr",
+					"match": [],
+					"pattern": [{ "type": "Text", "value": "Vous ne trouvez pas ce que vous cherchez ?" }]
+				},
+				{
+					"languageTag": "it",
+					"match": [],
+					"pattern": [{ "type": "Text", "value": "Non trovi quello che stai cercando?" }]
+				},
+				{
+					"languageTag": "pt-BR",
+					"match": [],
+					"pattern": [{ "type": "Text", "value": "Não consegue encontrar o que está buscando?" }]
+				},
+				{
+					"languageTag": "sk",
+					"match": [],
+					"pattern": [{ "type": "Text", "value": "Nenašli ste, čo ste hľadali?" }]
+				},
+				{
+					"languageTag": "zh",
+					"match": [],
+					"pattern": [{ "type": "Text", "value": "不能找到你想要的？" }]
+				}
+			]
+		},
+		{
+			"id": "marketplace_grid_need_help",
+			"selectors": [],
+			"variants": [
+				{
+					"match": [],
+					"languageTag": "en",
+					"pattern": [{ "type": "Text", "value": "Need help or have questions? Join our Discord!" }]
+				},
+				{
+					"languageTag": "de",
+					"match": [],
+					"pattern": [
+						{
+							"type": "Text",
+							"value": "Benötigst du Hilfe oder hast du Fragen? Trete unserem Discord bei!"
+						}
+					]
+				},
+				{
+					"languageTag": "fr",
+					"match": [],
+					"pattern": [
+						{ "type": "Text", "value": "Besoin d'aide ? Des questions ? Rejoignez notre Discord !" }
+					]
+				},
+				{
+					"languageTag": "it",
+					"match": [],
+					"pattern": [
+						{
+							"type": "Text",
+							"value": "Hai bisogno di aiuto o hai domande? Entra sul nostro Discord!"
+						}
+					]
+				},
+				{
+					"languageTag": "pt-BR",
+					"match": [],
+					"pattern": [
+						{ "type": "Text", "value": "Precisa de ajuda ou tem dúvidas? Entre no nosso Discord!" }
+					]
+				},
+				{
+					"languageTag": "sk",
+					"match": [],
+					"pattern": [
+						{
+							"type": "Text",
+							"value": "Potrebujete pomoc alebo máte otázky? Pridajte sa k nášmu Discordu!"
+						}
+					]
+				},
+				{
+					"languageTag": "zh",
+					"match": [],
+					"pattern": [{ "type": "Text", "value": "需要帮助或有疑问吗？加入我们的不和谐！" }]
+				}
+			]
+		},
+		{
+			"id": "marketplace_grid_subscribe_button",
+			"selectors": [],
+			"variants": [
+				{ "match": [], "languageTag": "en", "pattern": [{ "type": "Text", "value": "Notify me" }] },
+				{
+					"languageTag": "de",
+					"match": [],
+					"pattern": [{ "type": "Text", "value": "Benachrichtige mich" }]
+				},
+				{
+					"languageTag": "fr",
+					"match": [],
+					"pattern": [{ "type": "Text", "value": "Me prévenir" }]
+				},
+				{
+					"languageTag": "it",
+					"match": [],
+					"pattern": [{ "type": "Text", "value": "Notificami" }]
+				},
+				{
+					"languageTag": "pt-BR",
+					"match": [],
+					"pattern": [{ "type": "Text", "value": "Me notifique" }]
+				},
+				{
+					"languageTag": "sk",
+					"match": [],
+					"pattern": [{ "type": "Text", "value": "Upozorni ma" }]
+				},
+				{ "languageTag": "zh", "match": [], "pattern": [{ "type": "Text", "value": "提醒我" }] }
+			]
+		},
+		{
+			"id": "marketplace_grid_subscribe_could_not_subscribe",
+			"selectors": [],
+			"variants": [
+				{
+					"match": [],
+					"languageTag": "en",
+					"pattern": [{ "type": "Text", "value": "You are already getting notified." }]
+				},
+				{
+					"languageTag": "de",
+					"match": [],
+					"pattern": [{ "type": "Text", "value": "Du wirst bereits benachrichtigt." }]
+				},
+				{
+					"languageTag": "fr",
+					"match": [],
+					"pattern": [{ "type": "Text", "value": "Vous recevez déjà les notifications." }]
+				},
+				{
+					"languageTag": "it",
+					"match": [],
+					"pattern": [{ "type": "Text", "value": "Vieni già notificato." }]
+				},
+				{
+					"languageTag": "pt-BR",
+					"match": [],
+					"pattern": [{ "type": "Text", "value": "Você já está recebendo notificações." }]
+				},
+				{
+					"languageTag": "sk",
+					"match": [],
+					"pattern": [{ "type": "Text", "value": "Už dostávate upozornenia." }]
+				},
+				{
+					"languageTag": "zh",
+					"match": [],
+					"pattern": [{ "type": "Text", "value": "您已经收到通知了。" }]
+				}
+			]
+		},
+		{
+			"id": "marketplace_grid_subscribe_description_first_part",
+			"selectors": [],
+			"variants": [
+				{
+					"match": [],
+					"languageTag": "en",
+					"pattern": [{ "type": "Text", "value": "We will let you know when we get" }]
+				},
+				{
+					"languageTag": "de",
+					"match": [],
+					"pattern": [{ "type": "Text", "value": "Wir werden dich informieren, wenn wir" }]
+				},
+				{
+					"languageTag": "fr",
+					"match": [],
+					"pattern": [{ "type": "Text", "value": "Nous vous ferons savoir quand nous recevrons" }]
+				},
+				{
+					"languageTag": "it",
+					"match": [],
+					"pattern": [{ "type": "Text", "value": "Ti faremo sapere" }]
+				},
+				{
+					"languageTag": "pt-BR",
+					"match": [],
+					"pattern": [{ "type": "Text", "value": "Nós vamos te deixar saber assim que tivermos" }]
+				},
+				{
+					"languageTag": "sk",
+					"match": [],
+					"pattern": [{ "type": "Text", "value": "Keď dostaneme, dáme vám vedieť" }]
+				},
+				{
+					"languageTag": "zh",
+					"match": [],
+					"pattern": [{ "type": "Text", "value": "当我们到达时我们会通知您" }]
+				}
+			]
+		},
+		{
+			"id": "marketplace_grid_subscribe_description_last_part",
+			"selectors": [],
+			"variants": [
+				{
+					"match": [],
+					"languageTag": "en",
+					"pattern": [{ "type": "Text", "value": "some new results." }]
+				},
+				{
+					"languageTag": "de",
+					"match": [],
+					"pattern": [{ "type": "Text", "value": "neue Ergebnisse haben." }]
+				},
+				{
+					"languageTag": "fr",
+					"match": [],
+					"pattern": [{ "type": "Text", "value": "de nouveaux résultats." }]
+				},
+				{
+					"languageTag": "it",
+					"match": [],
+					"pattern": [{ "type": "Text", "value": "qualche nuovo risultato." }]
+				},
+				{
+					"languageTag": "pt-BR",
+					"match": [],
+					"pattern": [{ "type": "Text", "value": "novos resultados." }]
+				},
+				{
+					"languageTag": "sk",
+					"match": [],
+					"pattern": [{ "type": "Text", "value": "nejaké nové výsledky." }]
+				},
+				{
+					"languageTag": "zh",
+					"match": [],
+					"pattern": [{ "type": "Text", "value": "一些新的结果。" }]
+				}
+			]
+		},
+		{
+			"id": "marketplace_grid_subscribe_error",
+			"selectors": [],
+			"variants": [
+				{
+					"match": [],
+					"languageTag": "en",
+					"pattern": [{ "type": "Text", "value": "Something went wrong. Please try again later." }]
+				},
+				{
+					"languageTag": "de",
+					"match": [],
+					"pattern": [
+						{
+							"type": "Text",
+							"value": "Etwas ist schief gelaufen. Bitte versuche es später noch einmal."
+						}
+					]
+				},
+				{
+					"languageTag": "fr",
+					"match": [],
+					"pattern": [
+						{
+							"type": "Text",
+							"value": "Quelque chose s'est mal passé. Veuillez réessayer plus tard."
+						}
+					]
+				},
+				{
+					"languageTag": "it",
+					"match": [],
+					"pattern": [{ "type": "Text", "value": "Qualcosa è andato storto. Riprova più tardi." }]
+				},
+				{
+					"languageTag": "pt-BR",
+					"match": [],
+					"pattern": [
+						{ "type": "Text", "value": "Algo deu errado. Por favor, tente novamente mais tarde." }
+					]
+				},
+				{
+					"languageTag": "sk",
+					"match": [],
+					"pattern": [{ "type": "Text", "value": "Niečo sa pokazilo. Skúste neskôr prosím." }]
+				},
+				{
+					"languageTag": "zh",
+					"match": [],
+					"pattern": [{ "type": "Text", "value": "出了些问题。请稍后再试。" }]
+				}
+			]
+		},
+		{
+			"id": "marketplace_grid_subscribe_no_email",
+			"selectors": [],
+			"variants": [
+				{
+					"match": [],
+					"languageTag": "en",
+					"pattern": [{ "type": "Text", "value": "Please enter your email address." }]
+				},
+				{
+					"languageTag": "de",
+					"match": [],
+					"pattern": [{ "type": "Text", "value": "Gib bitte deine Email-Adresse ein." }]
+				},
+				{
+					"languageTag": "fr",
+					"match": [],
+					"pattern": [{ "type": "Text", "value": "Veuillez entrer votre adresse e-mail." }]
+				},
+				{
+					"languageTag": "it",
+					"match": [],
+					"pattern": [{ "type": "Text", "value": "Inserisci il tuo indirizzo email." }]
+				},
+				{
+					"languageTag": "pt-BR",
+					"match": [],
+					"pattern": [{ "type": "Text", "value": "Por favor, insira seu endereço de e-mail." }]
+				},
+				{
+					"languageTag": "sk",
+					"match": [],
+					"pattern": [{ "type": "Text", "value": "Prosím, zadajte svoju e-mailovú adresu." }]
+				},
+				{
+					"languageTag": "zh",
+					"match": [],
+					"pattern": [{ "type": "Text", "value": "请输入您的电子邮件地址。" }]
+				}
+			]
+		},
+		{
+			"id": "marketplace_grid_subscribe_placeholder",
+			"selectors": [],
+			"variants": [
+				{
+					"match": [],
+					"languageTag": "en",
+					"pattern": [{ "type": "Text", "value": "Enter email..." }]
+				},
+				{
+					"languageTag": "de",
+					"match": [],
+					"pattern": [{ "type": "Text", "value": "Email eingeben..." }]
+				},
+				{
+					"languageTag": "fr",
+					"match": [],
+					"pattern": [{ "type": "Text", "value": "Entrez votre e-mail..." }]
+				},
+				{
+					"languageTag": "it",
+					"match": [],
+					"pattern": [{ "type": "Text", "value": "Inserisci email..." }]
+				},
+				{
+					"languageTag": "pt-BR",
+					"match": [],
+					"pattern": [{ "type": "Text", "value": "Digite seu e-mail..." }]
+				},
+				{
+					"languageTag": "sk",
+					"match": [],
+					"pattern": [{ "type": "Text", "value": "Zadajte email..." }]
+				},
+				{
+					"languageTag": "zh",
+					"match": [],
+					"pattern": [{ "type": "Text", "value": "输入电子邮件..." }]
+				}
+			]
+		},
+		{
+			"id": "marketplace_grid_subscribe_secondary_button",
+			"selectors": [],
+			"variants": [
+				{
+					"match": [],
+					"languageTag": "en",
+					"pattern": [{ "type": "Text", "value": "Help us build the ecosystem" }]
+				},
+				{
+					"languageTag": "de",
+					"match": [],
+					"pattern": [{ "type": "Text", "value": "Helfe uns, das Ökosystem aufzubauen" }]
+				},
+				{
+					"languageTag": "fr",
+					"match": [],
+					"pattern": [{ "type": "Text", "value": "Aidez-nous à construire l'écosystème" }]
+				},
+				{
+					"languageTag": "it",
+					"match": [],
+					"pattern": [{ "type": "Text", "value": "Aiutaci a costruire l'ecosistema" }]
+				},
+				{
+					"languageTag": "pt-BR",
+					"match": [],
+					"pattern": [{ "type": "Text", "value": "Nos ajude a construir o ecossistema" }]
+				},
+				{
+					"languageTag": "sk",
+					"match": [],
+					"pattern": [{ "type": "Text", "value": "Pomôžte nám vybudovať ekosystém" }]
+				},
+				{
+					"languageTag": "zh",
+					"match": [],
+					"pattern": [{ "type": "Text", "value": "帮助我们构建生态系统" }]
+				}
+			]
+		},
+		{
+			"id": "marketplace_grid_subscribe_success",
+			"selectors": [],
+			"variants": [
+				{
+					"match": [],
+					"languageTag": "en",
+					"pattern": [
+						{ "type": "Text", "value": "You will be notified when this feature is available." }
+					]
+				},
+				{
+					"languageTag": "de",
+					"match": [],
+					"pattern": [
+						{
+							"type": "Text",
+							"value": "Du wirst benachrichtigt, wenn diese Funktion verfügbar ist."
+						}
+					]
+				},
+				{
+					"languageTag": "fr",
+					"match": [],
+					"pattern": [
+						{
+							"type": "Text",
+							"value": "Vous serez averti lorsque cette fonctionnalité sera disponible."
+						}
+					]
+				},
+				{
+					"languageTag": "it",
+					"match": [],
+					"pattern": [
+						{
+							"type": "Text",
+							"value": "Sarai notificato quando questa funzionalità sarà disponibile."
+						}
+					]
+				},
+				{
+					"languageTag": "pt-BR",
+					"match": [],
+					"pattern": [
+						{
+							"type": "Text",
+							"value": "Você será notificado assim que esta função estiver disponível."
+						}
+					]
+				},
+				{
+					"languageTag": "sk",
+					"match": [],
+					"pattern": [
+						{ "type": "Text", "value": "Keď bude táto funkcia k dispozícii, budete upozornení." }
+					]
+				},
+				{
+					"languageTag": "zh",
+					"match": [],
+					"pattern": [{ "type": "Text", "value": "当此功能可用时，您将收到通知。" }]
+				}
+			]
+		},
+		{
+			"id": "marketplace_grid_subscribe_title",
+			"selectors": [],
+			"variants": [
+				{
+					"match": [],
+					"languageTag": "en",
+					"pattern": [{ "type": "Text", "value": "No results yet" }]
+				},
+				{
+					"languageTag": "de",
+					"match": [],
+					"pattern": [{ "type": "Text", "value": "Noch keine Ergebnisse" }]
+				},
+				{
+					"languageTag": "fr",
+					"match": [],
+					"pattern": [{ "type": "Text", "value": "Aucun résultat pour l'instant" }]
+				},
+				{
+					"languageTag": "it",
+					"match": [],
+					"pattern": [{ "type": "Text", "value": "Ancora nessun risultato" }]
+				},
+				{
+					"languageTag": "pt-BR",
+					"match": [],
+					"pattern": [{ "type": "Text", "value": "Sem resultados" }]
+				},
+				{
+					"languageTag": "sk",
+					"match": [],
+					"pattern": [{ "type": "Text", "value": "Zatiaľ žiadne výsledky" }]
+				},
+				{ "languageTag": "zh", "match": [], "pattern": [{ "type": "Text", "value": "还没有结果" }] }
+			]
+		},
+		{
+			"id": "marketplace_grid_subscribe_unvalid_email",
+			"selectors": [],
+			"variants": [
+				{
+					"match": [],
+					"languageTag": "en",
+					"pattern": [{ "type": "Text", "value": "Please enter a valid email address." }]
+				},
+				{
+					"languageTag": "de",
+					"match": [],
+					"pattern": [{ "type": "Text", "value": "Bitte gib eine gültige E-Mail-Adresse ein." }]
+				},
+				{
+					"languageTag": "fr",
+					"match": [],
+					"pattern": [{ "type": "Text", "value": "Veuillez entrer une adresse e-mail valide." }]
+				},
+				{
+					"languageTag": "it",
+					"match": [],
+					"pattern": [{ "type": "Text", "value": "Inserisci un indirizzo email valido." }]
+				},
+				{
+					"languageTag": "pt-BR",
+					"match": [],
+					"pattern": [
+						{ "type": "Text", "value": "Por favor, digite um endereço de e-mail válido." }
+					]
+				},
+				{
+					"languageTag": "sk",
+					"match": [],
+					"pattern": [{ "type": "Text", "value": "Prosím zadajte platnú emailovú adresu." }]
+				},
+				{
+					"languageTag": "zh",
+					"match": [],
+					"pattern": [{ "type": "Text", "value": "请输入有效的电子邮件地址。" }]
+				}
+			]
+		},
+		{
+			"id": "marketplace_grid_title_generic",
+			"selectors": [],
+			"variants": [
+				{
+					"match": [],
+					"languageTag": "en",
+					"pattern": [{ "type": "Text", "value": "All Results" }]
+				},
+				{
+					"languageTag": "de",
+					"match": [],
+					"pattern": [{ "type": "Text", "value": "Alle Ergebnisse" }]
+				},
+				{
+					"languageTag": "fr",
+					"match": [],
+					"pattern": [{ "type": "Text", "value": "Tous les résultats" }]
+				},
+				{
+					"languageTag": "it",
+					"match": [],
+					"pattern": [{ "type": "Text", "value": "Tutti i risultati" }]
+				},
+				{
+					"languageTag": "pt-BR",
+					"match": [],
+					"pattern": [{ "type": "Text", "value": "Todos os resultados" }]
+				},
+				{
+					"languageTag": "sk",
+					"match": [],
+					"pattern": [{ "type": "Text", "value": "Všetky výsledky" }]
+				},
+				{ "languageTag": "zh", "match": [], "pattern": [{ "type": "Text", "value": "所有结果" }] }
+			]
+		},
+		{
+			"id": "marketplace_grid_title_guides",
+			"selectors": [],
+			"variants": [
+				{
+					"match": [],
+					"languageTag": "en",
+					"pattern": [{ "type": "Text", "value": "All Guides" }]
+				},
+				{
+					"languageTag": "de",
+					"match": [],
+					"pattern": [{ "type": "Text", "value": "Alle Guides" }]
+				},
+				{
+					"languageTag": "fr",
+					"match": [],
+					"pattern": [{ "type": "Text", "value": "Tous les guides" }]
+				},
+				{
+					"languageTag": "it",
+					"match": [],
+					"pattern": [{ "type": "Text", "value": "Tutte le Guide" }]
+				},
+				{
+					"languageTag": "pt-BR",
+					"match": [],
+					"pattern": [{ "type": "Text", "value": "Todos os Guias" }]
+				},
+				{
+					"languageTag": "sk",
+					"match": [],
+					"pattern": [{ "type": "Text", "value": "Všetci sprievodcovia" }]
+				},
+				{ "languageTag": "zh", "match": [], "pattern": [{ "type": "Text", "value": "所有指南" }] }
+			]
+		},
+		{
+			"id": "marketplace_header_apps_button_text",
+			"selectors": [],
+			"variants": [
+				{
+					"match": [],
+					"languageTag": "en",
+					"pattern": [{ "type": "Text", "value": "Build an App" }]
+				},
+				{
+					"languageTag": "de",
+					"match": [],
+					"pattern": [{ "type": "Text", "value": "Eigene App bauen" }]
+				},
+				{
+					"languageTag": "fr",
+					"match": [],
+					"pattern": [{ "type": "Text", "value": "Créer une application" }]
+				},
+				{
+					"languageTag": "it",
+					"match": [],
+					"pattern": [{ "type": "Text", "value": "Costruisci un'app" }]
+				},
+				{
+					"languageTag": "pt-BR",
+					"match": [],
+					"pattern": [{ "type": "Text", "value": "Crie um aplicativo" }]
+				},
+				{
+					"languageTag": "sk",
+					"match": [],
+					"pattern": [{ "type": "Text", "value": "Vytvorte si aplikáciu" }]
+				},
+				{
+					"languageTag": "zh",
+					"match": [],
+					"pattern": [{ "type": "Text", "value": "构建一个应用程序" }]
+				}
+			]
+		},
+		{
+			"id": "marketplace_header_apps_description",
+			"selectors": [],
+			"variants": [
+				{
+					"match": [],
+					"languageTag": "en",
+					"pattern": [{ "type": "Text", "value": "Find the inlang app that fits your use case." }]
+				},
+				{
+					"languageTag": "de",
+					"match": [],
+					"pattern": [
+						{ "type": "Text", "value": "Finde die inlang App, die zu Ihrem Anwendungsfall passt." }
+					]
+				},
+				{
+					"languageTag": "fr",
+					"match": [],
+					"pattern": [
+						{
+							"type": "Text",
+							"value": "Trouvez l'application Inlang qui correspond à votre cas d'utilisation."
+						}
+					]
+				},
+				{
+					"languageTag": "it",
+					"match": [],
+					"pattern": [{ "type": "Text", "value": "Trova l'app inlang adatta al tuo caso d'uso." }]
+				},
+				{
+					"languageTag": "pt-BR",
+					"match": [],
+					"pattern": [
+						{ "type": "Text", "value": "Encontre o aplicativo inlang adequado ao seu caso de uso." }
+					]
+				},
+				{
+					"languageTag": "sk",
+					"match": [],
+					"pattern": [
+						{
+							"type": "Text",
+							"value": "Nájdite aplikáciu inlang, ktorá vyhovuje vášmu prípadu použitia."
+						}
+					]
+				},
+				{
+					"languageTag": "zh",
+					"match": [],
+					"pattern": [{ "type": "Text", "value": "找到适合您的用例的 inlang 应用程序。" }]
+				}
+			]
+		},
+		{
+			"id": "marketplace_header_apps_title",
+			"selectors": [],
+			"variants": [
+				{
+					"match": [],
+					"languageTag": "en",
+					"pattern": [{ "type": "Text", "value": "inlang Apps" }]
+				},
+				{
+					"languageTag": "de",
+					"match": [],
+					"pattern": [{ "type": "Text", "value": "inlang Apps" }]
+				},
+				{
+					"languageTag": "fr",
+					"match": [],
+					"pattern": [{ "type": "Text", "value": "inlang Applications" }]
+				},
+				{
+					"languageTag": "it",
+					"match": [],
+					"pattern": [{ "type": "Text", "value": "inlang App" }]
+				},
+				{
+					"languageTag": "pt-BR",
+					"match": [],
+					"pattern": [{ "type": "Text", "value": "inlang Aplicativos" }]
+				},
+				{
+					"languageTag": "sk",
+					"match": [],
+					"pattern": [{ "type": "Text", "value": "inlang Aplikácie" }]
+				},
+				{
+					"languageTag": "zh",
+					"match": [],
+					"pattern": [{ "type": "Text", "value": "inlang 应用" }]
+				}
+			]
+		},
+		{
+			"id": "marketplace_header_astro_description",
+			"selectors": [],
+			"variants": [
+				{
+					"languageTag": "en",
+					"match": [],
+					"pattern": [
+						{
+							"type": "Text",
+							"value": "Recommended internationalization tooling for your Astro site."
+						}
+					]
+				},
+				{
+					"languageTag": "de",
+					"match": [],
+					"pattern": [
+						{
+							"type": "Text",
+							"value": "Empfohlene Wekzeuge zur Internationalisierung deines Astro Projektes."
+						}
+					]
+				},
+				{
+					"languageTag": "fr",
+					"match": [],
+					"pattern": [
+						{
+							"type": "Text",
+							"value": "Outils d'internationalisation recommandés pour votre site Astro."
+						}
+					]
+				},
+				{
+					"languageTag": "it",
+					"match": [],
+					"pattern": [
+						{
+							"type": "Text",
+							"value": "Strumenti di internazionalizzazione consigliati per il tuo sito Astro."
+						}
+					]
+				},
+				{
+					"languageTag": "pt-BR",
+					"match": [],
+					"pattern": [
+						{
+							"type": "Text",
+							"value": "Ferramentas de internacionalização recomendadas para seu site Astro."
+						}
+					]
+				},
+				{
+					"languageTag": "sk",
+					"match": [],
+					"pattern": [
+						{
+							"type": "Text",
+							"value": "Odporúčané nástroje na internacionalizáciu pre vašu stránku Astro."
+						}
+					]
+				},
+				{
+					"languageTag": "zh",
+					"match": [],
+					"pattern": [{ "type": "Text", "value": "为您的 Astro 网站推荐的国际化工具。" }]
+				}
+			]
+		},
+		{
+			"id": "marketplace_header_astro_title",
+			"selectors": [],
+			"variants": [
+				{
+					"languageTag": "en",
+					"match": [],
+					"pattern": [{ "type": "Text", "value": "Astro - i18n Tooling" }]
+				},
+				{
+					"languageTag": "de",
+					"match": [],
+					"pattern": [{ "type": "Text", "value": "Astro - i18n Werkzeuge" }]
+				},
+				{
+					"languageTag": "fr",
+					"match": [],
+					"pattern": [{ "type": "Text", "value": "Astro-Outillage i18n" }]
+				},
+				{
+					"languageTag": "it",
+					"match": [],
+					"pattern": [{ "type": "Text", "value": "Astro - i18n Tooling" }]
+				},
+				{
+					"languageTag": "pt-BR",
+					"match": [],
+					"pattern": [{ "type": "Text", "value": "Astro - Ferramentas i18n" }]
+				},
+				{
+					"languageTag": "sk",
+					"match": [],
+					"pattern": [{ "type": "Text", "value": "Astro - i18n Tooling" }]
+				},
+				{
+					"languageTag": "zh",
+					"match": [],
+					"pattern": [{ "type": "Text", "value": "Astro - i18n 工具" }]
+				}
+			]
+		},
+		{
+			"id": "marketplace_header_build_on_inlang_button",
+			"selectors": [],
+			"variants": [
+				{
+					"match": [],
+					"languageTag": "en",
+					"pattern": [{ "type": "Text", "value": "Documentation" }]
+				},
+				{
+					"languageTag": "de",
+					"match": [],
+					"pattern": [{ "type": "Text", "value": "Dokumentation" }]
+				},
+				{
+					"languageTag": "fr",
+					"match": [],
+					"pattern": [{ "type": "Text", "value": "Documentation" }]
+				},
+				{
+					"languageTag": "it",
+					"match": [],
+					"pattern": [{ "type": "Text", "value": "Documentazione" }]
+				},
+				{
+					"languageTag": "pt-BR",
+					"match": [],
+					"pattern": [{ "type": "Text", "value": "Documentação" }]
+				},
+				{
+					"languageTag": "sk",
+					"match": [],
+					"pattern": [{ "type": "Text", "value": "Dokumentácia" }]
+				},
+				{ "languageTag": "zh", "match": [], "pattern": [{ "type": "Text", "value": "文档" }] }
+			]
+		},
+		{
+			"id": "marketplace_header_category_application",
+			"selectors": [],
+			"variants": [
+				{
+					"match": [],
+					"languageTag": "en",
+					"pattern": [{ "type": "Text", "value": "Application" }]
+				},
+				{ "languageTag": "de", "match": [], "pattern": [{ "type": "Text", "value": "Anwendung" }] },
+				{
+					"languageTag": "fr",
+					"match": [],
+					"pattern": [{ "type": "Text", "value": "Application" }]
+				},
+				{
+					"languageTag": "it",
+					"match": [],
+					"pattern": [{ "type": "Text", "value": "Applicazione" }]
+				},
+				{
+					"languageTag": "pt-BR",
+					"match": [],
+					"pattern": [{ "type": "Text", "value": "Aplicação" }]
+				},
+				{ "languageTag": "sk", "match": [], "pattern": [{ "type": "Text", "value": "Aplikácia" }] },
+				{ "languageTag": "zh", "match": [], "pattern": [{ "type": "Text", "value": "应用" }] }
+			]
+		},
+		{
+			"id": "marketplace_header_category_lint",
+			"selectors": [],
+			"variants": [
+				{
+					"match": [],
+					"languageTag": "en",
+					"pattern": [{ "type": "Text", "value": "Lint Rules" }]
+				},
+				{
+					"languageTag": "de",
+					"match": [],
+					"pattern": [{ "type": "Text", "value": "Lint Regeln" }]
+				},
+				{
+					"languageTag": "fr",
+					"match": [],
+					"pattern": [{ "type": "Text", "value": "Règles de formattage" }]
+				},
+				{
+					"languageTag": "it",
+					"match": [],
+					"pattern": [{ "type": "Text", "value": "Regole di Lint" }]
+				},
+				{
+					"languageTag": "pt-BR",
+					"match": [],
+					"pattern": [{ "type": "Text", "value": "Regras de Formatação" }]
+				},
+				{
+					"languageTag": "sk",
+					"match": [],
+					"pattern": [{ "type": "Text", "value": "Lint Rules" }]
+				},
+				{ "languageTag": "zh", "match": [], "pattern": [{ "type": "Text", "value": "皮棉规则" }] }
+			]
+		},
+		{
+			"id": "marketplace_header_category_markdown",
+			"selectors": [],
+			"variants": [
+				{ "match": [], "languageTag": "en", "pattern": [{ "type": "Text", "value": "Markdown" }] },
+				{ "languageTag": "de", "match": [], "pattern": [{ "type": "Text", "value": "Markdown" }] },
+				{ "languageTag": "fr", "match": [], "pattern": [{ "type": "Text", "value": "Markdown" }] },
+				{ "languageTag": "it", "match": [], "pattern": [{ "type": "Text", "value": "Markdown" }] },
+				{
+					"languageTag": "pt-BR",
+					"match": [],
+					"pattern": [{ "type": "Text", "value": "Markdown" }]
+				},
+				{ "languageTag": "sk", "match": [], "pattern": [{ "type": "Text", "value": "Markdown" }] },
+				{ "languageTag": "zh", "match": [], "pattern": [{ "type": "Text", "value": "降价" }] }
+			]
+		},
+		{
+			"id": "marketplace_header_category_missing_something",
+			"selectors": [],
+			"variants": [
+				{
+					"match": [],
+					"languageTag": "en",
+					"pattern": [{ "type": "Text", "value": "Missing something?" }]
+				},
+				{
+					"languageTag": "de",
+					"match": [],
+					"pattern": [{ "type": "Text", "value": "Fehlt etwas?" }]
+				},
+				{
+					"languageTag": "fr",
+					"match": [],
+					"pattern": [{ "type": "Text", "value": "Il manque quelque chose ?" }]
+				},
+				{
+					"languageTag": "it",
+					"match": [],
+					"pattern": [{ "type": "Text", "value": "Manca qualcosa?" }]
+				},
+				{
+					"languageTag": "pt-BR",
+					"match": [],
+					"pattern": [{ "type": "Text", "value": "Algo está faltando?" }]
+				},
+				{
+					"languageTag": "sk",
+					"match": [],
+					"pattern": [{ "type": "Text", "value": "Chýba vám niečo?" }]
+				},
+				{
+					"languageTag": "zh",
+					"match": [],
+					"pattern": [{ "type": "Text", "value": "遗漏了什么？" }]
+				}
+			]
+		},
+		{
+			"id": "marketplace_header_category_website",
+			"selectors": [],
+			"variants": [
+				{ "match": [], "languageTag": "en", "pattern": [{ "type": "Text", "value": "Website" }] },
+				{ "languageTag": "de", "match": [], "pattern": [{ "type": "Text", "value": "Webseite" }] },
+				{ "languageTag": "fr", "match": [], "pattern": [{ "type": "Text", "value": "Site web" }] },
+				{ "languageTag": "it", "match": [], "pattern": [{ "type": "Text", "value": "Sito Web" }] },
+				{ "languageTag": "pt-BR", "match": [], "pattern": [{ "type": "Text", "value": "Site" }] },
+				{
+					"languageTag": "sk",
+					"match": [],
+					"pattern": [{ "type": "Text", "value": "webové stránky" }]
+				},
+				{ "languageTag": "zh", "match": [], "pattern": [{ "type": "Text", "value": "网站" }] }
+			]
+		},
+		{
+			"id": "marketplace_header_generic_description",
+			"selectors": [],
+			"variants": [
+				{
+					"languageTag": "en",
+					"match": [],
+					"pattern": [
+						{ "type": "Text", "value": "Recommended internationalization tooling for your stack." }
+					]
+				},
+				{
+					"languageTag": "de",
+					"match": [],
+					"pattern": [{ "type": "Text", "value": "Empfohlene Werkzeuge für Internationalisierung" }]
+				},
+				{
+					"languageTag": "fr",
+					"match": [],
+					"pattern": [
+						{
+							"type": "Text",
+							"value": "Outils d'internationalisation recommandés pour votre pile."
+						}
+					]
+				},
+				{
+					"languageTag": "it",
+					"match": [],
+					"pattern": [
+						{
+							"type": "Text",
+							"value": "Strumenti di internazionalizzazione consigliati per il tuo stack."
+						}
+					]
+				},
+				{
+					"languageTag": "pt-BR",
+					"match": [],
+					"pattern": [
+						{
+							"type": "Text",
+							"value": "Ferramentas de internacionalização recomendadas para sua pilha."
+						}
+					]
+				},
+				{
+					"languageTag": "sk",
+					"match": [],
+					"pattern": [
+						{
+							"type": "Text",
+							"value": "Odporúčané nástroje na internacionalizáciu pre váš zásobník."
+						}
+					]
+				},
+				{
+					"languageTag": "zh",
+					"match": [],
+					"pattern": [{ "type": "Text", "value": "为您的堆栈推荐的国际化工具。" }]
+				}
+			]
+		},
+		{
+			"id": "marketplace_header_generic_title",
+			"selectors": [],
+			"variants": [
+				{
+					"languageTag": "en",
+					"match": [],
+					"pattern": [{ "type": "Text", "value": "Your stack" }]
+				},
+				{
+					"languageTag": "de",
+					"match": [],
+					"pattern": [{ "type": "Text", "value": "Dein Stack" }]
+				},
+				{
+					"languageTag": "fr",
+					"match": [],
+					"pattern": [{ "type": "Text", "value": "Votre pile" }]
+				},
+				{
+					"languageTag": "it",
+					"match": [],
+					"pattern": [{ "type": "Text", "value": "Il tuo stack" }]
+				},
+				{
+					"languageTag": "pt-BR",
+					"match": [],
+					"pattern": [{ "type": "Text", "value": "Sua pilha" }]
+				},
+				{
+					"languageTag": "sk",
+					"match": [],
+					"pattern": [{ "type": "Text", "value": "Váš zásobník" }]
+				},
+				{ "languageTag": "zh", "match": [], "pattern": [{ "type": "Text", "value": "你的堆栈" }] }
+			]
+		},
+		{
+			"id": "marketplace_header_guides_button_text",
+			"selectors": [],
+			"variants": [
+				{
+					"languageTag": "en",
+					"match": [],
+					"pattern": [{ "type": "Text", "value": "Publish a guide" }]
+				},
+				{
+					"languageTag": "de",
+					"match": [],
+					"pattern": [{ "type": "Text", "value": "Veröffentliche ein Guide" }]
+				},
+				{
+					"languageTag": "fr",
+					"match": [],
+					"pattern": [{ "type": "Text", "value": "Publier un guide" }]
+				},
+				{
+					"languageTag": "it",
+					"match": [],
+					"pattern": [{ "type": "Text", "value": "Pubblica una guida" }]
+				},
+				{
+					"languageTag": "pt-BR",
+					"match": [],
+					"pattern": [{ "type": "Text", "value": "Publicar um guia" }]
+				},
+				{
+					"languageTag": "sk",
+					"match": [],
+					"pattern": [{ "type": "Text", "value": "Zverejniť návod" }]
+				},
+				{ "languageTag": "zh", "match": [], "pattern": [{ "type": "Text", "value": "发布指南" }] }
+			]
+		},
+		{
+			"id": "marketplace_header_guides_description",
+			"selectors": [],
+			"variants": [
+				{
+					"languageTag": "en",
+					"match": [],
+					"pattern": [
+						{ "type": "Text", "value": "Learn how to use products from the inlang ecosystem." }
+					]
+				},
+				{
+					"languageTag": "de",
+					"match": [],
+					"pattern": [
+						{
+							"type": "Text",
+							"value": "Lerne wie du Produkte aus dem inlang Ökosystem nutzen kannst."
+						}
+					]
+				},
+				{
+					"languageTag": "fr",
+					"match": [],
+					"pattern": [
+						{ "type": "Text", "value": "Apprenez à utiliser les produits de l'écosystème inlang." }
+					]
+				},
+				{
+					"languageTag": "it",
+					"match": [],
+					"pattern": [
+						{ "type": "Text", "value": "Scopri come utilizzare i prodotti dell'ecosistema inlang." }
+					]
+				},
+				{
+					"languageTag": "pt-BR",
+					"match": [],
+					"pattern": [
+						{ "type": "Text", "value": "Aprenda como usar produtos do ecossistema inlang." }
+					]
+				},
+				{
+					"languageTag": "sk",
+					"match": [],
+					"pattern": [
+						{ "type": "Text", "value": "Naučte sa používať produkty z ekosystému inlang." }
+					]
+				},
+				{
+					"languageTag": "zh",
+					"match": [],
+					"pattern": [{ "type": "Text", "value": "了解如何使用 inlang 生态系统的产品。" }]
+				}
+			]
+		},
+		{
+			"id": "marketplace_header_guides_title",
+			"selectors": [],
+			"variants": [
+				{ "languageTag": "en", "match": [], "pattern": [{ "type": "Text", "value": "Guides" }] },
+				{ "languageTag": "de", "match": [], "pattern": [{ "type": "Text", "value": "Guides" }] },
+				{ "languageTag": "fr", "match": [], "pattern": [{ "type": "Text", "value": "Guides" }] },
+				{ "languageTag": "it", "match": [], "pattern": [{ "type": "Text", "value": "Guide" }] },
+				{ "languageTag": "pt-BR", "match": [], "pattern": [{ "type": "Text", "value": "Guias" }] },
+				{
+					"languageTag": "sk",
+					"match": [],
+					"pattern": [{ "type": "Text", "value": "Sprievodcovia" }]
+				},
+				{ "languageTag": "zh", "match": [], "pattern": [{ "type": "Text", "value": "指南" }] }
+			]
+		},
+		{
+			"id": "marketplace_header_libraries_button_text",
+			"selectors": [],
+			"variants": [
+				{
+					"match": [],
+					"languageTag": "en",
+					"pattern": [{ "type": "Text", "value": "New: Paraglide JS" }]
+				},
+				{
+					"languageTag": "de",
+					"match": [],
+					"pattern": [{ "type": "Text", "value": "Neu: Paraglide JS" }]
+				},
+				{
+					"languageTag": "fr",
+					"match": [],
+					"pattern": [{ "type": "Text", "value": "Nouveau : Paraglide JS" }]
+				},
+				{
+					"languageTag": "it",
+					"match": [],
+					"pattern": [{ "type": "Text", "value": "Novità: Paraglide JS" }]
+				},
+				{
+					"languageTag": "pt-BR",
+					"match": [],
+					"pattern": [{ "type": "Text", "value": "Novo: Parapente JS" }]
+				},
+				{
+					"languageTag": "sk",
+					"match": [],
+					"pattern": [{ "type": "Text", "value": "Novinka: Paraglide JS" }]
+				},
+				{
+					"languageTag": "zh",
+					"match": [],
+					"pattern": [{ "type": "Text", "value": "新：滑翔伞 JS" }]
+				}
+			]
+		},
+		{
+			"id": "marketplace_header_libraries_description",
+			"selectors": [],
+			"variants": [
+				{
+					"match": [],
+					"languageTag": "en",
+					"pattern": [{ "type": "Text", "value": "Use Libraries to extend your software project." }]
+				},
+				{
+					"languageTag": "de",
+					"match": [],
+					"pattern": [
+						{ "type": "Text", "value": "Nutze Bibliotheken, um Ihr Softwareprojekt zu erweitern." }
+					]
+				},
+				{
+					"languageTag": "fr",
+					"match": [],
+					"pattern": [
+						{
+							"type": "Text",
+							"value": "Utilisez des bibliothèques pour étendre votre projet logiciel."
+						}
+					]
+				},
+				{
+					"languageTag": "it",
+					"match": [],
+					"pattern": [
+						{ "type": "Text", "value": "Utilizza le librerie per estendere il tuo progetto." }
+					]
+				},
+				{
+					"languageTag": "pt-BR",
+					"match": [],
+					"pattern": [
+						{ "type": "Text", "value": "Use Bibliotecas para estender seu projeto de software." }
+					]
+				},
+				{
+					"languageTag": "sk",
+					"match": [],
+					"pattern": [
+						{
+							"type": "Text",
+							"value": "Použite knižnice na rozšírenie vášho softvérového projektu."
+						}
+					]
+				},
+				{
+					"languageTag": "zh",
+					"match": [],
+					"pattern": [{ "type": "Text", "value": "使用库来扩展您的软件项目。" }]
+				}
+			]
+		},
+		{
+			"id": "marketplace_header_libraries_title",
+			"selectors": [],
+			"variants": [
+				{ "match": [], "languageTag": "en", "pattern": [{ "type": "Text", "value": "Libraries" }] },
+				{ "languageTag": "de", "match": [], "pattern": [{ "type": "Text", "value": "Libraries" }] },
+				{
+					"languageTag": "fr",
+					"match": [],
+					"pattern": [{ "type": "Text", "value": "Bibliothèques" }]
+				},
+				{ "languageTag": "it", "match": [], "pattern": [{ "type": "Text", "value": "Librerie" }] },
+				{
+					"languageTag": "pt-BR",
+					"match": [],
+					"pattern": [{ "type": "Text", "value": "Bibliotecas" }]
+				},
+				{ "languageTag": "sk", "match": [], "pattern": [{ "type": "Text", "value": "Knižnice" }] },
+				{ "languageTag": "zh", "match": [], "pattern": [{ "type": "Text", "value": "图书馆" }] }
+			]
+		},
+		{
+			"id": "marketplace_header_lintRule_toast_button_text",
+			"selectors": [],
+			"variants": [
+				{ "match": [], "languageTag": "en", "pattern": [{ "type": "Text", "value": "Read more" }] },
+				{
+					"languageTag": "de",
+					"match": [],
+					"pattern": [{ "type": "Text", "value": "Mehr lesen" }]
+				},
+				{
+					"languageTag": "fr",
+					"match": [],
+					"pattern": [{ "type": "Text", "value": "En savoir plus" }]
+				},
+				{
+					"languageTag": "it",
+					"match": [],
+					"pattern": [{ "type": "Text", "value": "Per saperne di più" }]
+				},
+				{
+					"languageTag": "pt-BR",
+					"match": [],
+					"pattern": [{ "type": "Text", "value": "Consulte Mais informação" }]
+				},
+				{
+					"languageTag": "sk",
+					"match": [],
+					"pattern": [{ "type": "Text", "value": "Čítaj viac" }]
+				},
+				{ "languageTag": "zh", "match": [], "pattern": [{ "type": "Text", "value": "阅读更多" }] }
+			]
+		},
+		{
+			"id": "marketplace_header_lintRule_toast_description",
+			"selectors": [],
+			"variants": [
+				{
+					"match": [],
+					"languageTag": "en",
+					"pattern": [
+						{
+							"type": "Text",
+							"value": "Controll the complete translation process: From Design to Frontend."
+						}
+					]
+				},
+				{
+					"languageTag": "de",
+					"match": [],
+					"pattern": [
+						{
+							"type": "Text",
+							"value": "Steuere den gesamten Übersetzungsprozess: Vom Design bis zum Frontend."
+						}
+					]
+				},
+				{
+					"languageTag": "fr",
+					"match": [],
+					"pattern": [
+						{
+							"type": "Text",
+							"value": "Contrôlez l'ensemble du processus de traduction : de la conception au frontend."
+						}
+					]
+				},
+				{
+					"languageTag": "it",
+					"match": [],
+					"pattern": [
+						{
+							"type": "Text",
+							"value": "Controlla l'intero processo di traduzione: dalla progettazione al frontend."
+						}
+					]
+				},
+				{
+					"languageTag": "pt-BR",
+					"match": [],
+					"pattern": [
+						{
+							"type": "Text",
+							"value": "Controle todo o processo de tradução: do design ao frontend."
+						}
+					]
+				},
+				{
+					"languageTag": "sk",
+					"match": [],
+					"pattern": [
+						{ "type": "Text", "value": "Ovládajte celý proces prekladu: od návrhu po frontend." }
+					]
+				},
+				{
+					"languageTag": "zh",
+					"match": [],
+					"pattern": [{ "type": "Text", "value": "控制整个翻译过程：从设计到前端。" }]
+				}
+			]
+		},
+		{
+			"id": "marketplace_header_lintRule_toast_title",
+			"selectors": [],
+			"variants": [
+				{
+					"match": [],
+					"languageTag": "en",
+					"pattern": [{ "type": "Text", "value": "What are Lint Rules?" }]
+				},
+				{
+					"languageTag": "de",
+					"match": [],
+					"pattern": [{ "type": "Text", "value": "Was sind Lint Regeln?" }]
+				},
+				{
+					"languageTag": "fr",
+					"match": [],
+					"pattern": [{ "type": "Text", "value": "Que sont les règles de formattage ?" }]
+				},
+				{
+					"languageTag": "it",
+					"match": [],
+					"pattern": [{ "type": "Text", "value": "Cosa sono le regole di Lint?" }]
+				},
+				{
+					"languageTag": "pt-BR",
+					"match": [],
+					"pattern": [{ "type": "Text", "value": "O que são regras do Lint?" }]
+				},
+				{
+					"languageTag": "sk",
+					"match": [],
+					"pattern": [{ "type": "Text", "value": "Čo sú pravidlá Lint?" }]
+				},
+				{
+					"languageTag": "zh",
+					"match": [],
+					"pattern": [{ "type": "Text", "value": "什么是 Lint 规则？" }]
+				}
+			]
+		},
+		{
+			"id": "marketplace_header_lintRules_button_text",
+			"selectors": [],
+			"variants": [
+				{
+					"match": [],
+					"languageTag": "en",
+					"pattern": [{ "type": "Text", "value": "Custom Lint Rule" }]
+				},
+				{
+					"languageTag": "de",
+					"match": [],
+					"pattern": [{ "type": "Text", "value": "Eigene Lint Regel entwickeln" }]
+				},
+				{
+					"languageTag": "fr",
+					"match": [],
+					"pattern": [{ "type": "Text", "value": "Règle de formattage personnalisée" }]
+				},
+				{
+					"languageTag": "it",
+					"match": [],
+					"pattern": [{ "type": "Text", "value": "Regole di Lint personalizzate" }]
+				},
+				{
+					"languageTag": "pt-BR",
+					"match": [],
+					"pattern": [{ "type": "Text", "value": "Regra Lint personalizada" }]
+				},
+				{
+					"languageTag": "sk",
+					"match": [],
+					"pattern": [{ "type": "Text", "value": "Vlastné pravidlo žmolkovitosti" }]
+				},
+				{
+					"languageTag": "zh",
+					"match": [],
+					"pattern": [{ "type": "Text", "value": "自定义 Lint 规则" }]
+				}
+			]
+		},
+		{
+			"id": "marketplace_header_lintRules_description",
+			"selectors": [],
+			"variants": [
+				{
+					"match": [],
+					"languageTag": "en",
+					"pattern": [{ "type": "Text", "value": "Validate content in an inlang project." }]
+				},
+				{
+					"languageTag": "de",
+					"match": [],
+					"pattern": [{ "type": "Text", "value": "Validiere Inhalte in einem Inlang-Projekt." }]
+				},
+				{
+					"languageTag": "fr",
+					"match": [],
+					"pattern": [{ "type": "Text", "value": "Valider le contenu dans un projet inlang." }]
+				},
+				{
+					"languageTag": "it",
+					"match": [],
+					"pattern": [{ "type": "Text", "value": "Valida il contenuto in un progetto inlang." }]
+				},
+				{
+					"languageTag": "pt-BR",
+					"match": [],
+					"pattern": [{ "type": "Text", "value": "Valide o conteúdo em um projeto inlang." }]
+				},
+				{
+					"languageTag": "sk",
+					"match": [],
+					"pattern": [{ "type": "Text", "value": "Overte obsah v projekte inlang." }]
+				},
+				{
+					"languageTag": "zh",
+					"match": [],
+					"pattern": [{ "type": "Text", "value": "验证 inlang 项目中的内容。" }]
+				}
+			]
+		},
+		{
+			"id": "marketplace_header_lintRules_title",
+			"selectors": [],
+			"variants": [
+				{
+					"match": [],
+					"languageTag": "en",
+					"pattern": [{ "type": "Text", "value": "Lint Rules" }]
+				},
+				{
+					"languageTag": "de",
+					"match": [],
+					"pattern": [{ "type": "Text", "value": "Lint Regeln" }]
+				},
+				{
+					"languageTag": "fr",
+					"match": [],
+					"pattern": [{ "type": "Text", "value": "Règles de formattage" }]
+				},
+				{
+					"languageTag": "it",
+					"match": [],
+					"pattern": [{ "type": "Text", "value": "Regole di Lint" }]
+				},
+				{
+					"languageTag": "pt-BR",
+					"match": [],
+					"pattern": [{ "type": "Text", "value": "Regras de fiapos" }]
+				},
+				{
+					"languageTag": "sk",
+					"match": [],
+					"pattern": [{ "type": "Text", "value": "Lint Rules" }]
+				},
+				{ "languageTag": "zh", "match": [], "pattern": [{ "type": "Text", "value": "皮棉规则" }] }
+			]
+		},
+		{
+			"id": "marketplace_header_lix_button",
+			"selectors": [],
+			"variants": [
+				{ "languageTag": "en", "match": [], "pattern": [{ "type": "Text", "value": "Read more" }] },
+				{
+					"languageTag": "de",
+					"match": [],
+					"pattern": [{ "type": "Text", "value": "Mehr lesen" }]
+				},
+				{
+					"languageTag": "fr",
+					"match": [],
+					"pattern": [{ "type": "Text", "value": "En savoir plus" }]
+				},
+				{
+					"languageTag": "it",
+					"match": [],
+					"pattern": [{ "type": "Text", "value": "Per saperne di più" }]
+				},
+				{
+					"languageTag": "pt-BR",
+					"match": [],
+					"pattern": [{ "type": "Text", "value": "Consulte Mais informação" }]
+				},
+				{
+					"languageTag": "sk",
+					"match": [],
+					"pattern": [{ "type": "Text", "value": "Čítaj viac" }]
+				},
+				{ "languageTag": "zh", "match": [], "pattern": [{ "type": "Text", "value": "阅读更多" }] }
+			]
+		},
+		{
+			"id": "marketplace_header_lix_button_text",
+			"selectors": [],
+			"variants": [
+				{ "languageTag": "en", "match": [], "pattern": [{ "type": "Text", "value": "Visit lix" }] },
+				{
+					"languageTag": "de",
+					"match": [],
+					"pattern": [{ "type": "Text", "value": "lix besuchen" }]
+				},
+				{
+					"languageTag": "fr",
+					"match": [],
+					"pattern": [{ "type": "Text", "value": "Visitez lix" }]
+				},
+				{
+					"languageTag": "it",
+					"match": [],
+					"pattern": [{ "type": "Text", "value": "Visita lix" }]
+				},
+				{
+					"languageTag": "pt-BR",
+					"match": [],
+					"pattern": [{ "type": "Text", "value": "Visite lix" }]
+				},
+				{
+					"languageTag": "sk",
+					"match": [],
+					"pattern": [{ "type": "Text", "value": "Navštívte lix" }]
+				},
+				{ "languageTag": "zh", "match": [], "pattern": [{ "type": "Text", "value": "访问利克斯" }] }
+			]
+		},
+		{
+			"id": "marketplace_header_lix_description",
+			"selectors": [],
+			"variants": [
+				{
+					"languageTag": "en",
+					"match": [],
+					"pattern": [
+						{
+							"type": "Text",
+							"value": "The lix change control system is a system that allows you to run git in as a backend for\n\t\t\t\t\t\tyour application. It is available for the web."
+						}
+					]
+				},
+				{
+					"languageTag": "de",
+					"match": [],
+					"pattern": [
+						{
+							"type": "Text",
+							"value": "Das lix change control system ist ein system, welches es dir erlaubt git im backend laufen zu lassen. Es ist außerdem für das Web verfügbar."
+						}
+					]
+				},
+				{
+					"languageTag": "fr",
+					"match": [],
+					"pattern": [
+						{
+							"type": "Text",
+							"value": "Le système de contrôle de changements lix est un système qui vous permet d'exécuter git comme backend pour votre application. Il est disponible pour le Web."
+						}
+					]
+				},
+				{
+					"languageTag": "it",
+					"match": [],
+					"pattern": [
+						{
+							"type": "Text",
+							"value": "Il sistema di controllo dei cambiamenti lix è un sistema che ti consente di eseguire git come backend per la tua applicazione. È disponibile per il web."
+						}
+					]
+				},
+				{
+					"languageTag": "pt-BR",
+					"match": [],
+					"pattern": [
+						{
+							"type": "Text",
+							"value": "O sistema de controle de alterações lix é um sistema que permite executar o git como back-end para seu aplicativo. Está disponível para a web."
+						}
+					]
+				},
+				{
+					"languageTag": "sk",
+					"match": [],
+					"pattern": [
+						{
+							"type": "Text",
+							"value": "Riadiaci systém zmeny lix je systém, ktorý vám umožňuje spustiť git ako backend pre vašu aplikáciu. Je k dispozícii pre web."
+						}
+					]
+				},
+				{
+					"languageTag": "zh",
+					"match": [],
+					"pattern": [
+						{
+							"type": "Text",
+							"value": "lix 变更控制系统是一个允许您运行 git 作为应用程序后端的系统。它可用于网络。"
+						}
+					]
+				}
+			]
+		},
+		{
+			"id": "marketplace_header_lix_short_description",
+			"selectors": [],
+			"variants": [
+				{
+					"languageTag": "en",
+					"match": [],
+					"pattern": [{ "type": "Text", "value": "The change control system\tfor the web." }]
+				},
+				{
+					"languageTag": "de",
+					"match": [],
+					"pattern": [{ "type": "Text", "value": "Das change control system fürs Web." }]
+				},
+				{
+					"languageTag": "fr",
+					"match": [],
+					"pattern": [
+						{ "type": "Text", "value": "Le système de contrôle des modifications pour le Web." }
+					]
+				},
+				{
+					"languageTag": "it",
+					"match": [],
+					"pattern": [
+						{ "type": "Text", "value": "Il sistema di controllo delle modifiche per il web." }
+					]
+				},
+				{
+					"languageTag": "pt-BR",
+					"match": [],
+					"pattern": [{ "type": "Text", "value": "O sistema de controle de mudanças para a web." }]
+				},
+				{
+					"languageTag": "sk",
+					"match": [],
+					"pattern": [{ "type": "Text", "value": "Systém kontroly zmien pre web." }]
+				},
+				{
+					"languageTag": "zh",
+					"match": [],
+					"pattern": [{ "type": "Text", "value": "网络变更控制系统。" }]
+				}
+			]
+		},
+		{
+			"id": "marketplace_header_lix_title",
+			"selectors": [],
+			"variants": [
+				{ "languageTag": "en", "match": [], "pattern": [{ "type": "Text", "value": "Lix" }] },
+				{ "languageTag": "de", "match": [], "pattern": [{ "type": "Text", "value": "Lix" }] },
+				{ "languageTag": "fr", "match": [], "pattern": [{ "type": "Text", "value": "Lix" }] },
+				{ "languageTag": "it", "match": [], "pattern": [{ "type": "Text", "value": "Lix" }] },
+				{ "languageTag": "pt-BR", "match": [], "pattern": [{ "type": "Text", "value": "Lix" }] },
+				{ "languageTag": "sk", "match": [], "pattern": [{ "type": "Text", "value": "Lix" }] },
+				{ "languageTag": "zh", "match": [], "pattern": [{ "type": "Text", "value": "利克斯" }] }
+			]
+		},
+		{
+			"id": "marketplace_header_lix_title_explanation",
+			"selectors": [],
+			"variants": [
+				{
+					"languageTag": "en",
+					"match": [],
+					"pattern": [{ "type": "Text", "value": "What is the lix change control system?" }]
+				},
+				{
+					"languageTag": "de",
+					"match": [],
+					"pattern": [{ "type": "Text", "value": "Was ist das lix change control system?" }]
+				},
+				{
+					"languageTag": "fr",
+					"match": [],
+					"pattern": [
+						{ "type": "Text", "value": "Qu'est-ce que le système de contrôle de changements lix ?" }
+					]
+				},
+				{
+					"languageTag": "it",
+					"match": [],
+					"pattern": [{ "type": "Text", "value": "Cos'è il sistema di controllo del cambio lix?" }]
+				},
+				{
+					"languageTag": "pt-BR",
+					"match": [],
+					"pattern": [
+						{ "type": "Text", "value": "Qual é o sistema de controle de alterações lix?" }
+					]
+				},
+				{
+					"languageTag": "sk",
+					"match": [],
+					"pattern": [{ "type": "Text", "value": "Čo je to systém riadenia zmeny lix?" }]
+				},
+				{
+					"languageTag": "zh",
+					"match": [],
+					"pattern": [{ "type": "Text", "value": "什么是 lix 变更控制系统？" }]
+				}
+			]
+		},
+		{
+			"id": "marketplace_header_nextjs_description",
+			"selectors": [],
+			"variants": [
+				{
+					"languageTag": "en",
+					"match": [],
+					"pattern": [
+						{
+							"type": "Text",
+							"value": "Recommended internationalization tooling for your next.js stack."
+						}
+					]
+				},
+				{
+					"languageTag": "de",
+					"match": [],
+					"pattern": [
+						{
+							"type": "Text",
+							"value": "Empfohlene Wekzeuge zur Internationalisierung deines Next.js Projektes."
+						}
+					]
+				},
+				{
+					"languageTag": "fr",
+					"match": [],
+					"pattern": [
+						{
+							"type": "Text",
+							"value": "Outils d'internationalisation recommandés pour votre pile next.js."
+						}
+					]
+				},
+				{
+					"languageTag": "it",
+					"match": [],
+					"pattern": [
+						{
+							"type": "Text",
+							"value": "Strumenti di internazionalizzazione consigliati per il tuo stack next.js."
+						}
+					]
+				},
+				{
+					"languageTag": "pt-BR",
+					"match": [],
+					"pattern": [
+						{
+							"type": "Text",
+							"value": "Ferramentas de internacionalização recomendadas para sua pilha next.js."
+						}
+					]
+				},
+				{
+					"languageTag": "sk",
+					"match": [],
+					"pattern": [
+						{
+							"type": "Text",
+							"value": "Odporúčané nástroje na internacionalizáciu pre váš stack next.js."
+						}
+					]
+				},
+				{
+					"languageTag": "zh",
+					"match": [],
+					"pattern": [{ "type": "Text", "value": "为您的 next.js 堆栈推荐的国际化工具。" }]
+				}
+			]
+		},
+		{
+			"id": "marketplace_header_nextjs_title",
+			"selectors": [],
+			"variants": [
+				{
+					"languageTag": "en",
+					"match": [],
+					"pattern": [{ "type": "Text", "value": "Next.js - i18n Tooling" }]
+				},
+				{
+					"languageTag": "de",
+					"match": [],
+					"pattern": [{ "type": "Text", "value": "Next.js - i18n Werkzeuge" }]
+				},
+				{
+					"languageTag": "fr",
+					"match": [],
+					"pattern": [{ "type": "Text", "value": "Next.js - Outillage i18n" }]
+				},
+				{
+					"languageTag": "it",
+					"match": [],
+					"pattern": [{ "type": "Text", "value": "Next.js -  i18n Tooling" }]
+				},
+				{
+					"languageTag": "pt-BR",
+					"match": [],
+					"pattern": [{ "type": "Text", "value": "Next.js - Ferramentas i18n" }]
+				},
+				{
+					"languageTag": "sk",
+					"match": [],
+					"pattern": [{ "type": "Text", "value": "Next.js – i18n Tooling" }]
+				},
+				{
+					"languageTag": "zh",
+					"match": [],
+					"pattern": [{ "type": "Text", "value": "Next.js - i18n 工具" }]
+				}
+			]
+		},
+		{
+			"id": "marketplace_header_paraglide_button_secondary_text",
+			"selectors": [],
+			"variants": [
+				{
+					"match": [],
+					"languageTag": "en",
+					"pattern": [{ "type": "Text", "value": "Watch SvelteSummit talk Fall 2023" }]
+				},
+				{
+					"languageTag": "de",
+					"match": [],
+					"pattern": [{ "type": "Text", "value": "SvelteSummit Fall 2023 anschauen" }]
+				},
+				{
+					"languageTag": "fr",
+					"match": [],
+					"pattern": [
+						{ "type": "Text", "value": "Regardez la conférence du SvelteSummit automne 2023" }
+					]
+				},
+				{
+					"languageTag": "it",
+					"match": [],
+					"pattern": [
+						{ "type": "Text", "value": "Guarda il discorso di SvelteSummit dell'autunno 2023" }
+					]
+				},
+				{
+					"languageTag": "pt-BR",
+					"match": [],
+					"pattern": [
+						{ "type": "Text", "value": "Assista à palestra do SvelteSummit no outono de 2023" }
+					]
+				},
+				{
+					"languageTag": "sk",
+					"match": [],
+					"pattern": [
+						{ "type": "Text", "value": "Pozrite si prednášku SvelteSummit na jeseň 2023" }
+					]
+				},
+				{
+					"languageTag": "zh",
+					"match": [],
+					"pattern": [{ "type": "Text", "value": "观看 2023 年秋季 SvelteSummit 演讲" }]
+				}
+			]
+		},
+		{
+			"id": "marketplace_header_paraglide_button_text",
+			"selectors": [],
+			"variants": [
+				{
+					"match": [],
+					"languageTag": "en",
+					"pattern": [{ "type": "Text", "value": "Start with Paraglide JS" }]
+				},
+				{
+					"languageTag": "de",
+					"match": [],
+					"pattern": [{ "type": "Text", "value": "Mit Paraglide JS starten" }]
+				},
+				{
+					"languageTag": "fr",
+					"match": [],
+					"pattern": [{ "type": "Text", "value": "Commencez avec Paraglide JS" }]
+				},
+				{
+					"languageTag": "it",
+					"match": [],
+					"pattern": [{ "type": "Text", "value": "Inizia con Paraglide JS" }]
+				},
+				{
+					"languageTag": "pt-BR",
+					"match": [],
+					"pattern": [{ "type": "Text", "value": "Comece com Paraglide JS" }]
+				},
+				{
+					"languageTag": "sk",
+					"match": [],
+					"pattern": [{ "type": "Text", "value": "Začnite s Paraglide JS" }]
+				},
+				{
+					"languageTag": "zh",
+					"match": [],
+					"pattern": [{ "type": "Text", "value": "从 Paraglide JS 开始" }]
+				}
+			]
+		},
+		{
+			"id": "marketplace_header_paraglide_description",
+			"selectors": [],
+			"variants": [
+				{
+					"match": [],
+					"languageTag": "en",
+					"pattern": [
+						{
+							"type": "Text",
+							"value": "The best i18n libary for the web. A fully configurable JavaScript i18n library that integrates within your framework."
+						}
+					]
+				},
+				{
+					"languageTag": "de",
+					"match": [],
+					"pattern": [
+						{
+							"type": "Text",
+							"value": "Die beste i18n-Bibliothek für das Web. Eine vollständig konfigurierbare JavaScript-i18n-Bibliothek, die in Ihr Framework integriert werden kann."
+						}
+					]
+				},
+				{
+					"languageTag": "fr",
+					"match": [],
+					"pattern": [
+						{
+							"type": "Text",
+							"value": "La meilleure bibliothèque i18n pour le web. Une bibliothèque JavaScript i18n entièrement configurable qui s'intègre dans votre framework."
+						}
+					]
+				},
+				{
+					"languageTag": "it",
+					"match": [],
+					"pattern": [
+						{
+							"type": "Text",
+							"value": "La migliore libreria i18n per il web. Una libreria JavaScript i18n completamente configurabile che si integra nel tuo framework."
+						}
+					]
+				},
+				{
+					"languageTag": "pt-BR",
+					"match": [],
+					"pattern": [
+						{
+							"type": "Text",
+							"value": "A melhor biblioteca i18n para a web. Uma biblioteca JavaScript i18n totalmente configurável que se integra à sua estrutura."
+						}
+					]
+				},
+				{
+					"languageTag": "sk",
+					"match": [],
+					"pattern": [
+						{
+							"type": "Text",
+							"value": "Najlepšia knižnica i18n pre web. Plne konfigurovateľná knižnica JavaScript i18n, ktorá sa integruje do vášho rámca."
+						}
+					]
+				},
+				{
+					"languageTag": "zh",
+					"match": [],
+					"pattern": [
+						{
+							"type": "Text",
+							"value": "最好的网络 i18n 库。一个完全可配置的 JavaScript i18n 库，集成在您的框架中。"
+						}
+					]
+				}
+			]
+		},
+		{
+			"id": "marketplace_header_paraglide_title",
+			"selectors": [],
+			"variants": [
+				{
+					"match": [],
+					"languageTag": "en",
+					"pattern": [{ "type": "Text", "value": "Paraglide JS" }]
+				},
+				{
+					"languageTag": "de",
+					"match": [],
+					"pattern": [{ "type": "Text", "value": "Paraglide JS" }]
+				},
+				{
+					"languageTag": "fr",
+					"match": [],
+					"pattern": [{ "type": "Text", "value": "Paraglide JS" }]
+				},
+				{
+					"languageTag": "it",
+					"match": [],
+					"pattern": [{ "type": "Text", "value": "Paraglide JS" }]
+				},
+				{
+					"languageTag": "pt-BR",
+					"match": [],
+					"pattern": [{ "type": "Text", "value": "Parapente JS" }]
+				},
+				{
+					"languageTag": "sk",
+					"match": [],
+					"pattern": [{ "type": "Text", "value": "Paraglide JS" }]
+				},
+				{ "languageTag": "zh", "match": [], "pattern": [{ "type": "Text", "value": "滑翔伞JS" }] }
+			]
+		},
+		{
+			"id": "marketplace_header_plugin_toast_button_text",
+			"selectors": [],
+			"variants": [
+				{ "match": [], "languageTag": "en", "pattern": [{ "type": "Text", "value": "Read more" }] },
+				{
+					"languageTag": "de",
+					"match": [],
+					"pattern": [{ "type": "Text", "value": "Mehr lesen" }]
+				},
+				{
+					"languageTag": "fr",
+					"match": [],
+					"pattern": [{ "type": "Text", "value": "En savoir plus" }]
+				},
+				{
+					"languageTag": "it",
+					"match": [],
+					"pattern": [{ "type": "Text", "value": "Per saperne di più" }]
+				},
+				{
+					"languageTag": "pt-BR",
+					"match": [],
+					"pattern": [{ "type": "Text", "value": "Consulte Mais informação" }]
+				},
+				{
+					"languageTag": "sk",
+					"match": [],
+					"pattern": [{ "type": "Text", "value": "Čítaj viac" }]
+				},
+				{ "languageTag": "zh", "match": [], "pattern": [{ "type": "Text", "value": "阅读更多" }] }
+			]
+		},
+		{
+			"id": "marketplace_header_plugin_toast_description",
+			"selectors": [],
+			"variants": [
+				{
+					"match": [],
+					"languageTag": "en",
+					"pattern": [
+						{
+							"type": "Text",
+							"value": "Discover the benefits of using plugins: freedom and low-cost adoption."
+						}
+					]
+				},
+				{
+					"languageTag": "de",
+					"match": [],
+					"pattern": [
+						{
+							"type": "Text",
+							"value": "Entdecke die Vorteile der Verwendung von Plugins: Freiheit und kostengünstige Einführung."
+						}
+					]
+				},
+				{
+					"languageTag": "fr",
+					"match": [],
+					"pattern": [
+						{
+							"type": "Text",
+							"value": "Découvrez les avantages de l'utilisation de plugins : liberté et adoption à faible coût."
+						}
+					]
+				},
+				{
+					"languageTag": "it",
+					"match": [],
+					"pattern": [
+						{
+							"type": "Text",
+							"value": "Scopri i vantaggi dell'utilizzo dei plugin: libertà e adozione a basso costo."
+						}
+					]
+				},
+				{
+					"languageTag": "pt-BR",
+					"match": [],
+					"pattern": [
+						{
+							"type": "Text",
+							"value": "Descubra os benefícios de usar plugins: liberdade e adoção com baixo custo."
+						}
+					]
+				},
+				{
+					"languageTag": "sk",
+					"match": [],
+					"pattern": [
+						{
+							"type": "Text",
+							"value": "Objavte výhody používania doplnkov: sloboda a nízke náklady."
+						}
+					]
+				},
+				{
+					"languageTag": "zh",
+					"match": [],
+					"pattern": [{ "type": "Text", "value": "发现使用插件的好处：自由和低成本采用。" }]
+				}
+			]
+		},
+		{
+			"id": "marketplace_header_plugin_toast_title",
+			"selectors": [],
+			"variants": [
+				{
+					"match": [],
+					"languageTag": "en",
+					"pattern": [{ "type": "Text", "value": "What are Plugins?" }]
+				},
+				{
+					"languageTag": "de",
+					"match": [],
+					"pattern": [{ "type": "Text", "value": "Was sind Plugins?" }]
+				},
+				{
+					"languageTag": "fr",
+					"match": [],
+					"pattern": [{ "type": "Text", "value": "Que sont les plugins ?" }]
+				},
+				{
+					"languageTag": "it",
+					"match": [],
+					"pattern": [{ "type": "Text", "value": "Cosa sono i plugin?" }]
+				},
+				{
+					"languageTag": "pt-BR",
+					"match": [],
+					"pattern": [{ "type": "Text", "value": "O que são plug-ins?" }]
+				},
+				{
+					"languageTag": "sk",
+					"match": [],
+					"pattern": [{ "type": "Text", "value": "Čo sú pluginy?" }]
+				},
+				{
+					"languageTag": "zh",
+					"match": [],
+					"pattern": [{ "type": "Text", "value": "什么是插件？" }]
+				}
+			]
+		},
+		{
+			"id": "marketplace_header_plugins_button_text",
+			"selectors": [],
+			"variants": [
+				{
+					"match": [],
+					"languageTag": "en",
+					"pattern": [{ "type": "Text", "value": "Build a Plugin" }]
+				},
+				{
+					"languageTag": "de",
+					"match": [],
+					"pattern": [{ "type": "Text", "value": "Eigenes Plugin entwickeln" }]
+				},
+				{
+					"languageTag": "fr",
+					"match": [],
+					"pattern": [{ "type": "Text", "value": "Créer un plugin" }]
+				},
+				{
+					"languageTag": "it",
+					"match": [],
+					"pattern": [{ "type": "Text", "value": "Costruisci un plugin" }]
+				},
+				{
+					"languageTag": "pt-BR",
+					"match": [],
+					"pattern": [{ "type": "Text", "value": "Crie um plug-in" }]
+				},
+				{
+					"languageTag": "sk",
+					"match": [],
+					"pattern": [{ "type": "Text", "value": "Vytvorte doplnok" }]
+				},
+				{
+					"languageTag": "zh",
+					"match": [],
+					"pattern": [{ "type": "Text", "value": "构建一个插件" }]
+				}
+			]
+		},
+		{
+			"id": "marketplace_header_plugins_description",
+			"selectors": [],
+			"variants": [
+				{
+					"match": [],
+					"languageTag": "en",
+					"pattern": [{ "type": "Text", "value": "Change or extend app behavior." }]
+				},
+				{
+					"languageTag": "de",
+					"match": [],
+					"pattern": [{ "type": "Text", "value": "App-Verhalten ändern oder erweitern." }]
+				},
+				{
+					"languageTag": "fr",
+					"match": [],
+					"pattern": [
+						{ "type": "Text", "value": "Modifiez ou étendez le comportement de l'application." }
+					]
+				},
+				{
+					"languageTag": "it",
+					"match": [],
+					"pattern": [{ "type": "Text", "value": "Modifica o estendi il comportamento dell'app." }]
+				},
+				{
+					"languageTag": "pt-BR",
+					"match": [],
+					"pattern": [
+						{ "type": "Text", "value": "Altere ou estenda o comportamento do aplicativo." }
+					]
+				},
+				{
+					"languageTag": "sk",
+					"match": [],
+					"pattern": [{ "type": "Text", "value": "Zmeňte alebo rozšírte správanie aplikácie." }]
+				},
+				{
+					"languageTag": "zh",
+					"match": [],
+					"pattern": [{ "type": "Text", "value": "更改或扩展应用程序行为。" }]
+				}
+			]
+		},
+		{
+			"id": "marketplace_header_plugins_title",
+			"selectors": [],
+			"variants": [
+				{ "match": [], "languageTag": "en", "pattern": [{ "type": "Text", "value": "Plugins" }] },
+				{ "languageTag": "de", "match": [], "pattern": [{ "type": "Text", "value": "Plugins" }] },
+				{ "languageTag": "fr", "match": [], "pattern": [{ "type": "Text", "value": "Plugins" }] },
+				{ "languageTag": "it", "match": [], "pattern": [{ "type": "Text", "value": "Plugin" }] },
+				{
+					"languageTag": "pt-BR",
+					"match": [],
+					"pattern": [{ "type": "Text", "value": "Plug-ins" }]
+				},
+				{ "languageTag": "sk", "match": [], "pattern": [{ "type": "Text", "value": "Pluginy" }] },
+				{ "languageTag": "zh", "match": [], "pattern": [{ "type": "Text", "value": "插件" }] }
+			]
+		},
+		{
+			"id": "marketplace_header_search_placeholder",
+			"selectors": [],
+			"variants": [
+				{ "match": [], "languageTag": "en", "pattern": [{ "type": "Text", "value": "to search" }] },
+				{
+					"languageTag": "de",
+					"match": [],
+					"pattern": [{ "type": "Text", "value": "um zu suchen" }]
+				},
+				{
+					"languageTag": "fr",
+					"match": [],
+					"pattern": [{ "type": "Text", "value": "pour rechercher" }]
+				},
+				{
+					"languageTag": "it",
+					"match": [],
+					"pattern": [{ "type": "Text", "value": "per cercare" }]
+				},
+				{
+					"languageTag": "pt-BR",
+					"match": [],
+					"pattern": [{ "type": "Text", "value": "para pesquisar" }]
+				},
+				{ "languageTag": "sk", "match": [], "pattern": [{ "type": "Text", "value": "hľadať" }] },
+				{ "languageTag": "zh", "match": [], "pattern": [{ "type": "Text", "value": "寻找" }] }
+			]
+		},
+		{
+			"id": "marketplace_header_solid_description",
+			"selectors": [],
+			"variants": [
+				{
+					"languageTag": "en",
+					"match": [],
+					"pattern": [
+						{
+							"type": "Text",
+							"value": "Recommended internationalization tooling for your SolidStart stack."
+						}
+					]
+				},
+				{
+					"languageTag": "de",
+					"match": [],
+					"pattern": [
+						{
+							"type": "Text",
+							"value": "Empfohlene Werkzeuge zur Internationalisierung deines SolidStart Projektes."
+						}
+					]
+				},
+				{
+					"languageTag": "fr",
+					"match": [],
+					"pattern": [
+						{
+							"type": "Text",
+							"value": "Outils d'internationalisation recommandés pour votre pile SolidStart."
+						}
+					]
+				},
+				{
+					"languageTag": "it",
+					"match": [],
+					"pattern": [
+						{
+							"type": "Text",
+							"value": "Strumenti di internazionalizzazione consigliati per il tuo stack SolidStart."
+						}
+					]
+				},
+				{
+					"languageTag": "pt-BR",
+					"match": [],
+					"pattern": [
+						{
+							"type": "Text",
+							"value": "Ferramentas de internacionalização recomendadas para sua pilha SolidStart."
+						}
+					]
+				},
+				{
+					"languageTag": "sk",
+					"match": [],
+					"pattern": [
+						{
+							"type": "Text",
+							"value": "Odporúčané internacionalizačné nástroje pre váš zásobník SolidStart."
+						}
+					]
+				},
+				{
+					"languageTag": "zh",
+					"match": [],
+					"pattern": [{ "type": "Text", "value": "为您的 SolidStart 堆栈推荐的国际化工具。" }]
+				}
+			]
+		},
+		{
+			"id": "marketplace_header_solid_title",
+			"selectors": [],
+			"variants": [
+				{
+					"languageTag": "en",
+					"match": [],
+					"pattern": [{ "type": "Text", "value": "Solid - i18n Tooling" }]
+				},
+				{
+					"languageTag": "de",
+					"match": [],
+					"pattern": [{ "type": "Text", "value": "Solid - i18n Werkzeuge" }]
+				},
+				{
+					"languageTag": "fr",
+					"match": [],
+					"pattern": [{ "type": "Text", "value": "Solide - Outillage i18n" }]
+				},
+				{
+					"languageTag": "it",
+					"match": [],
+					"pattern": [{ "type": "Text", "value": "Solid - i18n Tooling" }]
+				},
+				{
+					"languageTag": "pt-BR",
+					"match": [],
+					"pattern": [{ "type": "Text", "value": "Sólido - Ferramentas i18n" }]
+				},
+				{
+					"languageTag": "sk",
+					"match": [],
+					"pattern": [{ "type": "Text", "value": "Solid - i18n Tooling" }]
+				},
+				{
+					"languageTag": "zh",
+					"match": [],
+					"pattern": [{ "type": "Text", "value": "Solid - i18n 工具" }]
+				}
+			]
+		},
+		{
+			"id": "marketplace_header_svelte_description",
+			"selectors": [],
+			"variants": [
+				{
+					"languageTag": "en",
+					"match": [],
+					"pattern": [
+						{
+							"type": "Text",
+							"value": "Recommended internationalization tooling for your svelte stack."
+						}
+					]
+				},
+				{
+					"languageTag": "de",
+					"match": [],
+					"pattern": [
+						{
+							"type": "Text",
+							"value": "Empfohlene Werkzeuge zur Internationalisierung deines Svelte Projektes."
+						}
+					]
+				},
+				{
+					"languageTag": "fr",
+					"match": [],
+					"pattern": [
+						{
+							"type": "Text",
+							"value": "Outils d'internationalisation recommandés pour votre pile svelte."
+						}
+					]
+				},
+				{
+					"languageTag": "it",
+					"match": [],
+					"pattern": [
+						{
+							"type": "Text",
+							"value": "Strumenti di internazionalizzazione consigliati per il tuo stack snello."
+						}
+					]
+				},
+				{
+					"languageTag": "pt-BR",
+					"match": [],
+					"pattern": [
+						{
+							"type": "Text",
+							"value": "Ferramentas de internacionalização recomendadas para sua pilha elegante."
+						}
+					]
+				},
+				{
+					"languageTag": "sk",
+					"match": [],
+					"pattern": [
+						{
+							"type": "Text",
+							"value": "Odporúčané nástroje na internacionalizáciu pre váš štíhly stoh."
+						}
+					]
+				},
+				{
+					"languageTag": "zh",
+					"match": [],
+					"pattern": [{ "type": "Text", "value": "为您的精简堆栈推荐的国际化工具。" }]
+				}
+			]
+		},
+		{
+			"id": "marketplace_header_svelte_title",
+			"selectors": [],
+			"variants": [
+				{
+					"languageTag": "en",
+					"match": [],
+					"pattern": [{ "type": "Text", "value": "Svelte - i18n Tooling" }]
+				},
+				{
+					"languageTag": "de",
+					"match": [],
+					"pattern": [{ "type": "Text", "value": "Svelte - i18n Werkzeuge" }]
+				},
+				{
+					"languageTag": "fr",
+					"match": [],
+					"pattern": [{ "type": "Text", "value": "Svelte - Outillage i18n" }]
+				},
+				{
+					"languageTag": "it",
+					"match": [],
+					"pattern": [{ "type": "Text", "value": "Svelte - i18n Tooling" }]
+				},
+				{
+					"languageTag": "pt-BR",
+					"match": [],
+					"pattern": [{ "type": "Text", "value": "Svelte - Ferramentas i18n" }]
+				},
+				{
+					"languageTag": "sk",
+					"match": [],
+					"pattern": [{ "type": "Text", "value": "Svelte - i18n Tooling" }]
+				},
+				{
+					"languageTag": "zh",
+					"match": [],
+					"pattern": [{ "type": "Text", "value": "Svelte - i18n 工具" }]
+				}
+			]
+		},
+		{
+			"id": "marketplace_search_seo_global_products",
+			"selectors": [],
+			"variants": [
+				{
+					"languageTag": "en",
+					"match": [],
+					"pattern": [{ "type": "Text", "value": "Globalization Products" }]
+				},
+				{
+					"languageTag": "de",
+					"match": [],
+					"pattern": [{ "type": "Text", "value": "Globalisierungsprodukte" }]
+				},
+				{
+					"languageTag": "fr",
+					"match": [],
+					"pattern": [{ "type": "Text", "value": "Produits de mondialisation" }]
+				},
+				{
+					"languageTag": "it",
+					"match": [],
+					"pattern": [{ "type": "Text", "value": "Prodotti per la globalizzazione" }]
+				},
+				{
+					"languageTag": "pt-BR",
+					"match": [],
+					"pattern": [{ "type": "Text", "value": "Produtos de Globalização" }]
+				},
+				{
+					"languageTag": "sk",
+					"match": [],
+					"pattern": [{ "type": "Text", "value": "Produkty globalizácie" }]
+				},
+				{ "languageTag": "zh", "match": [], "pattern": [{ "type": "Text", "value": "全球化产品" }] }
+			]
+		},
+		{
+			"id": "marketplace_search_seo_title",
+			"selectors": [],
+			"variants": [
+				{ "languageTag": "en", "match": [], "pattern": [{ "type": "Text", "value": "Search" }] },
+				{ "languageTag": "de", "match": [], "pattern": [{ "type": "Text", "value": "Suche" }] },
+				{ "languageTag": "fr", "match": [], "pattern": [{ "type": "Text", "value": "Recherche" }] },
+				{ "languageTag": "it", "match": [], "pattern": [{ "type": "Text", "value": "Ricerca" }] },
+				{
+					"languageTag": "pt-BR",
+					"match": [],
+					"pattern": [{ "type": "Text", "value": "Procurar" }]
+				},
+				{
+					"languageTag": "sk",
+					"match": [],
+					"pattern": [{ "type": "Text", "value": "Vyhľadávanie" }]
+				},
+				{ "languageTag": "zh", "match": [], "pattern": [{ "type": "Text", "value": "搜索" }] }
+			]
+		},
+		{
+			"id": "newsletter_button",
+			"selectors": [],
+			"variants": [
+				{
+					"match": [],
+					"languageTag": "de",
+					"pattern": [{ "type": "Text", "value": "Abschicken" }]
+				},
+				{ "match": [], "languageTag": "en", "pattern": [{ "type": "Text", "value": "Subscribe" }] },
+				{
+					"match": [],
+					"languageTag": "pt-BR",
+					"pattern": [{ "type": "Text", "value": "Inscrever-se" }]
+				},
+				{
+					"match": [],
+					"languageTag": "sk",
+					"pattern": [{ "type": "Text", "value": "Prihlásiť sa" }]
+				},
+				{ "match": [], "languageTag": "zh", "pattern": [{ "type": "Text", "value": "订阅" }] },
+				{ "languageTag": "fr", "match": [], "pattern": [{ "type": "Text", "value": "S'abonner" }] },
+				{ "languageTag": "it", "match": [], "pattern": [{ "type": "Text", "value": "Iscirviti" }] }
+			]
+		},
+		{
+			"id": "newsletter_captcha_submit",
+			"selectors": [],
+			"variants": [
+				{
+					"languageTag": "en",
+					"match": [],
+					"pattern": [{ "type": "Text", "value": "Submit Captcha" }]
+				},
+				{
+					"languageTag": "de",
+					"match": [],
+					"pattern": [{ "type": "Text", "value": "Captcha bestätigen" }]
+				},
+				{
+					"languageTag": "fr",
+					"match": [],
+					"pattern": [{ "type": "Text", "value": "Soumettre un captcha" }]
+				},
+				{
+					"languageTag": "it",
+					"match": [],
+					"pattern": [{ "type": "Text", "value": "Invia Captcha" }]
+				},
+				{
+					"languageTag": "pt-BR",
+					"match": [],
+					"pattern": [{ "type": "Text", "value": "Enviar Captcha" }]
+				},
+				{
+					"languageTag": "sk",
+					"match": [],
+					"pattern": [{ "type": "Text", "value": "Odoslať Captcha" }]
+				},
+				{ "languageTag": "zh", "match": [], "pattern": [{ "type": "Text", "value": "提交验证码" }] }
+			]
+		},
+		{
+			"id": "newsletter_captcha_submitted",
+			"selectors": [],
+			"variants": [
+				{
+					"languageTag": "en",
+					"match": [],
+					"pattern": [{ "type": "Text", "value": "Captcha submitted" }]
+				},
+				{
+					"languageTag": "de",
+					"match": [],
+					"pattern": [{ "type": "Text", "value": "Captcha bestätigt" }]
+				},
+				{
+					"languageTag": "fr",
+					"match": [],
+					"pattern": [{ "type": "Text", "value": "Captcha soumis" }]
+				},
+				{
+					"languageTag": "it",
+					"match": [],
+					"pattern": [{ "type": "Text", "value": "Captcha inviato" }]
+				},
+				{
+					"languageTag": "pt-BR",
+					"match": [],
+					"pattern": [{ "type": "Text", "value": "Captcha enviado" }]
+				},
+				{
+					"languageTag": "sk",
+					"match": [],
+					"pattern": [{ "type": "Text", "value": "Captcha bola odoslaná" }]
+				},
+				{
+					"languageTag": "zh",
+					"match": [],
+					"pattern": [{ "type": "Text", "value": "验证码已提交" }]
+				}
+			]
+		},
+		{
+			"id": "newsletter_error_alreadySubscribed",
+			"selectors": [],
+			"variants": [
+				{
+					"match": [],
+					"languageTag": "de",
+					"pattern": [
+						{ "type": "Text", "value": "Sie haben sich bereits für unseren Newsletter angemeldet." }
+					]
+				},
+				{
+					"match": [],
+					"languageTag": "en",
+					"pattern": [{ "type": "Text", "value": "You are already subscribed to our newsletter." }]
+				},
+				{
+					"match": [],
+					"languageTag": "pt-BR",
+					"pattern": [{ "type": "Text", "value": "Você já está inscrito em nossa newsletter." }]
+				},
+				{
+					"match": [],
+					"languageTag": "sk",
+					"pattern": [
+						{
+							"type": "Text",
+							"value": "Už ste sa prihlásili na odber nášho informačného bulletinu."
+						}
+					]
+				},
+				{
+					"match": [],
+					"languageTag": "zh",
+					"pattern": [{ "type": "Text", "value": "你已经订阅了我们的通讯。" }]
+				},
+				{
+					"languageTag": "fr",
+					"match": [],
+					"pattern": [{ "type": "Text", "value": "Vous êtes déjà inscrit à notre newsletter." }]
+				},
+				{
+					"languageTag": "it",
+					"match": [],
+					"pattern": [{ "type": "Text", "value": "Sei già iscritto alla nostra newsletter." }]
+				}
+			]
+		},
+		{
+			"id": "newsletter_error_captcha",
+			"selectors": [],
+			"variants": [
+				{
+					"languageTag": "en",
+					"match": [],
+					"pattern": [{ "type": "Text", "value": "Please complete the captcha" }]
+				},
+				{
+					"languageTag": "de",
+					"match": [],
+					"pattern": [{ "type": "Text", "value": "Bitte bestätige, dass du ein Mensch bist." }]
+				},
+				{
+					"languageTag": "fr",
+					"match": [],
+					"pattern": [{ "type": "Text", "value": "Veuillez compléter le captcha" }]
+				},
+				{
+					"languageTag": "it",
+					"match": [],
+					"pattern": [{ "type": "Text", "value": "Per favore completa il captcha" }]
+				},
+				{
+					"languageTag": "pt-BR",
+					"match": [],
+					"pattern": [{ "type": "Text", "value": "Por favor complete o captcha" }]
+				},
+				{
+					"languageTag": "sk",
+					"match": [],
+					"pattern": [{ "type": "Text", "value": "Vyplňte prosím obrázok captcha" }]
+				},
+				{
+					"languageTag": "zh",
+					"match": [],
+					"pattern": [{ "type": "Text", "value": "请填写验证码" }]
+				}
+			]
+		},
+		{
+			"id": "newsletter_error_emptyEmail",
+			"selectors": [],
+			"variants": [
+				{
+					"match": [],
+					"languageTag": "de",
+					"pattern": [{ "type": "Text", "value": "Bitte geben Sie Ihre E-Mail Adresse ein." }]
+				},
+				{
+					"match": [],
+					"languageTag": "en",
+					"pattern": [{ "type": "Text", "value": "Please enter your email address." }]
+				},
+				{
+					"match": [],
+					"languageTag": "pt-BR",
+					"pattern": [{ "type": "Text", "value": "Por favor, insira seu endereço de e-mail." }]
+				},
+				{
+					"match": [],
+					"languageTag": "sk",
+					"pattern": [{ "type": "Text", "value": "Zadajte svoju e-mailovú adresu." }]
+				},
+				{
+					"match": [],
+					"languageTag": "zh",
+					"pattern": [{ "type": "Text", "value": "请输入你的电子邮件地址。" }]
+				},
+				{
+					"languageTag": "fr",
+					"match": [],
+					"pattern": [{ "type": "Text", "value": "Veuillez entrer votre adresse e-mail." }]
+				},
+				{
+					"languageTag": "it",
+					"match": [],
+					"pattern": [{ "type": "Text", "value": "Inserisci il tuo indirizzo email." }]
+				}
+			]
+		},
+		{
+			"id": "newsletter_error_generic",
+			"selectors": [],
+			"variants": [
+				{
+					"match": [],
+					"languageTag": "de",
+					"pattern": [
+						{
+							"type": "Text",
+							"value": "Es ist ein Fehler aufgetreten. Bitte versuchen Sie es später noch einmal."
+						}
+					]
+				},
+				{
+					"match": [],
+					"languageTag": "en",
+					"pattern": [{ "type": "Text", "value": "Something went wrong. Please try again later." }]
+				},
+				{
+					"match": [],
+					"languageTag": "pt-BR",
+					"pattern": [
+						{ "type": "Text", "value": "Algo deu errado. Por favor, tente novamente mais tarde." }
+					]
+				},
+				{
+					"match": [],
+					"languageTag": "sk",
+					"pattern": [{ "type": "Text", "value": "Niečo sa pokazilo. Skúste to prosím neskôr." }]
+				},
+				{
+					"match": [],
+					"languageTag": "zh",
+					"pattern": [{ "type": "Text", "value": "出了点问题，请稍后再试。" }]
+				},
+				{
+					"languageTag": "fr",
+					"match": [],
+					"pattern": [
+						{
+							"type": "Text",
+							"value": "Quelque chose s'est mal passé. Veuillez réessayer plus tard."
+						}
+					]
+				},
+				{
+					"languageTag": "it",
+					"match": [],
+					"pattern": [{ "type": "Text", "value": "Qualcosa è andato storto. Prova più tardi." }]
+				}
+			]
+		},
+		{
+			"id": "newsletter_error_invalidEmail",
+			"selectors": [],
+			"variants": [
+				{
+					"match": [],
+					"languageTag": "de",
+					"pattern": [
+						{ "type": "Text", "value": "Bitte geben Sie eine gültige E-Mail Adresse ein." }
+					]
+				},
+				{
+					"match": [],
+					"languageTag": "en",
+					"pattern": [{ "type": "Text", "value": "Please enter a valid email address." }]
+				},
+				{
+					"match": [],
+					"languageTag": "pt-BR",
+					"pattern": [
+						{ "type": "Text", "value": "Por favor, insira um endereço de e-mail válido." }
+					]
+				},
+				{
+					"match": [],
+					"languageTag": "sk",
+					"pattern": [{ "type": "Text", "value": "Zadajte platnú e-mailovú adresu." }]
+				},
+				{
+					"match": [],
+					"languageTag": "zh",
+					"pattern": [{ "type": "Text", "value": "请输入有效的电子邮件地址。" }]
+				},
+				{
+					"languageTag": "fr",
+					"match": [],
+					"pattern": [{ "type": "Text", "value": "Veuillez entrer une adresse e-mail valide." }]
+				},
+				{
+					"languageTag": "it",
+					"match": [],
+					"pattern": [{ "type": "Text", "value": "Inserisci un indirizzo email valido." }]
+				}
+			]
+		},
+		{
+			"id": "newsletter_placeholder",
+			"selectors": [],
+			"variants": [
+				{
+					"match": [],
+					"languageTag": "de",
+					"pattern": [{ "type": "Text", "value": "Eingabe der E-Mail ..." }]
+				},
+				{
+					"match": [],
+					"languageTag": "en",
+					"pattern": [{ "type": "Text", "value": "Enter your email ..." }]
+				},
+				{
+					"match": [],
+					"languageTag": "pt-BR",
+					"pattern": [{ "type": "Text", "value": "Digite o seu e-mail..." }]
+				},
+				{
+					"match": [],
+					"languageTag": "sk",
+					"pattern": [{ "type": "Text", "value": "Zadajte email ..." }]
+				},
+				{
+					"match": [],
+					"languageTag": "zh",
+					"pattern": [{ "type": "Text", "value": "输入你的电子邮箱 ..." }]
+				},
+				{
+					"languageTag": "fr",
+					"match": [],
+					"pattern": [{ "type": "Text", "value": "Entrez votre e-mail..." }]
+				},
+				{
+					"languageTag": "it",
+					"match": [],
+					"pattern": [{ "type": "Text", "value": "Inserisci la tua email ..." }]
+				}
+			]
+		},
+		{
+			"id": "newsletter_subscribe_description",
+			"selectors": [],
+			"variants": [
+				{
+					"match": [],
+					"languageTag": "de",
+					"pattern": [
+						{
+							"type": "Text",
+							"value": "Abonnieren Sie unseren Newsletter, um über die neuesten Entwicklungen auf dem Laufenden zu bleiben."
+						}
+					]
+				},
+				{
+					"match": [],
+					"languageTag": "en",
+					"pattern": [
+						{
+							"type": "Text",
+							"value": "We'll send you updates about inlang and globalization. You can unsubscribe at any time."
+						}
+					]
+				},
+				{
+					"match": [],
+					"languageTag": "pt-BR",
+					"pattern": [
+						{
+							"type": "Text",
+							"value": "Vamos te enviar atualizações sobre o inlang e globalização. Você pode se desinscrever a qualquer momento."
+						}
+					]
+				},
+				{
+					"match": [],
+					"languageTag": "sk",
+					"pattern": [
+						{
+							"type": "Text",
+							"value": "Budeme vám posielať aktuálne informácie o inlangu a globalizácii. Odber môžete kedykoľvek zrušiť."
+						}
+					]
+				},
+				{
+					"match": [],
+					"languageTag": "zh",
+					"pattern": [
+						{
+							"type": "Text",
+							"value": "我们将向你发送有关 inlang 和全球化的最新信息。你可以随时取消订阅。"
+						}
+					]
+				},
+				{
+					"languageTag": "fr",
+					"match": [],
+					"pattern": [
+						{
+							"type": "Text",
+							"value": "Nous vous enverrons des mises à jour sur inlang et la traduction. Vous pouvez vous désabonner à tout moment."
+						}
+					]
+				},
+				{
+					"languageTag": "it",
+					"match": [],
+					"pattern": [
+						{
+							"type": "Text",
+							"value": "Ti manderemo aggiornamenti riguardanti inlang e la globalizzazione. Puoi disiscriverti quando vuoi."
+						}
+					]
+				}
+			]
+		},
+		{
+			"id": "newsletter_subscribe_title",
+			"selectors": [],
+			"variants": [
+				{
+					"match": [],
+					"languageTag": "de",
+					"pattern": [{ "type": "Text", "value": "Bleiben Sie auf dem Laufenden" }]
+				},
+				{
+					"match": [],
+					"languageTag": "en",
+					"pattern": [{ "type": "Text", "value": "Subscribe to our newsletter" }]
+				},
+				{
+					"match": [],
+					"languageTag": "pt-BR",
+					"pattern": [{ "type": "Text", "value": "Receba as nossas novidades" }]
+				},
+				{
+					"match": [],
+					"languageTag": "sk",
+					"pattern": [{ "type": "Text", "value": "Prihláste sa na odber našich noviniek" }]
+				},
+				{
+					"match": [],
+					"languageTag": "zh",
+					"pattern": [{ "type": "Text", "value": "订阅我们的通讯" }]
+				},
+				{
+					"languageTag": "fr",
+					"match": [],
+					"pattern": [{ "type": "Text", "value": "Abonnez-vous à notre newsletter" }]
+				},
+				{
+					"languageTag": "it",
+					"match": [],
+					"pattern": [{ "type": "Text", "value": "Iscriviti alla nostra newsletter" }]
+				}
+			]
+		},
+		{
+			"id": "newsletter_success",
+			"selectors": [],
+			"variants": [
+				{
+					"match": [],
+					"languageTag": "de",
+					"pattern": [{ "type": "Text", "value": "Vielen Dank für Ihr Abonnement!" }]
+				},
+				{
+					"match": [],
+					"languageTag": "en",
+					"pattern": [{ "type": "Text", "value": "Thank you for subscribing!" }]
+				},
+				{
+					"match": [],
+					"languageTag": "pt-BR",
+					"pattern": [{ "type": "Text", "value": "Obrigado por se inscrever!" }]
+				},
+				{
+					"match": [],
+					"languageTag": "sk",
+					"pattern": [{ "type": "Text", "value": "Ďakujeme, že ste sa prihlásili na odber!" }]
+				},
+				{
+					"match": [],
+					"languageTag": "zh",
+					"pattern": [{ "type": "Text", "value": "感谢你的订阅！" }]
+				},
+				{
+					"languageTag": "fr",
+					"match": [],
+					"pattern": [{ "type": "Text", "value": "Merci de vous être abonné !" }]
+				},
+				{
+					"languageTag": "it",
+					"match": [],
+					"pattern": [{ "type": "Text", "value": "Grazie per esserti iscritto!" }]
+				}
+			]
+		},
+		{
+			"id": "newsletter_title",
+			"selectors": [],
+			"variants": [
+				{
+					"match": [],
+					"languageTag": "de",
+					"pattern": [{ "type": "Text", "value": "Newsletter" }]
+				},
+				{
+					"match": [],
+					"languageTag": "en",
+					"pattern": [{ "type": "Text", "value": "Newsletter" }]
+				},
+				{
+					"match": [],
+					"languageTag": "pt-BR",
+					"pattern": [{ "type": "Text", "value": "Newsletter" }]
+				},
+				{
+					"match": [],
+					"languageTag": "sk",
+					"pattern": [{ "type": "Text", "value": "Newsletter" }]
+				},
+				{ "match": [], "languageTag": "zh", "pattern": [{ "type": "Text", "value": "订阅邮件" }] },
+				{
+					"languageTag": "fr",
+					"match": [],
+					"pattern": [{ "type": "Text", "value": "Newsletter" }]
+				},
+				{ "languageTag": "it", "match": [], "pattern": [{ "type": "Text", "value": "Newsletter" }] }
+			]
+		},
+		{
+			"id": "newsletter_unsubscribed_description",
+			"selectors": [],
+			"variants": [
+				{
+					"match": [],
+					"languageTag": "de",
+					"pattern": [
+						{
+							"type": "Text",
+							"value": "Sie haben sich erfolgreich von unserem Newsletter abgemeldet. Besuchen Sie uns bei Fragen auf"
+						}
+					]
+				},
+				{
+					"match": [],
+					"languageTag": "en",
+					"pattern": [
+						{
+							"type": "Text",
+							"value": "We're sad to see you go. If you have any feedback, please let us know on our"
+						}
+					]
+				},
+				{
+					"match": [],
+					"languageTag": "pt-BR",
+					"pattern": [
+						{
+							"type": "Text",
+							"value": "Estamos tristes de ver você ir. Se você tiver qualquer feedback, nos informe em nosso"
+						}
+					]
+				},
+				{
+					"match": [],
+					"languageTag": "sk",
+					"pattern": [
+						{
+							"type": "Text",
+							"value": "Je nám ľúto, že odchádzate. Ak máte nejakú spätnú väzbu, dajte nám vedieť na našej"
+						}
+					]
+				},
+				{
+					"match": [],
+					"languageTag": "zh",
+					"pattern": [
+						{ "type": "Text", "value": "我们很舍不得你离开。如果你有任何反馈意见，请在我们的" }
+					]
+				},
+				{
+					"languageTag": "fr",
+					"match": [],
+					"pattern": [
+						{
+							"type": "Text",
+							"value": "Nous sommes tristes de vous voir partir. Si vous avez des commentaires, veuillez nous en informer sur notre"
+						}
+					]
+				},
+				{
+					"languageTag": "it",
+					"match": [],
+					"pattern": [
+						{
+							"type": "Text",
+							"value": "Siamo tristi di vederti andare via. Se hai qualche feedback, perfavore facci sapere sul nostro"
+						}
+					]
+				}
+			]
+		},
+		{
+			"id": "newsletter_unsubscribed_title",
+			"selectors": [],
+			"variants": [
+				{
+					"match": [],
+					"languageTag": "de",
+					"pattern": [{ "type": "Text", "value": "Abmeldung erfolgreich" }]
+				},
+				{
+					"match": [],
+					"languageTag": "en",
+					"pattern": [{ "type": "Text", "value": "You're unsubscribed" }]
+				},
+				{
+					"match": [],
+					"languageTag": "pt-BR",
+					"pattern": [{ "type": "Text", "value": "Você se desinscreveu" }]
+				},
+				{
+					"match": [],
+					"languageTag": "sk",
+					"pattern": [{ "type": "Text", "value": "Ste odhlásený z odberu" }]
+				},
+				{ "match": [], "languageTag": "zh", "pattern": [{ "type": "Text", "value": "你已退订" }] },
+				{
+					"languageTag": "fr",
+					"match": [],
+					"pattern": [{ "type": "Text", "value": "Vous êtes désabonné" }]
+				},
+				{
+					"languageTag": "it",
+					"match": [],
+					"pattern": [{ "type": "Text", "value": "Sei stato disiscritto" }]
+				}
+			]
+		}
+	]
+}