--- conflicted
+++ resolved
@@ -3,11 +3,10 @@
 import { parseMarkdown } from "./parse-markdown.js"
 import { serializeAst } from "./serialize-ast.js"
 import { validateAst } from "./validate-ast.js"
-import type { MarkdownNode } from "./schemas.js"
 
 function expectNodeType<T extends MarkdownNode["type"]>(
 	node: MarkdownNode | undefined,
-	type: T,
+	type: T
 ): Extract<MarkdownNode, { type: T }> {
 	expect(node?.type).toBe(type)
 	if (!node || node.type !== type) {
@@ -19,35 +18,19 @@
 function childAt<T extends MarkdownNode["type"]>(
 	parent: { children?: MarkdownNode[] },
 	index: number,
-	type: T,
+	type: T
 ): Extract<MarkdownNode, { type: T }> {
 	return expectNodeType(parent.children?.[index], type)
 }
 
-function expectNode<T extends MarkdownNode["type"]>(
-	node: MarkdownNode | undefined,
-	type: T
-): Extract<MarkdownNode, { type: T }> {
-	expect(node?.type).toBe(type)
-	if (!node || node.type !== type) {
-		throw new Error(`expected ${type} node`)
-	}
-	return node as Extract<MarkdownNode, { type: T }>
-}
-
 describe("root & paragraph", () => {
 	test("paragraph text", () => {
 		const input = `Hello world.`
 		const ast = parseMarkdown(input)
 		const out = serializeAst(ast)
 
-<<<<<<< HEAD
-		const paragraph = expectNode(ast.children[0], "paragraph")
-		const text = expectNode(paragraph.children?.[0], "text")
-=======
 		const paragraph = expectNodeType(ast.children[0], "paragraph")
 		const text = childAt(paragraph, 0, "text")
->>>>>>> d9a6f62c
 		expect(text.value).toBe("Hello world.")
 
 		expect(validateAst(ast)).toBe(true)
@@ -62,11 +45,7 @@
 		const ast = parseMarkdown(input)
 		const out = serializeAst(ast)
 
-<<<<<<< HEAD
-		const heading = expectNode(ast.children[0], "heading")
-=======
 		const heading = expectNodeType(ast.children[0], "heading")
->>>>>>> d9a6f62c
 		expect(heading.depth).toBe(level)
 
 		expect(validateAst(ast)).toBe(true)
@@ -80,15 +59,9 @@
 		const ast = parseMarkdown(input)
 		const out = serializeAst(ast)
 
-<<<<<<< HEAD
-		const para = expectNode(ast.children[0], "paragraph")
-		const strong = expectNode(para.children?.[0], "strong")
-		const text = expectNode(strong.children?.[0], "text")
-=======
 		const para = expectNodeType(ast.children[0], "paragraph")
 		const strong = childAt(para, 0, "strong")
 		const text = childAt(strong, 0, "text")
->>>>>>> d9a6f62c
 		expect(text.value).toBe("bold")
 
 		expect(validateAst(ast)).toBe(true)
@@ -101,15 +74,9 @@
 		const ast = parseMarkdown(input)
 		const out = serializeAst(ast)
 
-<<<<<<< HEAD
-		const para = expectNode(ast.children[0], "paragraph")
-		const strong = expectNode(para.children?.[0], "strong")
-		const text = expectNode(strong.children?.[0], "text")
-=======
 		const para = expectNodeType(ast.children[0], "paragraph")
 		const strong = childAt(para, 0, "strong")
 		const text = childAt(strong, 0, "text")
->>>>>>> d9a6f62c
 		expect(text.value).toBe("bold")
 
 		expect(validateAst(ast)).toBe(true)
@@ -121,15 +88,9 @@
 		const ast = parseMarkdown(input)
 		const out = serializeAst(ast)
 
-<<<<<<< HEAD
-		const para = expectNode(ast.children[0], "paragraph")
-		const emphasis = expectNode(para.children?.[0], "emphasis")
-		const text = expectNode(emphasis.children?.[0], "text")
-=======
 		const para = expectNodeType(ast.children[0], "paragraph")
 		const emphasis = childAt(para, 0, "emphasis")
 		const text = childAt(emphasis, 0, "text")
->>>>>>> d9a6f62c
 		expect(text.value).toBe("italic")
 
 		expect(validateAst(ast)).toBe(true)
@@ -142,15 +103,9 @@
 		const ast = parseMarkdown(input)
 		const out = serializeAst(ast)
 
-<<<<<<< HEAD
-		const para = expectNode(ast.children[0], "paragraph")
-		const emphasis = expectNode(para.children?.[0], "emphasis")
-		const text = expectNode(emphasis.children?.[0], "text")
-=======
 		const para = expectNodeType(ast.children[0], "paragraph")
 		const emphasis = childAt(para, 0, "emphasis")
 		const text = childAt(emphasis, 0, "text")
->>>>>>> d9a6f62c
 		expect(text.value).toBe("italic")
 
 		expect(validateAst(ast)).toBe(true)
@@ -162,15 +117,9 @@
 		const ast = parseMarkdown(input)
 		const out = serializeAst(ast)
 
-<<<<<<< HEAD
-		const para = expectNode(ast.children[0], "paragraph")
-		const code = expectNode(para.children?.[0], "inlineCode")
-		expect(code.value).toBe("code")
-=======
 		const para = expectNodeType(ast.children[0], "paragraph")
 		const inlineCode = childAt(para, 0, "inlineCode")
 		expect(inlineCode.value).toBe("code")
->>>>>>> d9a6f62c
 
 		expect(validateAst(ast)).toBe(true)
 		expect(out).toBe(input)
@@ -181,15 +130,9 @@
 		const ast = parseMarkdown(input)
 		const out = serializeAst(ast)
 
-<<<<<<< HEAD
-		const para = expectNode(ast.children[0], "paragraph")
-		const strike = expectNode(para.children?.[0], "delete")
-		const text = expectNode(strike.children?.[0], "text")
-=======
 		const para = expectNodeType(ast.children[0], "paragraph")
 		const del = childAt(para, 0, "delete")
 		const text = childAt(del, 0, "text")
->>>>>>> d9a6f62c
 		expect(text.value).toBe("strike")
 
 		expect(validateAst(ast)).toBe(true)
@@ -203,11 +146,7 @@
 		const ast = parseMarkdown(input)
 		const out = serializeAst(ast)
 
-<<<<<<< HEAD
-		const code = expectNode(ast.children[0], "code")
-=======
 		const code = expectNodeType(ast.children[0], "code")
->>>>>>> d9a6f62c
 		expect(code.lang).toBe("js")
 		expect(code.value).toBe("const a = 1")
 
@@ -220,11 +159,7 @@
 		const ast = parseMarkdown(input)
 		const out = serializeAst(ast)
 
-<<<<<<< HEAD
-		const code = expectNode(ast.children[0], "code")
-=======
 		const code = expectNodeType(ast.children[0], "code")
->>>>>>> d9a6f62c
 		expect(code.lang).toBe(null)
 		expect(code.value).toBe("plain code")
 
@@ -239,15 +174,6 @@
 		const ast = parseMarkdown(input)
 		const out = serializeAst(ast)
 
-<<<<<<< HEAD
-		const list = expectNode(ast.children[0], "list")
-		expect(list.ordered).toBe(false)
-		expect(list.children?.length).toBe(2)
-		const firstItem = expectNode(list.children?.[0], "listItem")
-		const firstPara = expectNode(firstItem.children?.[0], "paragraph")
-		const firstText = expectNode(firstPara.children?.[0], "text")
-		expect(firstText.value).toBe("one")
-=======
 		const list = expectNodeType(ast.children[0], "list")
 		expect(list.ordered).toBe(false)
 		expect(list.children?.length).toBe(2)
@@ -255,7 +181,6 @@
 		const firstParagraph = childAt(firstItem, 0, "paragraph")
 		const text = childAt(firstParagraph, 0, "text")
 		expect(text.value).toBe("one")
->>>>>>> d9a6f62c
 
 		expect(validateAst(ast)).toBe(true)
 		expect(out).toBe(input)
@@ -266,21 +191,6 @@
 		const ast = parseMarkdown(input)
 		const out = serializeAst(ast)
 
-<<<<<<< HEAD
-		const list = expectNode(ast.children[0], "list")
-		expect(list.ordered).toBe(false)
-		const items = list.children ?? []
-		const firstItem = expectNode(items[0], "listItem")
-		expect(firstItem.checked).toBe(true)
-		const firstPara = expectNode(firstItem.children?.[0], "paragraph")
-		const firstText = expectNode(firstPara.children?.[0], "text")
-		expect(firstText.value).toBe("done")
-		const secondItem = expectNode(items[1], "listItem")
-		expect(secondItem.checked).toBe(false)
-		const secondPara = expectNode(secondItem.children?.[0], "paragraph")
-		const secondText = expectNode(secondPara.children?.[0], "text")
-		expect(secondText.value).toBe("todo")
-=======
 		const list = expectNodeType(ast.children[0], "list")
 		expect(list.ordered).toBe(false)
 		const first = childAt(list, 0, "listItem")
@@ -292,7 +202,6 @@
 		expect(second.checked).toBe(false)
 		const secondParagraph = childAt(second, 0, "paragraph")
 		expect(childAt(secondParagraph, 0, "text").value).toBe("todo")
->>>>>>> d9a6f62c
 
 		expect(validateAst(ast)).toBe(true)
 		expect(out).toBe(input)
@@ -303,22 +212,12 @@
 		const ast = parseMarkdown(input)
 		const out = serializeAst(ast)
 
-<<<<<<< HEAD
-		const list = expectNode(ast.children[0], "list")
-		expect(list.ordered).toBe(true)
-		expect(list.children?.length).toBe(2)
-		const firstItem = expectNode(list.children?.[0], "listItem")
-		const firstPara = expectNode(firstItem.children?.[0], "paragraph")
-		const firstText = expectNode(firstPara.children?.[0], "text")
-		expect(firstText.value).toBe("one")
-=======
 		const list = expectNodeType(ast.children[0], "list")
 		expect(list.ordered).toBe(true)
 		expect(list.children?.length).toBe(2)
 		const first = childAt(list, 0, "listItem")
 		const firstParagraph = childAt(first, 0, "paragraph")
 		expect(childAt(firstParagraph, 0, "text").value).toBe("one")
->>>>>>> d9a6f62c
 
 		expect(validateAst(ast)).toBe(true)
 		expect(out).toBe(input)
@@ -329,16 +228,6 @@
 		const ast = parseMarkdown(input)
 		const out = serializeAst(ast)
 
-<<<<<<< HEAD
-		const list = expectNode(ast.children[0], "list")
-		expect(list.ordered).toBe(true)
-		expect(list.start).toBe(3)
-		expect(list.children?.length).toBe(2)
-		const secondItem = expectNode(list.children?.[1], "listItem")
-		const secondPara = expectNode(secondItem.children?.[0], "paragraph")
-		const secondText = expectNode(secondPara.children?.[0], "text")
-		expect(secondText.value).toBe("four")
-=======
 		const list = expectNodeType(ast.children[0], "list")
 		expect(list.ordered).toBe(true)
 		expect(list.start).toBe(3)
@@ -346,7 +235,6 @@
 		const second = childAt(list, 1, "listItem")
 		const secondParagraph = childAt(second, 0, "paragraph")
 		expect(childAt(secondParagraph, 0, "text").value).toBe("four")
->>>>>>> d9a6f62c
 
 		expect(validateAst(ast)).toBe(true)
 		expect(out).toBe(input)
@@ -359,16 +247,9 @@
 		const ast = parseMarkdown(input)
 		const out = serializeAst(ast)
 
-<<<<<<< HEAD
-		const bq = expectNode(ast.children[0], "blockquote")
-		const para = expectNode(bq.children?.[0], "paragraph")
-		const text = expectNode(para.children?.[0], "text")
-		expect(text.value).toBe("quote")
-=======
 		const bq = expectNodeType(ast.children[0], "blockquote")
 		const para = childAt(bq, 0, "paragraph")
 		expect(childAt(para, 0, "text").value).toBe("quote")
->>>>>>> d9a6f62c
 
 		expect(validateAst(ast)).toBe(true)
 		expect(out).toBe(input)
@@ -422,20 +303,6 @@
 		const ast = parseMarkdown(input)
 		const out = serializeAst(ast)
 
-<<<<<<< HEAD
-		const para = expectNode(ast.children[0], "paragraph")
-		const children = para.children ?? []
-		const t1 = expectNode(children[0], "text")
-		expect(t1.value).toBe("Hello ")
-		const htmlOpen = expectNode(children[1], "html")
-		expect(htmlOpen.value).toBe('<span class="x">')
-		const tWorld = expectNode(children[2], "text")
-		expect(tWorld.value).toBe("world")
-		const htmlClose = expectNode(children[3], "html")
-		expect(htmlClose.value).toBe("</span>")
-		const t2 = expectNode(children[4], "text")
-		expect(t2.value).toBe(".")
-=======
 		const para = expectNodeType(ast.children[0], "paragraph")
 		const children = para.children ?? []
 		const text1 = expectNodeType(children[0], "text")
@@ -448,7 +315,6 @@
 		expect(htmlClose.value).toBe("</span>")
 		const textEnd = expectNodeType(children[4], "text")
 		expect(textEnd.value).toBe(".")
->>>>>>> d9a6f62c
 
 		expect(validateAst(ast)).toBe(true)
 		expect(out).toBe(input)
@@ -459,11 +325,7 @@
 		const ast = parseMarkdown(input)
 		const out = serializeAst(ast)
 
-<<<<<<< HEAD
-		const html = expectNode(ast.children[0], "html")
-=======
 		const html = expectNodeType(ast.children[0], "html")
->>>>>>> d9a6f62c
 		expect(html.value).toBe('<div class="wrap">\n<p>hello</p>\n</div>')
 
 		expect(validateAst(ast)).toBe(true)
@@ -476,13 +338,8 @@
 		const out = serializeAst(ast)
 
 		// Unknown/custom tags are treated as inline HTML inside a paragraph by remark-parse
-<<<<<<< HEAD
-		const para = expectNode(ast.children[0], "paragraph")
-		const first = expectNode(para.children?.[0], "html")
-=======
 		const para = expectNodeType(ast.children[0], "paragraph")
 		const first = childAt(para, 0, "html")
->>>>>>> d9a6f62c
 		expect(first.value).toContain("doc-figure")
 
 		expect(out).toBe(input)
@@ -500,13 +357,8 @@
 		const ast = parseMarkdown(input)
 		const out = serializeAst(ast)
 
-<<<<<<< HEAD
-		const para = expectNode(ast.children[0], "paragraph")
-		const img = expectNode(para.children?.[0], "image")
-=======
 		const para = expectNodeType(ast.children[0], "paragraph")
 		const img = childAt(para, 0, "image")
->>>>>>> d9a6f62c
 		expect(img.url).toBe("https://example.com/a.png")
 		expect(img.alt).toBe("alt")
 		expect(img.title).toBe("title")
@@ -520,19 +372,11 @@
 		const ast = parseMarkdown(input)
 		const out = serializeAst(ast)
 
-<<<<<<< HEAD
-		const para = expectNode(ast.children[0], "paragraph")
-		const link = expectNode(para.children?.[0], "link")
-		expect(link.url).toBe("https://example.com")
-		expect(link.title).toBe("title")
-		const txt = expectNode(link.children?.[0], "text")
-=======
 		const para = expectNodeType(ast.children[0], "paragraph")
 		const link = childAt(para, 0, "link")
 		expect(link.url).toBe("https://example.com")
 		expect(link.title).toBe("title")
 		const txt = childAt(link, 0, "text")
->>>>>>> d9a6f62c
 		expect(txt.value).toBe("text")
 
 		expect(validateAst(ast)).toBe(true)
@@ -546,28 +390,6 @@
 		const ast = parseMarkdown(input)
 		const out = serializeAst(ast)
 
-<<<<<<< HEAD
-		const table = expectNode(ast.children[0], "table")
-		expect(Array.isArray(table.align)).toBe(true)
-		const align = table.align
-		expect(Array.isArray(align) ? align.length : 0).toBe(2)
-
-		const rows = table.children ?? []
-		const row1 = expectNode(rows[0], "tableRow")
-		const row2 = expectNode(rows[1], "tableRow")
-		const row1Cell1 = expectNode(row1.children?.[0], "tableCell")
-		const row1Cell1Text = expectNode(row1Cell1.children?.[0], "text")
-		expect(row1Cell1Text.value).toBe("a")
-		const row1Cell2 = expectNode(row1.children?.[1], "tableCell")
-		const row1Cell2Text = expectNode(row1Cell2.children?.[0], "text")
-		expect(row1Cell2Text.value).toBe("b")
-		const row2Cell1 = expectNode(row2.children?.[0], "tableCell")
-		const row2Cell1Text = expectNode(row2Cell1.children?.[0], "text")
-		expect(row2Cell1Text.value).toBe("1")
-		const row2Cell2 = expectNode(row2.children?.[1], "tableCell")
-		const row2Cell2Text = expectNode(row2Cell2.children?.[0], "text")
-		expect(row2Cell2Text.value).toBe("2")
-=======
 		const table = expectNodeType(ast.children[0], "table")
 		expect(Array.isArray(table.align)).toBe(true)
 		expect((table.align ?? []).length).toBe(2)
@@ -579,7 +401,6 @@
 		expect(childAt(childAt(row1, 1, "tableCell"), 0, "text").value).toBe("b")
 		expect(childAt(childAt(row2, 0, "tableCell"), 0, "text").value).toBe("1")
 		expect(childAt(childAt(row2, 1, "tableCell"), 0, "text").value).toBe("2")
->>>>>>> d9a6f62c
 
 		expect(validateAst(ast)).toBe(true)
 		expect(out).toBe(input)
@@ -591,23 +412,11 @@
 		const ast = parseMarkdown(input)
 		const out = serializeAst(ast)
 
-<<<<<<< HEAD
-		const table = expectNode(ast.children[0], "table")
-		expect(table.children?.length).toBe(2)
-		const headerRow = expectNode(table.children?.[0], "tableRow")
-		const headerCell1 = expectNode(headerRow.children?.[0], "tableCell")
-		const headerCell1Text = expectNode(headerCell1.children?.[0], "text")
-		expect(headerCell1Text.value).toBe("a")
-		const headerCell2 = expectNode(headerRow.children?.[1], "tableCell")
-		const headerCell2Text = expectNode(headerCell2.children?.[0], "text")
-		expect(headerCell2Text.value).toBe("b")
-=======
 		const table = expectNodeType(ast.children[0], "table")
 		expect(table.children?.length).toBe(2)
 		const headerRow = childAt(table, 0, "tableRow")
 		expect(childAt(childAt(headerRow, 0, "tableCell"), 0, "text").value).toBe("a")
 		expect(childAt(childAt(headerRow, 1, "tableCell"), 0, "text").value).toBe("b")
->>>>>>> d9a6f62c
 
 		expect(validateAst(ast)).toBe(true)
 		expect(out).toBe(canonicalOutput)
@@ -620,15 +429,9 @@
 		const ast = parseMarkdown(input)
 		const out = serializeAst(ast)
 
-<<<<<<< HEAD
-		const yaml = expectNode(ast.children[0], "yaml")
-		expect(yaml.value).toBe("title: test")
-		const heading = expectNode(ast.children[1], "heading")
-=======
 		const yaml = expectNodeType(ast.children[0], "yaml")
 		expect(yaml.value).toBe("title: test")
 		const heading = expectNodeType(ast.children[1], "heading")
->>>>>>> d9a6f62c
 		expect(heading.depth).toBe(1)
 
 		expect(validateAst(ast)).toBe(true)
@@ -641,11 +444,7 @@
 		const ast = parseMarkdown(input)
 		const out = serializeAst(ast)
 
-<<<<<<< HEAD
-		const yaml = expectNode(ast.children[0], "yaml")
-=======
 		const yaml = expectNodeType(ast.children[0], "yaml")
->>>>>>> d9a6f62c
 		expect(yaml.value).toBe("title: test")
 
 		expect(validateAst(ast)).toBe(true)
