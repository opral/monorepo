--- conflicted
+++ resolved
@@ -306,14 +306,10 @@
 					setLixErrors([])
 
 					// @ts-ignore -- causes reactivity bugs because the sdk uses watch and triggers updates on changes caused by itself
-					newRepo.nodeishFs.watch = () => {}
+					newRepo.nodeishFs.watch = () => { }
 
 					setLastPullTime(new Date())
-<<<<<<< HEAD
 					setLocalChanges(0)
-=======
-
->>>>>>> 3c6952a3
 					// Invalidate the project while we switch branches
 					setProject(undefined)
 					return newRepo
