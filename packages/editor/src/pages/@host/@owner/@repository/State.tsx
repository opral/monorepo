--- conflicted
+++ resolved
@@ -18,17 +18,13 @@
 import { useLocalStorage } from "#src/services/local-storage/index.js"
 import type { TourStepId } from "./components/Notification/TourHintWrapper.jsx"
 import { setSearchParams } from "./helper/setSearchParams.js"
-<<<<<<< HEAD
-import { openRepository, createNodeishMemoryFs, type Repository, LixError } from "@lix-js/client"
-import { browserAuth } from "@lix-js/server"
-=======
 import {
 	getAuthClient,
 	openRepository,
 	createNodeishMemoryFs,
 	type Repository,
 } from "@lix-js/client"
->>>>>>> 2c04004e
+
 import { publicEnv } from "@inlang/env-variables"
 import {
 	LanguageTag,
