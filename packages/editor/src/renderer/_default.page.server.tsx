--- conflicted
+++ resolved
@@ -35,11 +35,7 @@
       <head>
 	  		<title>${dangerouslySkipEscape(metaInfo.title)}</title>
 			<meta name="description" content="${dangerouslySkipEscape(metaInfo.description)}" />
-<<<<<<< HEAD
-			<meta name="og:image" content="/images/fink-social-image.jpg" />
-=======
 			<meta name="og:image" content="/editor/images/fink-social-image.jpg" />
->>>>>>> 3ac0fc46
 			<meta charset="UTF-8" />
 			<meta name="viewport" content="width=device-width, initial-scale=1.0" />
 		<!-- theme-color means the background color of the iOS status bar -->
