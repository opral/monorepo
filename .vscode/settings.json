{
	// --- AUTO FORMAT CODE ON SAVE ---
	"editor.formatOnSave": true,
	"editor.formatOnSaveMode": "modificationsIfAvailable",
	"editor.defaultFormatter": "esbenp.prettier-vscode",
	"eslint.format.enable": true,
	// ---------------------------------
	"editor.codeActionsOnSave": {
		"source.fixAll": "never",
		"source.fixAll.eslint": "explicit"
	},
	"gitlens.showWelcomeOnInstall": false,
	"gitlens.showWhatsNewAfterUpgrades": false,
	"gitlens.plusFeatures.enabled": false,
	"typescript.tsdk": "node_modules/typescript/lib",
	"files.associations": {
		".eslintrc.json": "jsonc",
		"tsconfig*.json": "jsonc"
	},
	"search.exclude": {
		"**/node_modules": true,
		"**/dist": true,
		"**/.svelte-kit": true,
		"**/build": true,
		"**/coverage": true,
		"**/.turbo": true
	},
	"files.watcherExclude": {
		"**/dist": true
	},
	"[yaml]": {
		"editor.defaultFormatter": "redhat.vscode-yaml"
	},
	"[jsonc]": {
		"editor.defaultFormatter": "esbenp.prettier-vscode"
	},
	"[typescript]": {
		"editor.defaultFormatter": "esbenp.prettier-vscode"
	},
<<<<<<< HEAD
	"cSpell.words": ["inlang", "vinxi"],
=======
	"cSpell.words": ["inlang"],
	"[astro]": {
		"editor.defaultFormatter": "astro-build.astro-vscode"
	},
	"[svg]": {
		"editor.defaultFormatter": "jock.svg"
	},
>>>>>>> e042764c
	"testing.automaticallyOpenPeekView": "never"
}<|MERGE_RESOLUTION|>--- conflicted
+++ resolved
@@ -37,16 +37,12 @@
 	"[typescript]": {
 		"editor.defaultFormatter": "esbenp.prettier-vscode"
 	},
-<<<<<<< HEAD
 	"cSpell.words": ["inlang", "vinxi"],
-=======
-	"cSpell.words": ["inlang"],
 	"[astro]": {
 		"editor.defaultFormatter": "astro-build.astro-vscode"
 	},
 	"[svg]": {
 		"editor.defaultFormatter": "jock.svg"
 	},
->>>>>>> e042764c
 	"testing.automaticallyOpenPeekView": "never"
 }